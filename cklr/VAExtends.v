Require Import Axioms.
Require Import Events.
Require Import LanguageInterface.
Require Import CallconvAlgebra.
Require Import CKLR.
Require Import Extends.
Require Import ValueAnalysis.
Require Import ValueDomain.
Unset Program Cases.


(** * Preliminaries *)

Instance inj_of_bc_id bc:
  Related (inj_of_bc bc) inject_id inject_incr.
Proof.
  unfold inj_of_bc, inject_id.
  intros b1 b2 delta Hb. destruct (bc b1); congruence.
Qed.


(** * Definition *)

(** ** Worlds *)

(** As in the case of [injp], we store a lot of properties in the world itself. *)

Record vaext_wf se bc m :=
  {
    vaext_genv_match : genv_match bc se;
    vaext_mmatch : mmatch bc m mtop;
    vaext_romatch : romatch_all se bc m;
    vaext_nostack : bc_nostack bc;
  }.

Record vaext_world :=
  vaextw {
    vaext_se : Genv.symtbl;
    vaext_bc : block_classification;
    vaext_m1 : mem;
    vaext_prop : vaext_wf vaext_se vaext_bc vaext_m1;
  }.

Record vaext_incr (w w' : vaext_world) : Prop :=
  {
    vaext_incr_se :
      vaext_se w = vaext_se w';
    vaext_incr_bc b :
      Plt b (Mem.nextblock (vaext_m1 w)) ->
      vaext_bc w' b = vaext_bc w b;
    vaext_incr_nextblock :
      Pos.le (Mem.nextblock (vaext_m1 w)) (Mem.nextblock (vaext_m1 w'));
    vaext_incr_load b ofs n bytes :
      Plt b (Mem.nextblock (vaext_m1 w)) ->
      vaext_bc w b = BCinvalid ->
      n >= 0 ->
      Mem.loadbytes (vaext_m1 w') b ofs n = Some bytes ->
      Mem.loadbytes (vaext_m1 w) b ofs n = Some bytes;
  }.

Instance vaext_incr_preo:
  PreOrder vaext_incr.
Proof.
  split.
  - intros [se bc m H]. constructor; cbn; auto using Pos.le_refl.
  - intros [se1 bc1 m1 H1] [se2 bc2 m2 H2] [se3 bc3 m3 H3].
    intros [Hse12 Hbc12 Hnb12 Hld12] [Hse23 Hbc23 Hnb23 Hld23]; cbn in *.
    constructor; cbn in *; try (etransitivity; eauto).
    + rewrite Hbc23; auto. extlia.
    + eapply Hld12; auto. eapply Hld23; auto.
      * extlia.
      * rewrite Hbc12; auto.
Qed.

(** ** Relations *)

Inductive vaext_stbls : klr vaext_world Genv.symtbl Genv.symtbl :=
  vaext_stbls_intro se bc m H :
    genv_match bc se ->
    vaext_stbls (vaextw se bc m H) se se.

Inductive vaext_mem : klr vaext_world mem mem :=
  vaext_mem_intro se bc m1 m2 H :
    Mem.extends m1 m2 ->
    vaext_mem (vaextw se bc m1 H) m1 m2.

(** ** CKLR *)

Program Definition vaext : cklr :=
  {|
    world := vaext_world;
    wacc := vaext_incr;
    mi w := inj_of_bc (vaext_bc w);
    match_stbls := vaext_stbls;
    match_mem := vaext_mem;
  |}.

Instance inj_of_bc_incr:
  Monotonic (inj_of_bc) (bc_incr ++> inject_incr).
Proof.
  intros bc1 bc2 Hbc b1 b2 delta Hb. unfold inj_of_bc in *.
  destruct (bc1 b1) eqn:H; try rewrite Hbc, H; congruence.
Qed.

Next Obligation.
  intros [se1 bc1 m1 H1] [se2 bc2 m2 H2] [Hse Hbc Hnb Hld]; cbn in *.
  rstep. intros b Hb. apply Hbc.
  eapply mmatch_below; eauto.
  eapply vaext_mmatch; eauto.
Qed.

(** Acc separated *)
Next Obligation.
  intros b1 b2 delta Hw Hw'.
  assert (~ Mem.valid_block m1 b1).
  { unfold Mem.valid_block.
    intros Hvb1.
    inv H. cbn in *.
    specialize (vaext_incr_bc _ _ H0 b1 Hvb1) as w'_bc.
    cbn in w'_bc.
    unfold inj_of_bc in Hw, Hw'.
    rewrite w'_bc in Hw'. congruence.
  }
  split. auto.
  contradict H1.
  inv H.
  apply inj_of_bc_inv in Hw'. destruct Hw' as (_ & Hb & _). subst b2.
  erewrite Mem.valid_block_extends; eauto.
Qed.

Next Obligation.
  intros [se1 bc1 m1 H1] [se2 bc2 m2 H2] [Hse Hbc Hnb Hld]; cbn in *.
  inversion 1; clear H; subst. constructor.
  eapply vaext_genv_match; eauto.
Qed.

Next Obligation.
  destruct 1; cbn.
  eapply inj_of_bc_preserves_globals; auto.
Qed.

Next Obligation.
  destruct H0. inv H.
  erewrite <- Mem.mext_next; eauto.
Qed.

(** Alloc *)

Program Definition alloc_bc (b : block) (bc : block_classification) :=
  {|
    bc_img x := if Pos.eqb x b then BCother else bc x;
  |}.
Next Obligation.
  destruct Pos.eqb; try discriminate.
  destruct Pos.eqb; try discriminate.
  eapply bc_stack; eauto.
Qed.
Next Obligation.
  destruct Pos.eqb; try discriminate.
  destruct Pos.eqb; try discriminate.
  eapply bc_glob; eauto.
Qed.

Lemma alloc_bc_glob bc m am x id :
  mmatch bc m am ->
  bc x = BCglob id <-> alloc_bc (Mem.nextblock m) bc x = BCglob id.
Proof.
  intros Hm. cbn.
  destruct Pos.eqb eqn:Hx; try reflexivity.
  apply Pos.eqb_eq in Hx; subst.
  split; try discriminate.
  intros Hb; exfalso.
  exploit mmatch_below; eauto. rewrite Hb; discriminate.
  extlia.
Qed.

Lemma alloc_bc_incr bc m am :
  mmatch bc m am ->
  bc_incr bc (alloc_bc (Mem.nextblock m) bc).
Proof.
  intros Hm x VALID. cbn.
  destruct Pos.eqb eqn:Hx; try reflexivity.
  apply Pos.eqb_eq in Hx; subst.
  exploit mmatch_below; eauto. extlia.
Qed.

Lemma alloc_mmatch m lo hi m' b bc am :
  bc_nostack bc ->
  mmatch bc m am ->
  Mem.alloc m lo hi = Some (m', b) ->
  mmatch (alloc_bc b bc) m' am.
Proof.
  intros Hbc Hm Hm'.
  rewrite (Mem.alloc_result m lo hi m' b); auto.
  split.
  - cbn. intros x Hx.
    destruct Pos.eqb; try discriminate.
    eelim Hbc; eauto.
  - intros id ab x Hx Hab.
    eapply alloc_bc_glob in Hx; eauto.
    eapply bmatch_incr; eauto using alloc_bc_incr.
    eapply bmatch_ext; eauto using mmatch_glob.
    intros. erewrite <- Mem.loadbytes_alloc_unchanged; eauto.
    eapply mmatch_below; eauto. congruence.
  - intros x NOSTK VALID.
    eapply smatch_incr; eauto using alloc_bc_incr.
    cbn in *. destruct Pos.eqb eqn:Hx.
    + apply Pos.eqb_eq in Hx; subst.
      split; intros.
      * erewrite <- Mem.alloc_result in H; eauto.
        erewrite (Mem.load_alloc_same m lo hi m' b Hm' chunk ofs v); eauto.
        constructor.
      * erewrite <- Mem.alloc_result in H; eauto.
        exploit (Mem.loadbytes_alloc_same m lo hi m' b Hm'); eauto.
        -- left. reflexivity.
        -- congruence.
    + eapply smatch_ext; eauto using mmatch_nonstack. intros.
      erewrite <- Mem.loadbytes_alloc_unchanged; eauto.
      eapply mmatch_below; eauto.
  - intros x VALID.
    eapply smatch_incr; eauto using alloc_bc_incr.
    cbn in *. destruct Pos.eqb eqn:Hx.
    + apply Pos.eqb_eq in Hx; subst.
      split; intros.
      * erewrite <- Mem.alloc_result in H; eauto.
        erewrite (Mem.load_alloc_same m lo hi m' b Hm' chunk ofs v); eauto.
        constructor.
      * erewrite <- Mem.alloc_result in H; eauto.
        exploit (Mem.loadbytes_alloc_same m lo hi m' b Hm'); eauto.
        -- left. reflexivity.
        -- congruence.
    + eapply smatch_ext; eauto using mmatch_top. intros.
      erewrite <- Mem.loadbytes_alloc_unchanged; eauto.
      eapply mmatch_below; eauto.
  - intros x Hx. cbn in Hx.
    rewrite (Mem.nextblock_alloc m lo hi m' b); auto.
    destruct Pos.eqb eqn:Hxeq.
    + apply Pos.eqb_eq in Hxeq. extlia.
    + etransitivity.
      * eapply mmatch_below; eauto.
<<<<<<< HEAD
      * xomega.
Qed.
=======
      * extlia.
Qed. 
>>>>>>> 6aed0e0c

Next Obligation.
  destruct 1. intros lo hi.
  destruct (Mem.alloc m1) as [[m1' b]|] eqn:Hm1'; try constructor.
  edestruct Mem.alloc_extends as (m2' & Hm2' & Hm'); eauto.
  reflexivity. reflexivity.
  assert (vaext_wf se (alloc_bc b bc) m1').
  {
    destruct H. split.
    - rewrite (Mem.alloc_result m1 lo hi m1' b); auto.
      eapply genv_match_exten; eauto.
      + eauto using alloc_bc_glob.
      + intros. erewrite alloc_bc_incr; eauto. congruence.
    - eapply alloc_mmatch; eauto.
    - rewrite (Mem.alloc_result m1 lo hi m1' b); auto.
      intros cu Hcu.
      eapply romatch_exten; eauto using romatch_alloc, mmatch_below.
      intros. symmetry. eapply alloc_bc_glob; eauto.
    - intros x. cbn. destruct Pos.eqb; eauto. discriminate.
  }
  rewrite Hm2'. red. constructor.
  exists (vaextw se (alloc_bc b bc) m1' H1). split.
  - constructor; cbn; auto.
    + rewrite (Mem.alloc_result m1 lo hi m1' b); auto.
      intros. destruct Pos.eqb eqn:Heq; auto.
      apply Pos.eqb_eq in Heq. extlia.
    + rewrite (Mem.nextblock_alloc m1 lo hi m1' b); auto.
      extlia.
    + intros.
      erewrite <- Mem.loadbytes_alloc_unchanged; eauto.
  - repeat rstep.
    + constructor.
      edestruct (Mem.alloc_extends m1 m2 lo hi b m1' lo hi); eauto; extlia.
    + red. cbn. unfold inj_of_bc. cbn.
      rewrite Pos.eqb_refl. reflexivity.
Qed.

(** Free *)
Next Obligation.
  intros w m1 m2 Hm p p' Hptr. destruct Hm.
  assert (p = p') as Hp by (apply coreflexivity; rauto). destruct Hp.
  destruct p as [[b lo] hi]. cbn in *.
  destruct (Mem.free m1) as [m1' | ] eqn:Hm1'; [ | constructor].
  edestruct Mem.free_parallel_extends as (m2' & Hm2' & Hm'); eauto.
  rewrite Hm2'. constructor.
  assert (H' : vaext_wf se bc m1').
  {
    destruct H.
    constructor; auto.
    + eapply mmatch_free; eauto.
    + intros cu Hcu. eapply romatch_free; eauto.
  }
  exists (vaextw _ _ _ H'). split.
  - constructor; cbn; auto.
    + rewrite (Mem.nextblock_free m1 b lo hi m1'); eauto. reflexivity.
    + intros. red in Hptr; cbn in Hptr.
      destruct (Pos.eq_dec b0 b); subst.
      * inv Hptr. inv H6. unfold inj_of_bc in H7. rewrite H2 in H7. discriminate.
      * eapply Mem.loadbytes_free_2; eauto.
  - constructor; auto.
Qed.

Lemma vaext_wf_inj se bc m:
  vaext_wf se bc m ->
  Mem.inject (inj_of_bc bc) m m.
Proof.
  destruct 1.
  eapply mmatch_inj; eauto.
  eapply mmatch_below; eauto.
Qed.

Ltac dest_inj_of_bc :=
  repeat
    match goal with
    | H: inj_of_bc _ _ = Some _ |- _ =>
      apply inj_of_bc_inv in H; destruct H as (? & ? & ?)
    end.

(** Load *)
Next Obligation.
  intros _ chunk _ _ [se bc m1 m2 H Hm] p p' Hp.
  assert (p = p') as Hp' by (eapply coreflexivity; rauto). destruct Hp'.
  destruct p as [b ofs]. cbn.
  destruct (Mem.load chunk m1) as [v1 | ] eqn:Hv1; [ | constructor].
  exploit vaext_wf_inj; eauto. intros Hm1.
  inv Hp. cbn in *.
  assert (delta = 0) by omega. subst delta.

  assert (Hinj: Mem.inject (inj_of_bc bc) m1 m2).
  { eapply Mem.inject_extends_compose; eauto. }
  clear Hm1.
  edestruct Mem.load_inject as (v2 & Hv2 & Hvinj); eauto.

  rewrite Hv2. constructor.
  assumption.
Qed.

(** Store *)
Next Obligation.
  intros sew chunk m1 m2 Hm p p' Hptr v1 v2 Hv.
  assert (p = p') as Hp' by (eapply coreflexivity; rauto). destruct Hp'.
  destruct p as [b ofs]. cbn.
  destruct (Mem.store chunk m1) as [m1' | ] eqn:Hm1'; try rauto.
  inv Hm. inv Hptr.
  assert (delta = 0) by omega. subst delta.
  unfold k1.

  exploit vaext_wf_inj; eauto. intros Hm1.
  assert (Hinj: Mem.inject (inj_of_bc bc) m1 m2).
  { eapply Mem.inject_extends_compose; eauto. }
  clear Hm1.
  edestruct Mem.store_mapped_inject as (m2' & Hm2' & Hvinj); eauto.

  rewrite Hm2'.
  constructor.
  unfold klr_diam.

  assert (H' : vaext_wf se bc m1').
  {
    destruct H.
    constructor; auto.
    - eapply mmatch_inj_top; eauto.
    - intros cu Hcu. eapply romatch_store; eauto.
  }

  exists (vaextw _ _ _ H'). split.
  - constructor; cbn; auto.
    + apply Mem.nextblock_store in Hm1'. rewrite Hm1'. reflexivity.
    + intros.
      destruct (Pos.eq_dec b0 b); subst.
      * dest_inj_of_bc. cbn in H2. contradiction.
      * rewrite <- H7. symmetry.
        eapply Mem.loadbytes_store_other; eauto.
  - constructor; auto.
    assert (Hlessdef: Val.lessdef v1 v2).
    { unfold klr_pullw in Hv. cbn in Hv.
      rewrite <- val_inject_id.
      eapply Values.val_inject_incr.
      apply inj_of_bc_id. eassumption.
    }
    edestruct Mem.store_within_extends as (m2'' & Hm2'' & Hext); eauto.
    congruence.
Qed.

(** Loadbytes *)
Next Obligation.
  intros sew m1 m2 Hm [b ofs] [b2 ofs2] Hptr n. inv Hm.
  inv Hptr.

  generalize H2.
  dest_inj_of_bc.
  subst b2 delta.
  intros Hbc.

  unfold k1. cbn.
  destruct (Mem.loadbytes m1 b ofs n) as [bytes1 | ] eqn:Hbytes1; [ | constructor].
  exploit vaext_wf_inj; eauto. intros Hm1.
  assert (Hinj: Mem.inject (inj_of_bc bc) m1 m2).
  { eapply Mem.inject_extends_compose; eauto. }
  clear Hm1.
  edestruct Mem.loadbytes_inject as (bytes2 & Hbytes2 & Hinjbytes); eauto.
  rewrite Hbytes2.
  constructor.
  apply list_forall2_rel. assumption.
Qed.

(** Storebytes *)
Next Obligation.
  intros vaw m1 m2 Hm p p' Hptr bytes1 bytes2 Hbytes. inv Hm. cbn.
  assert (p = p') as Hp' by (eapply coreflexivity; rauto). destruct Hp'.
  destruct p as [b ofs]. cbn.
  destruct (Mem.storebytes m1 b ofs bytes1) as [m1' | ] eqn:Hm1'; [|constructor].
  unfold k1.

  exploit vaext_wf_inj; eauto. intros Hm1.
  assert (Hinj: Mem.inject (inj_of_bc bc) m1 m2).
  { eapply Mem.inject_extends_compose; eauto. }
  clear Hm1.

  unfold k1, klr_pullw in Hbytes.
  cbn in Hbytes.
  apply list_rel_forall2 in Hbytes.
  assert (Hbc: inj_of_bc bc b = Some (b, 0)).
  { destruct Hptr as [Hptr | Hptr].
    - inv Hptr. cbn in H2.
      replace delta with 0 in H2 by omega. auto.
    - inv Hptr.
      rewrite H1 in H2.
      inv H3. cbn in H5.
      inv H1. inv H2.
      unfold inj_of_bc in H5. unfold inj_of_bc.
      destruct (bc b); inv H5; reflexivity.
  }
  edestruct Mem.storebytes_mapped_inject as (m2' & Hm2' & Hinj'); eauto.
  rewrite Z.add_0_r in Hm2'. rewrite Hm2'.
  constructor.

  assert (H' : vaext_wf se bc m1').
  {
    destruct H.
    constructor; auto.
    - eapply mmatch_inj_top; eauto.
    - intros cu Hcu. eapply romatch_storebytes; eauto.
  }

  exists (vaextw _ _ _ H'). split.
  - constructor; cbn; auto.
    + apply Mem.nextblock_storebytes in Hm1'. rauto.
    + intros.
      destruct (Pos.eq_dec b0 b); subst.
      * dest_inj_of_bc. contradiction.
      * rewrite <- H5. symmetry.
        eapply Mem.loadbytes_storebytes_other; eauto.
  - constructor; auto.
    assert (Hlessdef: list_forall2 memval_lessdef bytes1 bytes2).
    { eapply list_forall2_imply. eassumption.
      intros v1 v2 Hv1 Hv2 Hvinj.
      eapply memval_inject_incr; eauto.
      apply inj_of_bc_id.
    }
    edestruct Mem.storebytes_within_extends as (m2'' & Hm2'' & Hext); eauto.
    congruence.
Qed.

(** Perm *)
Next Obligation.
  intros sew m1 m2 Hm. inv Hm.
  intros p p' Hptr P perm.
  assert (p = p') as Hp' by (eapply coreflexivity; rauto). destruct Hp'.
  destruct p as [b ofs].
  exact (Mem.perm_extends _ _ _ _ _ _ H4).
Qed.

(** Valid block *)
Next Obligation.
  intros sew m1 m2 Hm. inv Hm.
  intros b b' Hb.
  assert (b = b') as Hb' by (eapply coreflexivity; rauto). destruct Hb'.
  apply Mem.valid_block_extends.
  auto.
Qed.

(** No overlap *)
Next Obligation.
  inv H.
  cbn.
  left.
  dest_inj_of_bc. congruence.
Qed.

(** Representable *)
Next Obligation.
  inv H.
  dest_inj_of_bc. omega.
Qed.

(** Aligned *)
Next Obligation.
  inv H.
  dest_inj_of_bc.
  subst delta.
  rewrite Z.add_0_r.
  assumption.
Qed.

(** Disjoint or Equal *)
Next Obligation.
  inv H.
  dest_inj_of_bc.
  destruct H5 as [Hb | Hofs]; [left | right]. congruence.
  destruct Hofs as [Hofs | Hofs]; [left | right]. congruence.
  destruct Hofs as [Hofs | Hofs]; [left | right]. omega.
  omega.
Qed.

(** Perm inv *)
Next Obligation.
  inv H.
  inv H0.
  dest_inj_of_bc. subst. rewrite Z.add_0_r in H1.
  cbn in H.
  eapply Mem.mext_perm_inv in H1; eauto.
Qed.

(** nextblock incr *)
Next Obligation.
  inv H. destruct H0 as (?&?&?). inv H0.
  inv H6. inv H9. split; congruence.
Qed.

Next Obligation.
  inv H.  inv H5. eauto.
Qed.

(** * Other properties *)

(** ** Connection with [vamatch] *)

Require Import Invariant.

Lemma vmatch_list_inj_top bc vargs1 vargs2 v:
  Val.inject_list (inj_of_bc bc) vargs1 vargs2 ->
  In v vargs1 ->
  vmatch bc v Vtop.
Proof.
  induction 1; destruct 1; eauto.
  subst. eapply vmatch_inj_top; eauto.
Qed.

Lemma val_inject_lessdef_list_compose f v1 v2 v3:
  Val.inject_list f v1 v2 ->
  Val.lessdef_list v2 v3 ->
  Val.inject_list f v1 v3.
Proof.
  intros Hv12. revert v3.
  induction Hv12; inversion 1; subst; constructor; eauto.
  eapply Mem.val_inject_lessdef_compose; eauto.
Qed.

Lemma vaext_va_ext:
  cceqv (cc_c vaext) (vamatch @ cc_c ext).
Proof.
  split.
  - intros w se1 se2 q1 q2 Hse Hq.
    destruct Hq. destruct Hse. cbn in * |- . inv H1. destruct H12.
    exists (se, vaw se bc m1, tt). cbn. repeat apply conj; auto using rel_inv_intro.
    + eexists; split; constructor; cbn; auto.
      * constructor; eauto using vmatch_list_inj_top, vmatch_inj_top.
      * eapply val_inject_incr. apply inj_of_bc_id. eauto.
      * eapply val_inject_list_incr. apply inj_of_bc_id. eauto.
    + intros r1 r2 (ri & Hr1i & Hri2). destruct Hr1i, Hri2 as ([ ] & _ & ?).
      destruct H1. inv H5. cbn in *.
      assert (Hw' : vaext_wf se bc' m') by (constructor; auto).
      exists (vaextw se bc' m' Hw'). split.
      * constructor; auto.
      * constructor; cbn; auto.
        -- apply val_inject_id in H18.
           eapply Mem.val_inject_lessdef_compose; eauto.
           eapply vmatch_inj; eauto.
        -- constructor; auto.
  - intros [[se1 w] [ ]] se se2 q1 q2 [Hse1i Hsei2] (qi & Hq1i & Hqi2).
    destruct Hse1i. destruct Hsei2. destruct Hqi2. inv Hq1i. cbn in * |- .
    destruct w as [xse bc xm]. cbn in * |- . inv H4.
    assert (Hw: vaext_wf se bc m1) by (constructor; auto).
    exists (vaextw _ _ _ Hw). cbn. repeat apply conj.
    + constructor; auto.
    + constructor; cbn; auto.
      * apply val_inject_id in H0.
        eapply Mem.val_inject_lessdef_compose; eauto.
        eapply vmatch_inj; eauto.
      * apply val_inject_list_lessdef in H1.
        eapply val_inject_lessdef_list_compose; eauto.
        clear - H11.
        induction vargs1; constructor; eauto.
        -- eapply vmatch_inj. eapply H11. cbn. auto.
        -- eapply IHvargs1. intros. eapply H11. cbn. auto.
      * constructor; auto.
    + intros r1 r2 ([se' bc' m1' Hwf] & Hw' & Hr). destruct Hw'; cbn in *. subst se'.
      inv Hr. inv H4. destruct Hwf. cbn in *.
      eexists. split.
      * constructor. econstructor; eauto.
        eapply vmatch_inj_top; eauto.
      * exists tt. split; constructor.
        -- eapply val_inject_incr. apply inj_of_bc_id. eauto.
        -- cbn. auto.
Qed.<|MERGE_RESOLUTION|>--- conflicted
+++ resolved
@@ -238,13 +238,8 @@
     + apply Pos.eqb_eq in Hxeq. extlia.
     + etransitivity.
       * eapply mmatch_below; eauto.
-<<<<<<< HEAD
-      * xomega.
-Qed.
-=======
       * extlia.
-Qed. 
->>>>>>> 6aed0e0c
+Qed.
 
 Next Obligation.
   destruct 1. intros lo hi.
@@ -331,7 +326,7 @@
   destruct (Mem.load chunk m1) as [v1 | ] eqn:Hv1; [ | constructor].
   exploit vaext_wf_inj; eauto. intros Hm1.
   inv Hp. cbn in *.
-  assert (delta = 0) by omega. subst delta.
+  assert (delta = 0) by lia. subst delta.
 
   assert (Hinj: Mem.inject (inj_of_bc bc) m1 m2).
   { eapply Mem.inject_extends_compose; eauto. }
@@ -349,7 +344,7 @@
   destruct p as [b ofs]. cbn.
   destruct (Mem.store chunk m1) as [m1' | ] eqn:Hm1'; try rauto.
   inv Hm. inv Hptr.
-  assert (delta = 0) by omega. subst delta.
+  assert (delta = 0) by lia. subst delta.
   unfold k1.
 
   exploit vaext_wf_inj; eauto. intros Hm1.
@@ -430,7 +425,7 @@
   assert (Hbc: inj_of_bc bc b = Some (b, 0)).
   { destruct Hptr as [Hptr | Hptr].
     - inv Hptr. cbn in H2.
-      replace delta with 0 in H2 by omega. auto.
+      replace delta with 0 in H2 by lia. auto.
     - inv Hptr.
       rewrite H1 in H2.
       inv H3. cbn in H5.
@@ -498,7 +493,7 @@
 (** Representable *)
 Next Obligation.
   inv H.
-  dest_inj_of_bc. omega.
+  dest_inj_of_bc. lia.
 Qed.
 
 (** Aligned *)
@@ -516,8 +511,8 @@
   dest_inj_of_bc.
   destruct H5 as [Hb | Hofs]; [left | right]. congruence.
   destruct Hofs as [Hofs | Hofs]; [left | right]. congruence.
-  destruct Hofs as [Hofs | Hofs]; [left | right]. omega.
-  omega.
+  destruct Hofs as [Hofs | Hofs]; [left | right]. lia.
+  lia.
 Qed.
 
 (** Perm inv *)
