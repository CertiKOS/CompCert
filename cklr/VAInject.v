--- conflicted
+++ resolved
@@ -101,11 +101,7 @@
   repeat apply conj; eauto. constructor; eauto.
   - etransitivity; eauto.
     erewrite (Mem.nextblock_alloc m1 lo hi (fst _)); auto using surjective_pairing.
-<<<<<<< HEAD
-    xomega. apply Hm1'.
-=======
-    extlia.
->>>>>>> 6aed0e0c
+    extlia. apply Hm1'.
   - intros cu Hcu.
     eapply romatch_alloc; eauto using surjective_pairing, bc_of_symtbl_below.
 Qed.
@@ -371,13 +367,13 @@
         edestruct H4 as (? & ? & ?); eauto using bc_of_symtbl_inj_glob.
         intuition auto.
         eapply bmatch_incr; eauto using bc_of_symtbl_inj.
-    + constructor; cbn; auto.
+    + constructor; cbn; auto with inj.
   - intros r1 r2 (ri & Hr1i & w' & Hw' & Hri2).
     exists (se1, w'). split.
     + constructor; auto.
     + destruct Hr1i. destruct Hri2. inv Hw'. inv H5. inv H8. cbn in *.
       constructor; cbn; auto.
-      constructor; cbn; auto.
+      constructor; cbn; auto with inj.
       * extlia.
       * clear - H11 H18 H17 H6. inv H6. cbn in *.
         intros cu Hcu. eapply romatch_exten; eauto. intros b id.
