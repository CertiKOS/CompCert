(* *********************************************************************)
(*                                                                     *)
(*              The Compcert verified compiler                         *)
(*                                                                     *)
(*          Xavier Leroy, INRIA Paris-Rocquencourt                     *)
(*                                                                     *)
(*  Copyright Institut National de Recherche en Informatique et en     *)
(*  Automatique.  All rights reserved.  This file is distributed       *)
(*  under the terms of the INRIA Non-Commercial License Agreement.     *)
(*                                                                     *)
(* *********************************************************************)

(** Abstract syntax and semantics for PowerPC assembly language *)

Require Import Coqlib.
Require Import Maps.
Require Import AST.
Require Import Integers.
Require Import Floats.
Require Import Values.
Require Import Memory.
Require Import Events.
Require Import Globalenvs.
Require Import Smallstep.
Require Import Locations.
Require Import Stacklayout.
Require Import Conventions.

(** * Abstract syntax *)

(** Integer registers, floating-point registers. *)

Inductive ireg: Type :=
  | GPR0: ireg  | GPR1: ireg  | GPR2: ireg  | GPR3: ireg
  | GPR4: ireg  | GPR5: ireg  | GPR6: ireg  | GPR7: ireg
  | GPR8: ireg  | GPR9: ireg  | GPR10: ireg | GPR11: ireg
  | GPR12: ireg | GPR13: ireg | GPR14: ireg | GPR15: ireg
  | GPR16: ireg | GPR17: ireg | GPR18: ireg | GPR19: ireg
  | GPR20: ireg | GPR21: ireg | GPR22: ireg | GPR23: ireg
  | GPR24: ireg | GPR25: ireg | GPR26: ireg | GPR27: ireg
  | GPR28: ireg | GPR29: ireg | GPR30: ireg | GPR31: ireg.

Inductive freg: Type :=
  | FPR0: freg  | FPR1: freg  | FPR2: freg  | FPR3: freg
  | FPR4: freg  | FPR5: freg  | FPR6: freg  | FPR7: freg
  | FPR8: freg  | FPR9: freg  | FPR10: freg | FPR11: freg
  | FPR12: freg | FPR13: freg | FPR14: freg | FPR15: freg
  | FPR16: freg | FPR17: freg | FPR18: freg | FPR19: freg
  | FPR20: freg | FPR21: freg | FPR22: freg | FPR23: freg
  | FPR24: freg | FPR25: freg | FPR26: freg | FPR27: freg
  | FPR28: freg | FPR29: freg | FPR30: freg | FPR31: freg.

Lemma ireg_eq: forall (x y: ireg), {x=y} + {x<>y}.
Proof. decide equality. Defined.

Lemma freg_eq: forall (x y: freg), {x=y} + {x<>y}.
Proof. decide equality. Defined.

(** The PowerPC has a great many registers, some general-purpose, some very
  specific.  We model only the following registers: *)

Inductive preg: Type :=
  | IR: ireg -> preg                    (**r integer registers *)
  | FR: freg -> preg                    (**r float registers *)
  | PC: preg                            (**r program counter *)
  | LR: preg                            (**r link register (return address) *)
  | CTR: preg                           (**r count register, used for some branches *)
  | CARRY: preg                         (**r carry bit of the status register *)
  | CR0_0: preg                         (**r bit 0 of the condition register  *)
  | CR0_1: preg                         (**r bit 1 of the condition register  *)
  | CR0_2: preg                         (**r bit 2 of the condition register  *)
  | CR0_3: preg                         (**r bit 3 of the condition register  *)
  | CR1_2: preg.                        (**r bit 6 of the condition register  *)

Coercion IR: ireg >-> preg.
Coercion FR: freg >-> preg.

Lemma preg_eq: forall (x y: preg), {x=y} + {x<>y}.
Proof. decide equality. apply ireg_eq. apply freg_eq. Defined.

Module PregEq.
  Definition t := preg.
  Definition eq := preg_eq.
End PregEq.

Module Pregmap := EMap(PregEq).

(** Conventional names for stack pointer ([SP]) and return address ([RA]) *)

Notation "'SP'" := GPR1 (only parsing).
Notation "'RA'" := LR (only parsing).

(** Symbolic constants.  Immediate operands to an arithmetic instruction
  or an indexed memory access can be either integer literals,
  or the low or high 16 bits of a symbolic reference (the address
  of a symbol plus a displacement), or a 16-bit offset from the
  small data area register.  These symbolic references are
  resolved later by the linker.
*)

Inductive constant: Type :=
  | Cint: int -> constant
  | Csymbol_low: ident -> int -> constant
  | Csymbol_high: ident -> int -> constant
  | Csymbol_sda: ident -> int -> constant
  | Csymbol_rel_low: ident -> int -> constant
  | Csymbol_rel_high: ident -> int -> constant.

(** A note on constants: while immediate operands to PowerPC
  instructions must be representable in 16 bits (with
  sign extension or left shift by 16 positions for some instructions),
  we do not attempt to capture these restrictions in the
  abstract syntax nor in the semantics.  The assembler will
  emit an error if immediate operands exceed the representable
  range.  Of course, our PPC generator (file [Asmgen]) is
  careful to respect this range. *)

(** Bits in the condition register.  We are only interested in bits
  0, 1, 2, 3 and 6. *)

Inductive crbit: Type :=
  | CRbit_0: crbit
  | CRbit_1: crbit
  | CRbit_2: crbit
  | CRbit_3: crbit
  | CRbit_6: crbit.

(** The instruction set.  Most instructions correspond exactly to
  actual instructions of the PowerPC processor. See the PowerPC
  reference manuals for more details.  Some instructions,
  described below, are pseudo-instructions: they expand to
  canned instruction sequences during the printing of the assembly
  code. *)

Definition label := positive.

Inductive instruction : Type :=
  | Padd: ireg -> ireg -> ireg -> instruction                 (**r integer addition *)
  | Paddc: ireg -> ireg -> ireg -> instruction                (**r integer addition and set carry *)
  | Padde: ireg -> ireg -> ireg -> instruction                (**r integer addition with carry *)
  | Paddi: ireg -> ireg -> constant -> instruction            (**r add immediate *)
  | Paddic: ireg -> ireg -> constant -> instruction           (**r add immediate and set carry *)
  | Paddis: ireg -> ireg -> constant -> instruction           (**r add immediate high *)
  | Paddze: ireg -> ireg -> instruction                       (**r add carry *)
  | Pallocframe: Z -> int -> int -> instruction               (**r allocate new stack frame (pseudo) *)
  | Pand_: ireg -> ireg -> ireg -> instruction                (**r bitwise and *)
  | Pandc: ireg -> ireg -> ireg -> instruction                (**r bitwise and-complement *)
  | Pandi_: ireg -> ireg -> constant -> instruction           (**r and immediate and set conditions *)
  | Pandis_: ireg -> ireg -> constant -> instruction          (**r and immediate high and set conditions *)
  | Pb: label -> instruction                                  (**r unconditional branch *)
  | Pbctr: signature -> instruction                           (**r branch to contents of register CTR *)
  | Pbctrl: signature -> instruction                          (**r branch to contents of CTR and link *)
  | Pbdnz: label -> instruction                               (**r decrement CTR and branch if not zero *)
  | Pbf: crbit -> label -> instruction                        (**r branch if false *)
  | Pbl: ident -> signature -> instruction                    (**r branch and link *)
  | Pbs: ident -> signature -> instruction                    (**r branch to symbol *)
  | Pblr: instruction                                         (**r branch to contents of register LR *)
  | Pbt: crbit -> label -> instruction                        (**r branch if true *)
  | Pbtbl: ireg -> list label -> instruction                  (**r N-way branch through a jump table (pseudo) *)
  | Pcmpb: ireg -> ireg -> ireg -> instruction                (**r compare bytes *)
  | Pcmplw: ireg -> ireg -> instruction                       (**r unsigned integer comparison *)
  | Pcmplwi: ireg -> constant -> instruction                  (**r same, with immediate argument *)
  | Pcmpw: ireg -> ireg -> instruction                        (**r signed integer comparison *)
  | Pcmpwi: ireg -> constant -> instruction                   (**r same, with immediate argument *)
  | Pcntlzw: ireg -> ireg -> instruction                      (**r count leading zeros *)
  | Pcreqv: crbit -> crbit -> crbit -> instruction            (**r not-xor between condition bits *)
  | Pcror: crbit -> crbit -> crbit -> instruction             (**r or between condition bits *)
  | Pcrxor: crbit -> crbit -> crbit -> instruction            (**r xor between condition bits *)
  | Pdcbf: ireg -> ireg -> instruction                        (**r data cache flush *)
  | Pdcbi: ireg -> ireg -> instruction                        (**r data cache invalidate *)
  | Pdcbt: int -> ireg -> ireg -> instruction                 (**r data cache block touch *)
  | Pdcbtst: int -> ireg -> ireg -> instruction               (**r data cache block touch *)
  | Pdcbtls: int -> ireg -> ireg -> instruction               (**r data cache block touch and lock *)
  | Pdcbz: ireg -> ireg -> instruction                        (**r data cache block zero *)
  | Pdivw: ireg -> ireg -> ireg -> instruction                (**r signed division *)
  | Pdivwu: ireg -> ireg -> ireg -> instruction               (**r unsigned division *)
  | Peieio: instruction                                       (**r EIEIO barrier *)
  | Peqv: ireg -> ireg -> ireg -> instruction                 (**r bitwise not-xor *)
  | Pextsb: ireg -> ireg -> instruction                       (**r 8-bit sign extension *)
  | Pextsh: ireg -> ireg -> instruction                       (**r 16-bit sign extension *)
  | Pextsw: ireg -> ireg -> instruction                       (**r 64-bit sign extension (PPC64) *)
  | Pfreeframe: Z -> int -> instruction                       (**r deallocate stack frame and restore previous frame (pseudo) *)
  | Pfabs: freg -> freg -> instruction                        (**r float absolute value *)
  | Pfabss: freg -> freg -> instruction                       (**r float absolute value *)
  | Pfadd: freg -> freg -> freg -> instruction                (**r float addition *)
  | Pfadds: freg -> freg -> freg -> instruction               (**r float addition *)
  | Pfcmpu: freg -> freg -> instruction                       (**r float comparison *)
  | Pfcfi: freg -> ireg -> instruction                        (**r signed-int-to-float conversion (pseudo, PPC64) *)
  | Pfcfiu: freg -> ireg -> instruction                       (**r unsigned-int-to-float conversion (pseudo, PPC64) *)
  | Pfcfid: freg -> freg -> instruction                       (**r signed-long-to-float conversion (PPC64) *)
  | Pfcti: ireg -> freg -> instruction                        (**r float-to-signed-int conversion, round towards 0 (pseudo) *)
<<<<<<< HEAD
=======
  | Pfctiu: ireg -> freg -> instruction                       (**r float-to-unsigned-int conversion, round towards 0 (pseudo, PPC64) *)
  | Pfctidz: freg -> freg -> instruction                      (**r float-to-signed-long conversion, round towards 0 (PPC64) *)
>>>>>>> 8a95c3e0
  | Pfctiw: freg -> freg -> instruction                       (**r float-to-signed-int conversion, round by default *)
  | Pfctiwz: freg -> freg -> instruction                      (**r float-to-signed-int conversion, round towards 0 *)
  | Pfdiv: freg -> freg -> freg -> instruction                (**r float division *)
  | Pfdivs: freg -> freg -> freg -> instruction               (**r float division *)
  | Pfmake: freg -> ireg -> ireg -> instruction               (**r build a float from 2 ints (pseudo) *)
  | Pfmr: freg -> freg -> instruction                         (**r float move *)
  | Pfmul: freg -> freg -> freg -> instruction                (**r float multiply *)
  | Pfmuls: freg -> freg -> freg -> instruction               (**r float multiply *)
  | Pfneg: freg -> freg -> instruction                        (**r float negation *)
  | Pfnegs: freg -> freg -> instruction                       (**r float negation *)
  | Pfrsp: freg -> freg -> instruction                        (**r float round to single precision *)
  | Pfxdp: freg -> freg -> instruction                        (**r float extend to double precision (pseudo) *)
  | Pfsub: freg -> freg -> freg -> instruction                (**r float subtraction *)
  | Pfsubs: freg -> freg -> freg -> instruction               (**r float subtraction *)
  | Pfmadd: freg -> freg -> freg -> freg -> instruction       (**r fused multiply-add *)
  | Pfmsub: freg -> freg -> freg -> freg -> instruction       (**r fused multiply-sub *)
  | Pfnmadd: freg -> freg -> freg -> freg -> instruction      (**r fused neg-multiply-add *)
  | Pfnmsub: freg -> freg -> freg -> freg -> instruction      (**r fused neg-multiply-sub *)
  | Pfsqrt: freg -> freg -> instruction                       (**r square root *)
  | Pfrsqrte: freg -> freg -> instruction                     (**r approximate reciprocal of square root *)
  | Pfres: freg -> freg -> instruction                        (**r approximate inverse *)
  | Pfsel: freg -> freg -> freg -> freg -> instruction        (**r FP conditional move *)
  | Pisel: ireg -> ireg -> ireg -> crbit -> instruction       (**r integer select *)
  | Pisync: instruction                                       (**r ISYNC barrier *)
  | Picbi: ireg -> ireg -> instruction                        (**r instruction cache invalidate *)
  | Picbtls: int -> ireg -> ireg -> instruction               (**r instruction cache block touch and lock set *)
  | Plbz: ireg -> constant -> ireg -> instruction             (**r load 8-bit unsigned int *)
  | Plbzx: ireg -> ireg -> ireg -> instruction                (**r same, with 2 index regs *)
  | Plfd: freg -> constant -> ireg -> instruction             (**r load 64-bit float *)
  | Plfdx: freg -> ireg -> ireg -> instruction                (**r same, with 2 index regs *)
  | Plfd_a: freg -> constant -> ireg -> instruction           (**r load 64-bit quantity to float reg *)
  | Plfdx_a: freg -> ireg -> ireg -> instruction              (**r same, with 2 index regs *)
  | Plfs: freg -> constant -> ireg -> instruction             (**r load 32-bit float *)
  | Plfsx: freg -> ireg -> ireg -> instruction                (**r same, with 2 index regs *)
  | Plha: ireg -> constant -> ireg -> instruction             (**r load 16-bit signed int *)
  | Plhax: ireg -> ireg -> ireg -> instruction                (**r same, with 2 index regs *)
  | Plhbrx: ireg -> ireg -> ireg -> instruction               (**r load 16-bit int and reverse endianness *)
  | Plhz: ireg -> constant -> ireg -> instruction             (**r load 16-bit unsigned int *)
  | Plhzx: ireg -> ireg -> ireg -> instruction                (**r same, with 2 index regs *)
  | Plfi: freg -> float -> instruction                        (**r load float constant *)
  | Plfis: freg -> float32 -> instruction                     (**r load float constant *)
  | Plwz: ireg -> constant -> ireg -> instruction             (**r load 32-bit int *)
  | Plwzu: ireg -> constant -> ireg -> instruction            (**r load 32-bit int with update *)
  | Plwzx: ireg -> ireg -> ireg -> instruction                (**r same, with 2 index regs *)
  | Plwz_a: ireg -> constant -> ireg -> instruction           (**r load 32-bit quantity to int reg *)
  | Plwzx_a: ireg -> ireg -> ireg -> instruction              (**r same, with 2 index regs *)
  | Plwarx: ireg -> ireg -> ireg -> instruction               (**r load with reservation *)
  | Plwbrx: ireg -> ireg -> ireg -> instruction               (**r load 32-bit int and reverse endianness *)
  | Pmbar: int -> instruction                                 (**r memory barrier *)
  | Pmfcr: ireg -> instruction                                (**r move condition register to reg *)
  | Pmfcrbit: ireg -> crbit -> instruction                    (**r move condition bit to reg (pseudo) *)
  | Pmflr: ireg -> instruction                                (**r move LR to reg *)
  | Pmr: ireg -> ireg -> instruction                          (**r integer move *)
  | Pmtctr: ireg -> instruction                               (**r move ireg to CTR *)
  | Pmtlr: ireg -> instruction                                (**r move ireg to LR *)
  | Pmfspr: ireg -> int -> instruction                        (**r move from special register *)
  | Pmtspr: int -> ireg -> instruction                        (**r move to special register *)
  | Pmulli: ireg -> ireg -> constant -> instruction           (**r integer multiply immediate *)
  | Pmullw: ireg -> ireg -> ireg -> instruction               (**r integer multiply *)
  | Pmulhw: ireg -> ireg -> ireg -> instruction               (**r multiply high signed *)
  | Pmulhwu: ireg -> ireg -> ireg -> instruction              (**r multiply high signed *)
  | Pnand: ireg -> ireg -> ireg -> instruction                (**r bitwise not-and *)
  | Pnor: ireg -> ireg -> ireg -> instruction                 (**r bitwise not-or *)
  | Por: ireg -> ireg -> ireg -> instruction                  (**r bitwise or *)
  | Porc: ireg -> ireg -> ireg -> instruction                 (**r bitwise or-complement *)
  | Pori: ireg -> ireg -> constant -> instruction             (**r or with immediate *)
  | Poris: ireg -> ireg -> constant -> instruction            (**r or with immediate high *)
  | Prldicl: ireg -> ireg -> int -> int -> instruction        (**r rotate and mask left (PPC64) *)
  | Prlwinm: ireg -> ireg -> int -> int -> instruction        (**r rotate and mask *)
  | Prlwimi: ireg -> ireg -> int -> int -> instruction        (**r rotate and insert *)
  | Pslw: ireg -> ireg -> ireg -> instruction                 (**r shift left *)
  | Psraw: ireg -> ireg -> ireg -> instruction                (**r shift right signed *)
  | Psrawi: ireg -> ireg -> int -> instruction                (**r shift right signed immediate *)
  | Psrw: ireg -> ireg -> ireg -> instruction                 (**r shift right unsigned *)
  | Pstb: ireg -> constant -> ireg -> instruction             (**r store 8-bit int *)
  | Pstbx: ireg -> ireg -> ireg -> instruction                (**r same, with 2 index regs *)
  | Pstdu: ireg -> constant -> ireg -> instruction           (**r store 64-bit integer with update (PPC64) *)
  | Pstfd: freg -> constant -> ireg -> instruction            (**r store 64-bit float *)
  | Pstfdu: freg -> constant -> ireg -> instruction           (**r store 64-bit float with update *)
  | Pstfdx: freg -> ireg -> ireg -> instruction               (**r same, with 2 index regs *)
  | Pstfd_a: freg -> constant -> ireg -> instruction          (**r store 64-bit quantity from float reg *)
  | Pstfdx_a: freg -> ireg -> ireg -> instruction             (**r same, with 2 index regs *)
  | Pstfs: freg -> constant -> ireg -> instruction            (**r store 32-bit float *)
  | Pstfsx: freg -> ireg -> ireg -> instruction               (**r same, with 2 index regs *)
  | Psth: ireg -> constant -> ireg -> instruction             (**r store 16-bit int *)
  | Psthx: ireg -> ireg -> ireg -> instruction                (**r same, with 2 index regs *)
  | Psthbrx: ireg -> ireg -> ireg -> instruction              (**r store 16-bit int with reverse endianness *)
  | Pstw: ireg -> constant -> ireg -> instruction             (**r store 32-bit int *)
  | Pstwu: ireg -> constant -> ireg -> instruction            (**r store 32-bit int with update *)
  | Pstwx: ireg -> ireg -> ireg -> instruction                (**r same, with 2 index regs *)
  | Pstwux: ireg -> ireg -> ireg -> instruction               (**r same, with 2 index regs and update *)
  | Pstw_a: ireg -> constant -> ireg -> instruction           (**r store 32-bit quantity from int reg *)
  | Pstwx_a: ireg -> ireg -> ireg -> instruction              (**r same, with 2 index regs *)
  | Pstwbrx: ireg -> ireg -> ireg -> instruction              (**r store 32-bit int with reverse endianness *)
  | Pstwcx_: ireg -> ireg -> ireg -> instruction              (**r store conditional *)
  | Psubfc: ireg -> ireg -> ireg -> instruction               (**r reversed integer subtraction *)
  | Psubfe: ireg -> ireg -> ireg -> instruction               (**r reversed integer subtraction with carry *)
  | Psubfze: ireg -> ireg -> instruction                      (**r integer opposite with carry *)
  | Psubfic: ireg -> ireg -> constant -> instruction          (**r integer subtraction from immediate *)
  | Psync: instruction                                        (**r SYNC barrier *)
  | Plwsync: instruction                                      (**r LWSYNC barrier *)
  | Ptrap: instruction                                        (**r unconditional trap *)
  | Pxor: ireg -> ireg -> ireg -> instruction                 (**r bitwise xor *)
  | Pxori: ireg -> ireg -> constant -> instruction            (**r bitwise xor with immediate *)
  | Pxoris: ireg -> ireg -> constant -> instruction           (**r bitwise xor with immediate high *)
  | Plabel: label -> instruction                              (**r define a code label *)
  | Pbuiltin: external_function -> list (builtin_arg preg) -> builtin_res preg -> instruction (**r built-in function (pseudo) *)
  | Pcfi_adjust: int -> instruction                           (**r .cfi_adjust debug directive *)
  | Pcfi_rel_offset: int -> instruction.                      (**r .cfi_rel_offset lr debug directive *)

(** The pseudo-instructions are the following:

- [Plabel]: define a code label at the current program point
- [Plfi]: load a floating-point constant in a float register.
  Expands to a float load [lfd] from an address in the constant data section
  initialized with the floating-point constant:
<<
        addis   r12, 0, ha16(lbl)
        lfd     rdst, lo16(lbl)(r12)
        .const_data
lbl:    .double floatcst
        .text
>>
  Initialized data in the constant data section are not modeled here,
  which is why we use a pseudo-instruction for this purpose.
- [Pfcti]: convert a float to a signed integer.  This requires a transfer
  via memory of a 32-bit integer from a float register to an int register.
  Expands to:
<<
        fctiwz  f13, rsrc
        stfdu   f13, -8(r1)
        lwz     rdst, 4(r1)
        addi    r1, r1, 8
>>
- [Pfmake]: build a double float from two 32-bit integers.  This also
  requires a transfer via memory.  Expands to:
<<
        stwu    rsrc1, -8(r1)
        stw     rsrc2, 4(r1)
        lfd     rdst, 0(r1)
        addi    r1, r1, 8
>>
- [Pallocframe sz ofs retofs]: in the formal semantics, this pseudo-instruction
  allocates a memory block with bounds [0] and [sz], stores the value
  of register [r1] (the stack pointer, by convention) at offset [ofs]
  in this block, and sets [r1] to a pointer to the bottom of this
  block.  In the printed PowerPC assembly code, this allocation
  is just a store-decrement of register [r1], assuming that [ofs = 0]:
<<
        stwu    r1, -sz(r1)
>>
  This cannot be expressed in our memory model, which does not reflect
  the fact that stack frames are adjacent and allocated/freed
  following a stack discipline.
- [Pfreeframe sz ofs]: in the formal semantics, this pseudo-instruction
  reads the word at offset [ofs] in the block pointed by [r1] (the
  stack pointer), frees this block, and sets [r1] to the value of the
  word at offset [ofs].  In the printed PowerPC assembly code, this
  freeing is just a load of register [r1] relative to [r1] itself:
<<
        lwz     r1, ofs(r1)
>>
  Again, our memory model cannot comprehend that this operation
  frees (logically) the current stack frame.
- [Pbtbl reg table]: this is a N-way branch, implemented via a jump table
  as follows:
<<
        addis   r12, reg, ha16(lbl)
        lwz     r12, lo16(lbl)(r12)
        mtctr   r12
        bctr    r12
lbl:    .long   table[0], table[1], ...
>>
  Note that [reg] contains 4 times the index of the desired table entry.
*)

Definition code := list instruction.
Record function : Type := mkfunction { fn_sig: signature; fn_code: code }.
Definition fundef := AST.fundef function.
Definition program := AST.program fundef unit.

(** * Operational semantics *)

(** The semantics operates over a single mapping from registers
  (type [preg]) to values.  We maintain (but do not enforce)
  the convention that integer registers are mapped to values of
  type [Tint], float registers to values of type [Tfloat],
  and boolean registers ([CARRY], [CR0_0], etc) to either
  [Vzero] or [Vone]. *)

Definition regset := Pregmap.t val.
Definition genv := Genv.t fundef unit.

Notation "a # b" := (a b) (at level 1, only parsing).
Notation "a # b <- c" := (Pregmap.set b c a) (at level 1, b at next level).

(** Undefining some registers *)

Fixpoint undef_regs (l: list preg) (rs: regset) : regset :=
  match l with
  | nil => rs
  | r :: l' => undef_regs l' (rs#r <- Vundef)
  end.

(** Assigning multiple registers *)

Fixpoint set_regs (rl: list preg) (vl: list val) (rs: regset) : regset :=
  match rl, vl with
  | r1 :: rl', v1 :: vl' => set_regs rl' vl' (rs#r1 <- v1)
  | _, _ => rs
  end.

(** Assigning the result of a builtin *)

Fixpoint set_res (res: builtin_res preg) (v: val) (rs: regset) : regset :=
  match res with
  | BR r => rs#r <- v
  | BR_none => rs
  | BR_splitlong hi lo => set_res lo (Val.loword v) (set_res hi (Val.hiword v) rs)
  end.

Section RELSEM.

(** Looking up instructions in a code sequence by position. *)

Fixpoint find_instr (pos: Z) (c: code) {struct c} : option instruction :=
  match c with
  | nil => None
  | i :: il => if zeq pos 0 then Some i else find_instr (pos - 1) il
  end.

(** Position corresponding to a label *)

Definition is_label (lbl: label) (instr: instruction) : bool :=
  match instr with
  | Plabel lbl' => if peq lbl lbl' then true else false
  | _ => false
  end.

Lemma is_label_correct:
  forall lbl instr,
  if is_label lbl instr then instr = Plabel lbl else instr <> Plabel lbl.
Proof.
  intros.  destruct instr; simpl; try discriminate.
  case (peq lbl l); intro; congruence.
Qed.

Fixpoint label_pos (lbl: label) (pos: Z) (c: code) {struct c} : option Z :=
  match c with
  | nil => None
  | instr :: c' =>
      if is_label lbl instr then Some (pos + 1) else label_pos lbl (pos + 1) c'
  end.

(** Some PowerPC instructions treat register GPR0 as the integer literal 0
  when that register is used in argument position. *)

Definition gpr_or_zero (rs: regset) (r: ireg) :=
  if ireg_eq r GPR0 then Vzero else rs#r.

Variable ge: genv.

(** The two functions below axiomatize how the linker processes
  symbolic references [symbol + offset] and splits their
  actual values into two 16-bit halves. *)

Parameter low_half: genv -> ident -> int -> val.
Parameter high_half: genv -> ident -> int -> val.

(** The fundamental property of these operations is that, when applied
  to the address of a symbol, their results can be recombined by
  addition, rebuilding the original address. *)

Axiom low_high_half:
  forall id ofs,
  Val.add (high_half ge id ofs) (low_half ge id ofs) = Genv.symbol_address ge id ofs.

(** We also axiomatize the small data area.  For simplicity, we
  claim that small data symbols can be accessed by absolute 16-bit
  offsets, that is, relative to [GPR0].  In reality, the linker
  rewrites the object code, transforming [symb@sdarx(r0)] addressings
  into [offset(rN)] addressings, where [rN] is the reserved
  register pointing to the base of the small data area containing
  symbol [symb].  We leave this transformation up to the linker. *)

Parameter symbol_is_small_data: ident -> int -> bool.
Parameter small_data_area_offset: genv -> ident -> int -> val.

Axiom small_data_area_addressing:
  forall id ofs,
  symbol_is_small_data id ofs = true ->
  small_data_area_offset ge id ofs = Genv.symbol_address ge id ofs.

Parameter symbol_is_rel_data: ident -> int -> bool.

(** Armed with the [low_half] and [high_half] functions,
  we can define the evaluation of a symbolic constant.
  Note that for [const_high], integer constants
  are shifted left by 16 bits, but not symbol addresses:
  we assume (as in the [low_high_half] axioms above)
  that the results of [high_half] are already shifted
  (their 16 low bits are equal to 0). *)

Definition const_low (c: constant) :=
  match c with
  | Cint n => Vint n
  | Csymbol_low id ofs => low_half ge id ofs
  | Csymbol_high id ofs => Vundef
  | Csymbol_sda id ofs => small_data_area_offset ge id ofs
  | Csymbol_rel_low id ofs => low_half ge id ofs
  | Csymbol_rel_high id ofs => Vundef
  end.

Definition const_high (c: constant) :=
  match c with
  | Cint n => Vint (Int.shl n (Int.repr 16))
  | Csymbol_low id ofs => Vundef
  | Csymbol_high id ofs => high_half ge id ofs
  | Csymbol_sda id ofs => Vundef
  | Csymbol_rel_low id ofs => Vundef
  | Csymbol_rel_high id ofs => high_half ge id ofs
  end.

(** The semantics is purely small-step and defined as a function
  from the current state (a register set + a memory state)
  to either [OK rs' m'] where [rs'] and [m'] are the updated register
  set and memory state after execution of the instruction at [rs#PC],
  or [Error] if the processor is stuck. *)

Inductive outcome: Type :=
  | Next: regset -> mem -> outcome
  | Stuck: outcome.

(** Manipulations over the [PC] register: continuing with the next
  instruction ([nextinstr]) or branching to a label ([goto_label]). *)

Definition nextinstr (rs: regset) :=
  rs#PC <- (Val.add rs#PC Vone).

Definition goto_label (f: function) (lbl: label) (rs: regset) (m: mem) :=
  match label_pos lbl 0 (fn_code f) with
  | None => Stuck
  | Some pos =>
      match rs#PC with
      | Vptr b ofs => Next (rs#PC <- (Vptr b (Int.repr pos))) m
      | _ => Stuck
    end
  end.

(** Auxiliaries for memory accesses, in two forms: one operand
  (plus constant offset) or two operands. *)

Definition load1 (chunk: memory_chunk) (rd: preg)
                 (cst: constant) (r1: ireg) (rs: regset) (m: mem) :=
  match Mem.loadv chunk m (Val.add (gpr_or_zero rs r1) (const_low cst)) with
  | None => Stuck
  | Some v => Next (nextinstr (rs#rd <- v)) m
  end.

Definition load2 (chunk: memory_chunk) (rd: preg) (r1 r2: ireg)
                 (rs: regset) (m: mem) :=
  match Mem.loadv chunk m (Val.add rs#r1 rs#r2) with
  | None => Stuck
  | Some v => Next (nextinstr (rs#rd <- v)) m
  end.

Definition store1 (chunk: memory_chunk) (r: preg)
                  (cst: constant) (r1: ireg) (rs: regset) (m: mem) :=
  match Mem.storev chunk m (Val.add (gpr_or_zero rs r1) (const_low cst)) (rs#r) with
  | None => Stuck
  | Some m' => Next (nextinstr rs) m'
  end.

Definition store2 (chunk: memory_chunk) (r: preg) (r1 r2: ireg)
                  (rs: regset) (m: mem) :=
  match Mem.storev chunk m (Val.add rs#r1 rs#r2) (rs#r) with
  | None => Stuck
  | Some m' => Next (nextinstr rs) m'
  end.

(** Operations over condition bits. *)

Definition reg_of_crbit (bit: crbit) :=
  match bit with
  | CRbit_0 => CR0_0
  | CRbit_1 => CR0_1
  | CRbit_2 => CR0_2
  | CRbit_3 => CR0_3
  | CRbit_6 => CR1_2
  end.

Definition compare_sint (rs: regset) (v1 v2: val) :=
  rs#CR0_0 <- (Val.cmp Clt v1 v2)
    #CR0_1 <- (Val.cmp Cgt v1 v2)
    #CR0_2 <- (Val.cmp Ceq v1 v2)
    #CR0_3 <- Vundef.

Definition compare_uint (rs: regset) (m: mem) (v1 v2: val) :=
  rs#CR0_0 <- (Val.cmpu (Mem.valid_pointer m) Clt v1 v2)
    #CR0_1 <- (Val.cmpu (Mem.valid_pointer m) Cgt v1 v2)
    #CR0_2 <- (Val.cmpu (Mem.valid_pointer m) Ceq v1 v2)
    #CR0_3 <- Vundef.

Definition compare_float (rs: regset) (v1 v2: val) :=
  rs#CR0_0 <- (Val.cmpf Clt v1 v2)
    #CR0_1 <- (Val.cmpf Cgt v1 v2)
    #CR0_2 <- (Val.cmpf Ceq v1 v2)
    #CR0_3 <- Vundef.

(** Execution of a single instruction [i] in initial state
    [rs] and [m].  Return updated state.  For instructions
    that correspond to actual PowerPC instructions, the cases are
    straightforward transliterations of the informal descriptions
    given in the PowerPC reference manuals.  For pseudo-instructions,
    refer to the informal descriptions given above.  Note that
    we set to [Vundef] the registers used as temporaries by the
    expansions of the pseudo-instructions, so that the PPC code
    we generate cannot use those registers to hold values that
    must survive the execution of the pseudo-instruction.
*)

Definition exec_instr (f: function) (i: instruction) (rs: regset) (m: mem) : outcome :=
  match i with
  | Padd rd r1 r2 =>
      Next (nextinstr (rs#rd <- (Val.add rs#r1 rs#r2))) m
  | Paddc rd r1 r2 =>
      Next (nextinstr (rs#rd <- (Val.add rs#r1 rs#r2)
                        #CARRY <- (Val.add_carry rs#r1 rs#r2 Vzero))) m
  | Padde rd r1 r2 =>
      Next (nextinstr (rs #rd <- (Val.add (Val.add rs#r1 rs#r2) rs#CARRY)
                        #CARRY <- (Val.add_carry rs#r1 rs#r2 rs#CARRY))) m
  | Paddi rd r1 cst =>
      Next (nextinstr (rs#rd <- (Val.add (gpr_or_zero rs r1) (const_low cst)))) m
  | Paddic rd r1 cst =>
      Next (nextinstr (rs#rd <- (Val.add (gpr_or_zero rs r1) (const_low cst))
                       #CARRY <- (Val.add_carry (gpr_or_zero rs r1) (const_low cst) Vzero))) m
  | Paddis rd r1 cst =>
      Next (nextinstr (rs#rd <- (Val.add (gpr_or_zero rs r1) (const_high cst)))) m
  | Paddze rd r1 =>
      Next (nextinstr (rs#rd <- (Val.add rs#r1 rs#CARRY)
                       #CARRY <- (Val.add_carry rs#r1 Vzero rs#CARRY))) m
  | Pallocframe sz ofs _ =>
      let (m1, stk) := Mem.alloc m 0 sz in
      let sp := Vptr stk Int.zero in
      match Mem.storev Mint32 m1 (Val.add sp (Vint ofs)) rs#GPR1 with
      | None => Stuck
      | Some m2 => Next (nextinstr (rs#GPR1 <- sp #GPR0 <- Vundef)) m2
      end
  | Pand_ rd r1 r2 =>
      let v := Val.and rs#r1 rs#r2 in
      Next (nextinstr (compare_sint (rs#rd <- v) v Vzero)) m
  | Pandc rd r1 r2 =>
      Next (nextinstr (rs#rd <- (Val.and rs#r1 (Val.notint rs#r2)))) m
  | Pandi_ rd r1 cst =>
      let v := Val.and rs#r1 (const_low cst) in
      Next (nextinstr (compare_sint (rs#rd <- v) v Vzero)) m
  | Pandis_ rd r1 cst =>
      let v := Val.and rs#r1 (const_high cst) in
      Next (nextinstr (compare_sint (rs#rd <- v) v Vzero)) m
  | Pb lbl =>
      goto_label f lbl rs m
  | Pbctr sg =>
      Next (rs#PC <- (rs#CTR)) m
  | Pbctrl sg =>
      Next (rs#LR <- (Val.add rs#PC Vone) #PC <- (rs#CTR)) m
  | Pbf bit lbl =>
      match rs#(reg_of_crbit bit) with
      | Vint n => if Int.eq n Int.zero then goto_label f lbl rs m else Next (nextinstr rs) m
      | _ => Stuck
      end
  | Pbl ident sg =>
      Next (rs#LR <- (Val.add rs#PC Vone) #PC <- (Genv.symbol_address ge ident Int.zero)) m
  | Pbs ident sg =>
      Next (rs#PC <- (Genv.symbol_address ge ident Int.zero)) m
  | Pblr =>
      Next (rs#PC <- (rs#LR)) m
  | Pbt bit lbl =>
      match rs#(reg_of_crbit bit) with
      | Vint n => if Int.eq n Int.zero then Next (nextinstr rs) m else goto_label f lbl rs m
      | _ => Stuck
      end
  | Pbtbl r tbl =>
      match rs r with
      | Vint n =>
          match list_nth_z tbl (Int.unsigned n) with
          | None => Stuck
          | Some lbl => goto_label f lbl (rs #GPR12 <- Vundef #CTR <- Vundef) m
          end
      | _ => Stuck
      end
  | Pcmplw r1 r2 =>
      Next (nextinstr (compare_uint rs m rs#r1 rs#r2)) m
  | Pcmplwi r1 cst =>
      Next (nextinstr (compare_uint rs m rs#r1 (const_low cst))) m
  | Pcmpw r1 r2 =>
      Next (nextinstr (compare_sint rs rs#r1 rs#r2)) m
  | Pcmpwi r1 cst =>
      Next (nextinstr (compare_sint rs rs#r1 (const_low cst))) m
  | Pcror bd b1 b2 =>
      Next (nextinstr (rs#(reg_of_crbit bd) <- (Val.or rs#(reg_of_crbit b1) rs#(reg_of_crbit b2)))) m
  | Pdivw rd r1 r2 =>
      Next (nextinstr (rs#rd <- (Val.maketotal (Val.divs rs#r1 rs#r2)))) m
  | Pdivwu rd r1 r2 =>
      Next (nextinstr (rs#rd <- (Val.maketotal (Val.divu rs#r1 rs#r2)))) m
  | Peqv rd r1 r2 =>
      Next (nextinstr (rs#rd <- (Val.notint (Val.xor rs#r1 rs#r2)))) m
  | Pextsb rd r1 =>
      Next (nextinstr (rs#rd <- (Val.sign_ext 8 rs#r1))) m
  | Pextsh rd r1 =>
      Next (nextinstr (rs#rd <- (Val.sign_ext 16 rs#r1))) m
  | Pfreeframe sz ofs =>
      match Mem.loadv Mint32 m (Val.add rs#GPR1 (Vint ofs)) with
      | None => Stuck
      | Some v =>
          match rs#GPR1 with
          | Vptr stk ofs =>
              match Mem.free m stk 0 sz with
              | None => Stuck
              | Some m' => Next (nextinstr (rs#GPR1 <- v)) m'
              end
          | _ => Stuck
          end
      end
  | Pfabs rd r1 =>
      Next (nextinstr (rs#rd <- (Val.absf rs#r1))) m
  | Pfabss rd r1 =>
      Next (nextinstr (rs#rd <- (Val.absfs rs#r1))) m
  | Pfadd rd r1 r2 =>
      Next (nextinstr (rs#rd <- (Val.addf rs#r1 rs#r2))) m
  | Pfadds rd r1 r2 =>
      Next (nextinstr (rs#rd <- (Val.addfs rs#r1 rs#r2))) m
  | Pfcmpu r1 r2 =>
      Next (nextinstr (compare_float rs rs#r1 rs#r2)) m
  | Pfcfi rd r1 =>
      Next (nextinstr (rs#rd <- (Val.maketotal (Val.floatofint rs#r1)))) m
  | Pfcfiu rd r1 =>
      Next (nextinstr (rs#rd <- (Val.maketotal (Val.floatofintu rs#r1)))) m
  | Pfcti rd r1 =>
      Next (nextinstr (rs#FPR13 <- Vundef #rd <- (Val.maketotal (Val.intoffloat rs#r1)))) m
  | Pfctiu rd r1 =>
      Next (nextinstr (rs#FPR13 <- Vundef #rd <- (Val.maketotal (Val.intuoffloat rs#r1)))) m
  | Pfdiv rd r1 r2 =>
      Next (nextinstr (rs#rd <- (Val.divf rs#r1 rs#r2))) m
  | Pfdivs rd r1 r2 =>
      Next (nextinstr (rs#rd <- (Val.divfs rs#r1 rs#r2))) m
  | Pfmake rd r1 r2 =>
      Next (nextinstr (rs#rd <- (Val.floatofwords rs#r1 rs#r2))) m
  | Pfmr rd r1 =>
      Next (nextinstr (rs#rd <- (rs#r1))) m
  | Pfmul rd r1 r2 =>
      Next (nextinstr (rs#rd <- (Val.mulf rs#r1 rs#r2))) m
  | Pfmuls rd r1 r2 =>
      Next (nextinstr (rs#rd <- (Val.mulfs rs#r1 rs#r2))) m
  | Pfneg rd r1 =>
      Next (nextinstr (rs#rd <- (Val.negf rs#r1))) m
  | Pfnegs rd r1 =>
      Next (nextinstr (rs#rd <- (Val.negfs rs#r1))) m
  | Pfrsp rd r1 =>
      Next (nextinstr (rs#rd <- (Val.singleoffloat rs#r1))) m
  | Pfxdp rd r1 =>
      Next (nextinstr (rs#rd <- (Val.floatofsingle rs#r1))) m
  | Pfsub rd r1 r2 =>
      Next (nextinstr (rs#rd <- (Val.subf rs#r1 rs#r2))) m
  | Pfsubs rd r1 r2 =>
      Next (nextinstr (rs#rd <- (Val.subfs rs#r1 rs#r2))) m
  | Plbz rd cst r1 =>
      load1 Mint8unsigned rd cst r1 rs m
  | Plbzx rd r1 r2 =>
      load2 Mint8unsigned rd r1 r2 rs m
  | Plfd rd cst r1 =>
      load1 Mfloat64 rd cst r1 rs m
  | Plfdx rd r1 r2 =>
      load2 Mfloat64 rd r1 r2 rs m
  | Plfd_a rd cst r1 =>
      load1 Many64 rd cst r1 rs m
  | Plfdx_a rd r1 r2 =>
      load2 Many64 rd r1 r2 rs m
  | Plfs rd cst r1 =>
      load1 Mfloat32 rd cst r1 rs m
  | Plfsx rd r1 r2 =>
      load2 Mfloat32 rd r1 r2 rs m
  | Plha rd cst r1 =>
      load1 Mint16signed rd cst r1 rs m
  | Plhax rd r1 r2 =>
      load2 Mint16signed rd r1 r2 rs m
  | Plhz rd cst r1 =>
      load1 Mint16unsigned rd cst r1 rs m
  | Plhzx rd r1 r2 =>
      load2 Mint16unsigned rd r1 r2 rs m
  | Plfi rd f =>
      Next (nextinstr (rs #GPR12 <- Vundef #rd <- (Vfloat f))) m
  | Plfis rd f =>
      Next (nextinstr (rs #GPR12 <- Vundef #rd <- (Vsingle f))) m
  | Plwz rd cst r1 =>
      load1 Mint32 rd cst r1 rs m
  | Plwzx rd r1 r2 =>
      load2 Mint32 rd r1 r2 rs m
  | Plwz_a rd cst r1 =>
      load1 Many32 rd cst r1 rs m
  | Plwzx_a rd r1 r2 =>
      load2 Many32 rd r1 r2 rs m
  | Pmfcrbit rd bit =>
      Next (nextinstr (rs#rd <- (rs#(reg_of_crbit bit)))) m
  | Pmflr rd =>
      Next (nextinstr (rs#rd <- (rs#LR))) m
  | Pmr rd r1 =>
      Next (nextinstr (rs#rd <- (rs#r1))) m
  | Pmtctr r1 =>
      Next (nextinstr (rs#CTR <- (rs#r1))) m
  | Pmtlr r1 =>
      Next (nextinstr (rs#LR <- (rs#r1))) m
  | Pmulli rd r1 cst =>
      Next (nextinstr (rs#rd <- (Val.mul rs#r1 (const_low cst)))) m
  | Pmullw rd r1 r2 =>
      Next (nextinstr (rs#rd <- (Val.mul rs#r1 rs#r2))) m
  | Pmulhw rd r1 r2 =>
      Next (nextinstr (rs#rd <- (Val.mulhs rs#r1 rs#r2))) m
  | Pmulhwu rd r1 r2 =>
      Next (nextinstr (rs#rd <- (Val.mulhu rs#r1 rs#r2))) m
  | Pnand rd r1 r2 =>
      Next (nextinstr (rs#rd <- (Val.notint (Val.and rs#r1 rs#r2)))) m
  | Pnor rd r1 r2 =>
      Next (nextinstr (rs#rd <- (Val.notint (Val.or rs#r1 rs#r2)))) m
  | Por rd r1 r2 =>
      Next (nextinstr (rs#rd <- (Val.or rs#r1 rs#r2))) m
  | Porc rd r1 r2 =>
      Next (nextinstr (rs#rd <- (Val.or rs#r1 (Val.notint rs#r2)))) m
  | Pori rd r1 cst =>
      Next (nextinstr (rs#rd <- (Val.or rs#r1 (const_low cst)))) m
  | Poris rd r1 cst =>
      Next (nextinstr (rs#rd <- (Val.or rs#r1 (const_high cst)))) m
  | Prlwinm rd r1 amount mask =>
      Next (nextinstr (rs#rd <- (Val.rolm rs#r1 amount mask))) m
  | Prlwimi rd r1 amount mask =>
      Next (nextinstr (rs#rd <- (Val.or (Val.and rs#rd (Vint (Int.not mask)))
                                     (Val.rolm rs#r1 amount mask)))) m
  | Pslw rd r1 r2 =>
      Next (nextinstr (rs#rd <- (Val.shl rs#r1 rs#r2))) m
  | Psraw rd r1 r2 =>
      Next (nextinstr (rs#rd <- (Val.shr rs#r1 rs#r2) #CARRY <- (Val.shr_carry rs#r1 rs#r2))) m
  | Psrawi rd r1 n =>
      Next (nextinstr (rs#rd <- (Val.shr rs#r1 (Vint n)) #CARRY <- (Val.shr_carry rs#r1 (Vint n)))) m
  | Psrw rd r1 r2 =>
      Next (nextinstr (rs#rd <- (Val.shru rs#r1 rs#r2))) m
  | Pstb rd cst r1 =>
      store1 Mint8unsigned rd cst r1 rs m
  | Pstbx rd r1 r2 =>
      store2 Mint8unsigned rd r1 r2 rs m
  | Pstfd rd cst r1 =>
      store1 Mfloat64 rd cst r1 rs m
  | Pstfdx rd r1 r2 =>
      store2 Mfloat64 rd r1 r2 rs m
  | Pstfd_a rd cst r1 =>
      store1 Many64 rd cst r1 rs m
  | Pstfdx_a rd r1 r2 =>
      store2 Many64 rd r1 r2 rs m
  | Pstfs rd cst r1 =>
      store1 Mfloat32 rd cst r1 rs m
  | Pstfsx rd r1 r2 =>
      store2 Mfloat32 rd r1 r2 rs m
  | Psth rd cst r1 =>
      store1 Mint16unsigned rd cst r1 rs m
  | Psthx rd r1 r2 =>
      store2 Mint16unsigned rd r1 r2 rs m
  | Pstw rd cst r1 =>
      store1 Mint32 rd cst r1 rs m
  | Pstwx rd r1 r2 =>
      store2 Mint32 rd r1 r2 rs m
  | Pstw_a rd cst r1 =>
      store1 Many32 rd cst r1 rs m
  | Pstwx_a rd r1 r2 =>
      store2 Many32 rd r1 r2 rs m
  | Psubfc rd r1 r2 =>
      Next (nextinstr (rs#rd <- (Val.sub rs#r2 rs#r1)
                       #CARRY <- (Val.add_carry rs#r2 (Val.notint rs#r1) Vone))) m
  | Psubfe rd r1 r2 =>
      Next (nextinstr (rs#rd <- (Val.add (Val.add rs#r2 (Val.notint rs#r1)) rs#CARRY)
                       #CARRY <- (Val.add_carry rs#r2 (Val.notint rs#r1) rs#CARRY))) m
  | Psubfic rd r1 cst =>
      Next (nextinstr (rs#rd <- (Val.sub (const_low cst) rs#r1)
                       #CARRY <- (Val.add_carry (const_low cst) (Val.notint rs#r1) Vone))) m
  | Pxor rd r1 r2 =>
      Next (nextinstr (rs#rd <- (Val.xor rs#r1 rs#r2))) m
  | Pxori rd r1 cst =>
      Next (nextinstr (rs#rd <- (Val.xor rs#r1 (const_low cst)))) m
  | Pxoris rd r1 cst =>
      Next (nextinstr (rs#rd <- (Val.xor rs#r1 (const_high cst)))) m
  | Plabel lbl =>
      Next (nextinstr rs) m
  | Pcfi_rel_offset ofs =>
      Next (nextinstr rs) m
  | Pbuiltin ef args res =>
      Stuck    (**r treated specially below *)
  (** The following instructions and directives are not generated
      directly by [Asmgen], so we do not model them. *)
  | Pbdnz _
  | Pcmpb _ _ _
  | Pcntlzw _ _
  | Pcreqv _ _ _
  | Pcrxor _ _ _
  | Pdcbf _ _
  | Pdcbi _ _
  | Pdcbt _ _ _
  | Pdcbtst _ _ _
  | Pdcbtls _ _ _
  | Pdcbz _ _
  | Pextsw _ _
  | Peieio
  | Pfcfid _ _
  | Pfctidz _ _
  | Pfctiw _ _
  | Pfctiwz _ _
  | Pfmadd _ _ _ _
  | Pfmsub _ _ _ _
  | Pfnmadd _ _ _ _
  | Pfnmsub _ _ _ _
  | Pfsqrt _ _
  | Pfrsqrte _ _
  | Pfres _ _
  | Pfsel _ _ _ _
  | Pisel _ _ _ _
  | Plwarx _ _ _
  | Plwbrx _ _ _
  | Picbi _ _
  | Picbtls _ _ _
  | Pisync
  | Plwsync
  | Plhbrx _ _ _
  | Plwzu _ _ _
  | Pmbar _
  | Pmfcr _
  | Pmfspr _ _
  | Pmtspr _ _
  | Prldicl _ _ _ _
  | Pstdu _ _ _
  | Pstwbrx _ _ _
  | Pstwcx_ _ _ _
  | Pstfdu _ _ _
  | Psthbrx _ _ _
  | Pstwu _ _ _
  | Pstwux _ _ _
  | Psubfze _ _
  | Psync
  | Ptrap
  | Pcfi_adjust _ =>
      Stuck
  end.

(** Translation of the LTL/Linear/Mach view of machine registers
  to the PPC view.  Note that no LTL register maps to [GPR0].
  This register is reserved as a temporary to be used
  by the generated PPC code.  *)

Definition preg_of (r: mreg) : preg :=
  match r with
  | R3 => GPR3  | R4 => GPR4  | R5 => GPR5  | R6 => GPR6
  | R7 => GPR7  | R8 => GPR8  | R9 => GPR9  | R10 => GPR10
  | R11 => GPR11 | R12 => GPR12
  | R14 => GPR14 | R15 => GPR15 | R16 => GPR16
  | R17 => GPR17 | R18 => GPR18 | R19 => GPR19 | R20 => GPR20
  | R21 => GPR21 | R22 => GPR22 | R23 => GPR23 | R24 => GPR24
  | R25 => GPR25 | R26 => GPR26 | R27 => GPR27 | R28 => GPR28
  | R29 => GPR29 | R30 => GPR30 | R31 => GPR31
  | F0 => FPR0
  | F1 => FPR1  | F2 => FPR2  | F3 => FPR3  | F4 => FPR4
  | F5 => FPR5  | F6 => FPR6  | F7 => FPR7  | F8 => FPR8
  | F9 => FPR9  | F10 => FPR10 | F11 => FPR11 | F12 => FPR12
  | F13 => FPR13 | F14 => FPR14 | F15 => FPR15
  | F16 => FPR16 | F17 => FPR17 | F18 => FPR18 | F19 => FPR19
  | F20 => FPR20 | F21 => FPR21 | F22 => FPR22 | F23 => FPR23
  | F24 => FPR24 | F25 => FPR25 | F26 => FPR26 | F27 => FPR27
  | F28 => FPR28 | F29 => FPR29 | F30 => FPR30 | F31 => FPR31
  end.

(** Extract the values of the arguments of an external call.
    We exploit the calling conventions from module [Conventions], except that
    we use PPC registers instead of locations. *)

Inductive extcall_arg (rs: regset) (m: mem): loc -> val -> Prop :=
  | extcall_arg_reg: forall r,
      extcall_arg rs m (R r) (rs (preg_of r))
  | extcall_arg_stack: forall ofs ty bofs v,
      bofs = Stacklayout.fe_ofs_arg + 4 * ofs ->
      Mem.loadv (chunk_of_type ty) m
                (Val.add (rs (IR GPR1)) (Vint (Int.repr bofs))) = Some v ->
      extcall_arg rs m (S Outgoing ofs ty) v.

Definition extcall_arguments
    (rs: regset) (m: mem) (sg: signature) (args: list val) : Prop :=
  list_forall2 (extcall_arg rs m) (loc_arguments sg) args.

Definition loc_external_result (sg: signature) : list preg :=
  map preg_of (loc_result sg).

(** Execution of the instruction at [rs#PC]. *)

Inductive state: Type :=
  | State: regset -> mem -> state.

Inductive step: state -> trace -> state -> Prop :=
  | exec_step_internal:
      forall b ofs f i rs m rs' m',
      rs PC = Vptr b ofs ->
      Genv.find_funct_ptr ge b = Some (Internal f) ->
      find_instr (Int.unsigned ofs) f.(fn_code) = Some i ->
      exec_instr f i rs m = Next rs' m' ->
      step (State rs m) E0 (State rs' m')
  | exec_step_builtin:
      forall b ofs f ef args res rs m vargs t vres rs' m',
      rs PC = Vptr b ofs ->
      Genv.find_funct_ptr ge b = Some (Internal f) ->
      find_instr (Int.unsigned ofs) f.(fn_code) = Some (Pbuiltin ef args res) ->
      eval_builtin_args ge rs (rs GPR1) m args vargs ->
      external_call ef ge vargs m t vres m' ->
      rs' = nextinstr
              (set_res res vres
                (undef_regs (map preg_of (destroyed_by_builtin ef)) rs)) ->
      step (State rs m) t (State rs' m')
  | exec_step_external:
      forall b ef args res rs m t rs' m',
      rs PC = Vptr b Int.zero ->
      Genv.find_funct_ptr ge b = Some (External ef) ->
      external_call' ef ge args m t res m' ->
      extcall_arguments rs m (ef_sig ef) args ->
      rs' = (set_regs (loc_external_result (ef_sig ef)) res rs) #PC <- (rs RA) ->
      step (State rs m) t (State rs' m').

End RELSEM.

(** Execution of whole programs. *)

Inductive initial_state (p: program): state -> Prop :=
  | initial_state_intro: forall m0,
      Genv.init_mem p = Some m0 ->
      let ge := Genv.globalenv p in
      let rs0 :=
        (Pregmap.init Vundef)
        # PC <- (Genv.symbol_address ge p.(prog_main) Int.zero)
        # LR <- Vzero
        # GPR1 <- Vzero in
      initial_state p (State rs0 m0).

Inductive final_state: state -> int -> Prop :=
  | final_state_intro: forall rs m r,
      rs#PC = Vzero ->
      rs#GPR3 = Vint r ->
      final_state (State rs m) r.

Definition semantics (p: program) :=
  Semantics step (initial_state p) final_state (Genv.globalenv p).

(** Determinacy of the [Asm] semantics. *)

Remark extcall_arguments_determ:
  forall rs m sg args1 args2,
  extcall_arguments rs m sg args1 -> extcall_arguments rs m sg args2 -> args1 = args2.
Proof.
  intros until m.
  assert (forall ll vl1, list_forall2 (extcall_arg rs m) ll vl1 ->
          forall vl2, list_forall2 (extcall_arg rs m) ll vl2 -> vl1 = vl2).
    induction 1; intros vl2 EA; inv EA.
    auto.
    f_equal; auto.
    inv H; inv H3; congruence.
  intros. red in H0; red in H1. eauto.
Qed.

Lemma semantics_determinate: forall p, determinate (semantics p).
Proof.
Ltac Equalities :=
  match goal with
  | [ H1: ?a = ?b, H2: ?a = ?c |- _ ] =>
      rewrite H1 in H2; inv H2; Equalities
  | _ => idtac
  end.
  intros; constructor; simpl; intros.
(* determ *)
  inv H; inv H0; Equalities.
  split. constructor. auto.
  discriminate.
  discriminate.
  assert (vargs0 = vargs) by (eapply eval_builtin_args_determ; eauto). subst vargs0.
  exploit external_call_determ. eexact H5. eexact H11. intros [A B].
  split. auto. intros. destruct B; auto. subst. auto.
  assert (args0 = args) by (eapply extcall_arguments_determ; eauto). subst args0.
  exploit external_call_determ'. eexact H3. eexact H8. intros [A B].
  split. auto. intros. destruct B; auto. subst. auto.
(* trace length *)
  red; intros. inv H; simpl.
  omega.
  eapply external_call_trace_length; eauto.
  inv H2; eapply external_call_trace_length; eauto.
(* initial states *)
  inv H; inv H0. f_equal. congruence.
(* final no step *)
  inv H. unfold Vzero in H0. red; intros; red; intros. inv H; congruence.
(* final states *)
  inv H; inv H0. congruence.
Qed.

(** Classification functions for processor registers (used in Asmgenproof). *)

Definition data_preg (r: preg) : bool :=
  match r with
  | IR GPR0 => false
  | PC => false    | LR => false    | CTR => false
  | CR0_0 => false | CR0_1 => false | CR0_2 => false | CR0_3 => false
  | CARRY => false
  | _ => true
  end.<|MERGE_RESOLUTION|>--- conflicted
+++ resolved
@@ -189,11 +189,8 @@
   | Pfcfiu: freg -> ireg -> instruction                       (**r unsigned-int-to-float conversion (pseudo, PPC64) *)
   | Pfcfid: freg -> freg -> instruction                       (**r signed-long-to-float conversion (PPC64) *)
   | Pfcti: ireg -> freg -> instruction                        (**r float-to-signed-int conversion, round towards 0 (pseudo) *)
-<<<<<<< HEAD
-=======
   | Pfctiu: ireg -> freg -> instruction                       (**r float-to-unsigned-int conversion, round towards 0 (pseudo, PPC64) *)
   | Pfctidz: freg -> freg -> instruction                      (**r float-to-signed-long conversion, round towards 0 (PPC64) *)
->>>>>>> 8a95c3e0
   | Pfctiw: freg -> freg -> instruction                       (**r float-to-signed-int conversion, round by default *)
   | Pfctiwz: freg -> freg -> instruction                      (**r float-to-signed-int conversion, round towards 0 *)
   | Pfdiv: freg -> freg -> freg -> instruction                (**r float division *)
