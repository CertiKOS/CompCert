--- conflicted
+++ resolved
@@ -30,7 +30,6 @@
 Qed.
 
 Section PRESERVATION.
-Context `{external_calls_prf: ExternalCalls}.
 
 Variable prog: Mach.program.
 Variable tprog: Asm.program.
@@ -408,11 +407,6 @@
 - Mach register values and PPC register values agree.
 *)
 
-Section WITHINITSP.
-Variables init_sp init_ra: val.
-Hypothesis init_sp_not_Vundef: init_sp <> Vundef.
-Hypothesis init_ra_not_Vundef: init_ra <> Vundef.
-
 Inductive match_states: Mach.state -> Asm.state -> Prop :=
   | match_states_intro:
       forall s fb sp c ep ms m m' rs f tf tc
@@ -421,39 +415,25 @@
         (MEXT: Mem.extends m m')
         (AT: transl_code_at_pc ge (rs PC) fb f c ep tf tc)
         (AG: agree ms sp rs)
-<<<<<<< HEAD
-        (DXP: ep = true -> rs#GPR11 = parent_sp init_sp s),
-=======
         (DXP: ep = true -> rs#GPR11 = parent_sp s)
         (LEAF: is_leaf_function f = true -> rs#LR = parent_ra s),
->>>>>>> a78ec9a9
       match_states (Mach.State s fb sp c ms m)
                    (Asm.State rs m')
   | match_states_call:
       forall s fb ms m m' rs
         (STACKS: match_stack ge s)
         (MEXT: Mem.extends m m')
-<<<<<<<
-        (AG: agree ms (parent_sp init_sp s) rs)
-        (ATPC: rs PC = Vptr fb Int.zero)
-        (ATLR: rs RA = parent_ra init_ra s),
-|||||||
-        (AG: agree ms (parent_sp s) rs)
-        (ATPC: rs PC = Vptr fb Int.zero)
-        (ATLR: rs RA = parent_ra s),
-=======
         (AG: agree ms (parent_sp s) rs)
         (ATPC: rs PC = Vptr fb Ptrofs.zero)
         (ATLR: rs RA = parent_ra s),
->>>>>>>
       match_states (Mach.Callstate s fb ms m)
                    (Asm.State rs m')
   | match_states_return:
       forall s ms m m' rs
         (STACKS: match_stack ge s)
         (MEXT: Mem.extends m m')
-        (AG: agree ms (parent_sp init_sp s) rs)
-        (ATPC: rs PC = parent_ra init_ra s),
+        (AG: agree ms (parent_sp s) rs)
+        (ATPC: rs PC = parent_ra s),
       match_states (Mach.Returnstate s ms m)
                    (Asm.State rs m').
 
@@ -468,12 +448,8 @@
    exists rs2,
        exec_straight tge tf c rs1 m1' k rs2 m2'
     /\ agree ms2 sp rs2
-<<<<<<< HEAD
-    /\ (it1_is_parent ep i = true -> rs2#GPR11 = parent_sp init_sp s)) ->
-=======
     /\ (it1_is_parent ep i = true -> rs2#GPR11 = parent_sp s)
     /\ rs2#LR = rs1#LR) ->
->>>>>>> a78ec9a9
   exists st',
   plus step tge (State rs1 m1') E0 st' /\
   match_states (Mach.State s fb sp c ms2 m2) st'.
@@ -548,16 +524,9 @@
 
 (** This is the simulation diagram.  We prove it by case analysis on the Mach transition. *)
 
-Hypothesis init_sp_type: Val.has_type init_sp Tint.
-
 Theorem step_simulation:
-<<<<<<< HEAD
-  forall S1 t S2, Mach.step init_sp init_ra return_address_offset ge S1 t S2 ->
-  forall S1' (MS: match_states S1 S1'),
-=======
   forall S1 t S2, Mach.step return_address_offset ge S1 t S2 ->
   forall S1' (MS: match_states S1 S1') (WF: wf_state ge S1),
->>>>>>> a78ec9a9
   (exists S2', plus step tge S1' t S2' /\ match_states S2 S2')
   \/ (measure S2 < measure S1 /\ t = E0 /\ match_states S2 S1')%nat.
 Proof.
@@ -598,7 +567,7 @@
   unfold load_stack in *.
   exploit Mem.loadv_extends. eauto. eexact H0. auto.
   intros [parent' [A B]]. rewrite (sp_val _ _ _ AG) in A.
-  exploit (lessdef_parent_sp init_sp); eauto. clear B; intros B; subst parent'.
+  exploit lessdef_parent_sp; eauto. clear B; intros B; subst parent'.
   exploit Mem.loadv_extends. eauto. eexact H1. auto.
   intros [v' [C D]].
 Opaque loadind.
@@ -697,7 +666,6 @@
   econstructor; eauto.
   econstructor; eauto.
   eapply agree_sp_def; eauto.
-  eapply agree_sp_type; eauto.
   simpl. eapply agree_exten; eauto. intros. Simpl.
   Simpl. rewrite <- H2. auto.
 + (* Direct call *)
@@ -712,7 +680,6 @@
   econstructor; eauto.
   econstructor; eauto.
   eapply agree_sp_def; eauto.
-  eapply agree_sp_type; eauto.
   simpl. eapply agree_exten; eauto. intros. Simpl.
   Simpl. rewrite <- H2. auto.
 
@@ -720,15 +687,7 @@
   assert (f0 = f) by congruence.  subst f0.
   inversion AT; subst.
   assert (NOOV: list_length_z tf.(fn_code) <= Ptrofs.max_unsigned).
-<<<<<<< HEAD
-    eapply transf_function_no_overflow; eauto.  exploit Mem.loadv_extends. eauto. eexact H1. auto. simpl. intros [parent' [A B]].
-  exploit Mem.loadv_extends. eauto. eexact H2. auto. simpl. intros [ra' [C D]].
-  exploit (lessdef_parent_sp init_sp); eauto. intros. subst parent'. clear B.
-  exploit (lessdef_parent_ra init_ra); eauto. intros. subst ra'. clear D.
-  exploit Mem.free_parallel_extends; eauto. intros [m2' [E F]].
-=======
     eapply transf_function_no_overflow; eauto.
->>>>>>> a78ec9a9
   destruct ros as [rf|fid]; simpl in H; monadInv H7.
 + (* Indirect call *)
   assert (rs rf = Vptr f' Ptrofs.zero).
@@ -736,35 +695,12 @@
     revert H; predSpec Ptrofs.eq Ptrofs.eq_spec i Ptrofs.zero; intros; congruence.
   assert (rs0 x0 = Vptr f' Ptrofs.zero).
     exploit ireg_val; eauto. rewrite H7; intros LD; inv LD; auto.
-<<<<<<< HEAD
-<<<<<<<
-  set (rs2 := nextinstr (rs0#CTR <- (Vptr f' Int.zero))).
-  set (rs3 := nextinstr (rs2#GPR0 <- (parent_ra init_ra s))).
-  set (rs4 := nextinstr (rs3#LR <- (parent_ra init_ra s))).
-  set (rs5 := nextinstr (rs4#GPR1 <- (parent_sp init_sp s))).
-|||||||
-  set (rs2 := nextinstr (rs0#CTR <- (Vptr f' Int.zero))).
-  set (rs3 := nextinstr (rs2#GPR0 <- (parent_ra s))).
-  set (rs4 := nextinstr (rs3#LR <- (parent_ra s))).
-  set (rs5 := nextinstr (rs4#GPR1 <- (parent_sp s))).
-=======
-  set (rs2 := nextinstr (rs0#CTR <- (Vptr f' Ptrofs.zero))).
-  set (rs3 := nextinstr (rs2#GPR0 <- (parent_ra s))).
-  set (rs4 := nextinstr (rs3#LR <- (parent_ra s))).
-  set (rs5 := nextinstr (rs4#GPR1 <- (parent_sp s))).
->>>>>>>
-  set (rs6 := rs5#PC <- (rs5 CTR)).
-  assert (exec_straight tge tf
-            (Pmtctr x0 :: Plwz GPR0 (Cint (Ptrofs.to_int (fn_retaddr_ofs f))) GPR1 :: Pmtlr GPR0
-              :: Pfreeframe (fn_stacksize f) (fn_link_ofs f) :: Pbctr sig :: x)
-=======
   set (rs1 := nextinstr (rs0#CTR <- (Vptr f' Ptrofs.zero))).
   assert (AG1: agree rs (Vptr stk soff) rs1). { apply agree_nextinstr. apply agree_set_other; auto. }
   exploit transl_epilogue_correct; eauto. 
   intros (rs2 & m2' & A & B & C & D & E & F). 
   assert (A': exec_straight tge tf
             (Pmtctr x0 :: transl_epilogue f (Pbctr sig :: x))
->>>>>>> a78ec9a9
             rs0 m'0
             (Pbctr sig :: x) rs2 m2').
   { apply exec_straight_step with rs1 m'0. simpl. rewrite H9. reflexivity. reflexivity. eexact A. }
@@ -778,48 +714,6 @@
   econstructor; eauto using functions_transl, find_instr_tail.
   traceEq.
   (* match states *)
-<<<<<<< HEAD
-  econstructor; eauto.
-Hint Resolve agree_nextinstr agree_set_other: asmgen.
-  assert (AG4: agree rs (Vptr stk soff) rs4).
-    unfold rs4, rs3, rs2; auto 10 with asmgen.
-  assert (AG5: agree rs (parent_sp init_sp s) rs5).
-    unfold rs5. apply agree_nextinstr. eapply agree_change_sp. eauto.
-    eapply parent_sp_def; eauto.
-    eapply parent_sp_type; eauto.
-  unfold rs6, rs5; auto 10 with asmgen.
-<<<<<<<
-+ (* Direct call *)
-  set (rs2 := nextinstr (rs0#GPR0 <- (parent_ra init_ra s))).
-  set (rs3 := nextinstr (rs2#LR <- (parent_ra init_ra s))).
-  set (rs4 := nextinstr (rs3#GPR1 <- (parent_sp init_sp s))).
-  set (rs5 := rs4#PC <- (Vptr f' Int.zero)).
-|||||||
-  set (rs2 := nextinstr (rs0#GPR0 <- (parent_ra s))).
-  set (rs3 := nextinstr (rs2#LR <- (parent_ra s))).
-  set (rs4 := nextinstr (rs3#GPR1 <- (parent_sp s))).
-  set (rs5 := rs4#PC <- (Vptr f' Int.zero)).
-=======
-  set (rs2 := nextinstr (rs0#GPR0 <- (parent_ra s))).
-  set (rs3 := nextinstr (rs2#LR <- (parent_ra s))).
-  set (rs4 := nextinstr (rs3#GPR1 <- (parent_sp s))).
-  set (rs5 := rs4#PC <- (Vptr f' Ptrofs.zero)).
->>>>>>>
-  assert (exec_straight tge tf
-            (Plwz GPR0 (Cint (Ptrofs.to_int (fn_retaddr_ofs f))) GPR1 :: Pmtlr GPR0
-             :: Pfreeframe (fn_stacksize f) (fn_link_ofs f) :: Pbs fid sig :: x)
-            rs0 m'0
-            (Pbs fid sig :: x) rs4 m2').
-  apply exec_straight_step with rs2 m'0.
-  simpl. unfold load1. rewrite gpr_or_zero_not_zero. unfold const_low.
-  rewrite <- (sp_val _ _ _ AG).  erewrite loadv_offset_ptr by eexact C. auto. congruence. auto.
-  apply exec_straight_step with rs3 m'0.
-  simpl. reflexivity. reflexivity.
-  apply exec_straight_one.
-  simpl. change (rs3 GPR1) with (rs0 GPR1). rewrite <- (sp_val _ _ _ AG). simpl. rewrite A.
-  rewrite E. reflexivity. reflexivity.
-  left; exists (State rs5 m2'); split.
-=======
   econstructor; eauto. apply agree_set_other; auto. 
   unfold rs3; Simpl. rewrite F by congruence. reflexivity.
 + (* Direct call *)
@@ -829,25 +723,13 @@
   intros (ofs' & U & V).
   set (rs3 := rs2#PC <- (Vptr f' Ptrofs.zero)).
   left; exists (State rs3 m2'); split.
->>>>>>> a78ec9a9
   (* execution *)
   eapply plus_right'. eapply exec_straight_exec; eauto.
   econstructor; eauto using functions_transl, find_instr_tail.
   simpl. unfold Genv.symbol_address. rewrite symbols_preserved, H. reflexivity.
   traceEq.
   (* match states *)
-<<<<<<< HEAD
-  econstructor; eauto.
-  assert (AG3: agree rs (Vptr stk soff) rs3).
-    unfold rs3, rs2; auto 10 with asmgen.
-  assert (AG4: agree rs (parent_sp init_sp s) rs4).
-    unfold rs4. apply agree_nextinstr. eapply agree_change_sp. eauto.
-    eapply parent_sp_def; eauto.
-    eapply parent_sp_type; eauto.
-  unfold rs5; auto 10 with asmgen.
-=======
   econstructor; eauto. apply agree_set_other; auto. 
->>>>>>> a78ec9a9
 
 - (* Mbuiltin *)
   inv AT. monadInv H4.
@@ -952,32 +834,6 @@
   inversion AT; subst.
   assert (NOOV: list_length_z tf.(fn_code) <= Ptrofs.max_unsigned).
     eapply transf_function_no_overflow; eauto.
-<<<<<<< HEAD
-  rewrite (sp_val _ _ _ AG) in *. unfold load_stack in *.
-  exploit Mem.loadv_extends. eauto. eexact H0. auto. simpl. intros [parent' [A B]].
-  exploit (lessdef_parent_sp init_sp); eauto. intros. subst parent'. clear B.
-  exploit Mem.loadv_extends. eauto. eexact H1. auto. simpl. intros [ra' [C D]].
-  exploit lessdef_parent_ra; eauto. intros. subst ra'. clear D.
-  exploit Mem.free_parallel_extends; eauto. intros [m2' [E F]].
-  monadInv H6.
-  set (rs2 := nextinstr (rs0#GPR0 <- (parent_ra init_ra s))).
-  set (rs3 := nextinstr (rs2#LR <- (parent_ra init_ra s))).
-  set (rs4 := nextinstr (rs3#GPR1 <- (parent_sp init_sp s))).
-  set (rs5 := rs4#PC <- (parent_ra init_ra s)).
-  assert (exec_straight tge tf
-           (Plwz GPR0 (Cint (Ptrofs.to_int (fn_retaddr_ofs f))) GPR1
-           :: Pmtlr GPR0
-           :: Pfreeframe (fn_stacksize f) (fn_link_ofs f) :: Pblr :: x) rs0 m'0
-           (Pblr :: x) rs4 m2').
-  simpl. apply exec_straight_three with rs2 m'0 rs3 m'0.
-  simpl. unfold load1. rewrite gpr_or_zero_not_zero. unfold const_low.
-  erewrite loadv_offset_ptr by eexact C. auto. congruence.
-  simpl. auto.
-  simpl. change (rs3 GPR1) with (rs0 GPR1). rewrite A.
-  rewrite <- (sp_val _ _ _ AG). rewrite E. auto.
-  auto. auto. auto.
-  left; exists (State rs5 m2'); split.
-=======
   monadInv H6.
   exploit transl_epilogue_correct; eauto. 
   intros (rs2 & m2' & A & B & C & D & E & F).
@@ -985,25 +841,13 @@
   intros (ofs' & U & V).
   set (rs3 := rs2#PC <- (parent_ra s)).
   left; exists (State rs3 m2'); split.
->>>>>>> a78ec9a9
   (* execution *)
   eapply plus_right'. eapply exec_straight_exec; eauto.
   econstructor; eauto using functions_transl, find_instr_tail.
   simpl. rewrite D; reflexivity. 
   traceEq.
   (* match states *)
-<<<<<<< HEAD
-  econstructor; eauto.
-  assert (AG3: agree rs (Vptr stk soff) rs3).
-    unfold rs3, rs2; auto 10 with asmgen.
-  assert (AG4: agree rs (parent_sp init_sp s) rs4).
-    unfold rs4. apply agree_nextinstr. eapply agree_change_sp; eauto.
-    eapply parent_sp_def; eauto.
-    eapply parent_sp_type; eauto.
-  unfold rs5; auto with asmgen.
-=======
   econstructor; eauto. apply agree_set_other; auto. 
->>>>>>> a78ec9a9
 
 - (* internal function *)
   exploit functions_translated; eauto. intros [tf [A B]]. monadInv B.
@@ -1061,7 +905,6 @@
   apply agree_set_other; auto. apply agree_set_other; auto.
   apply agree_nextinstr. apply agree_set_other; auto.
   eapply agree_change_sp; eauto. unfold sp; congruence.
-  destruct sp; try discriminate. simpl; auto.
   congruence.
 
 - (* external function *)
@@ -1087,10 +930,6 @@
   inv WF. inv STACK. inv H1. congruence.
 Qed.
 
-End WITHINITSP.
-
-Let match_states := match_states Vzero Vzero.
-
 Lemma transf_initial_states:
   forall st1, Mach.initial_state prog st1 ->
   exists st2, Asm.initial_state tprog st2 /\ match_states st1 st2.
@@ -1104,13 +943,7 @@
   econstructor; eauto.
   constructor.
   apply Mem.extends_refl.
-<<<<<<<
-  split. auto. simpl. unfold Vzero; congruence. simpl; auto. intros. rewrite Regmap.gi. auto.
-|||||||
-  split. auto. simpl. unfold Vzero; congruence. intros. rewrite Regmap.gi. auto.
-=======
   split. auto. simpl. unfold Vnullptr; simpl; congruence. intros. rewrite Regmap.gi. auto.
->>>>>>>
   unfold Genv.symbol_address.
   rewrite (match_program_main TRANSF).
   rewrite symbols_preserved.
@@ -1129,13 +962,6 @@
 Theorem transf_program_correct:
   forward_simulation (Mach.semantics return_address_offset prog) (Asm.semantics tprog).
 Proof.
-<<<<<<< HEAD
-  eapply forward_simulation_star with (measure := measure).
-  apply senv_preserved.
-  eexact transf_initial_states.
-  eexact transf_final_states.
-  apply step_simulation; (try (now unfold Vzero; congruence)); simpl; auto.
-=======
   eapply forward_simulation_star with
      (measure := measure)
      (match_states := fun S1 S2 => match_states S1 S2 /\ wf_state ge S1).
@@ -1147,7 +973,6 @@
   exploit step_simulation; eauto. intros [ (s2' & A & B) | (A & B & C) ].
 + left; exists s2'; intuition auto. eapply wf_step; eauto. 
 + right; intuition auto. eapply wf_step; eauto.
->>>>>>> a78ec9a9
 Qed.
 
 End PRESERVATION.