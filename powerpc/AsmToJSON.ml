--- conflicted
+++ resolved
@@ -447,17 +447,12 @@
   reset_id ();
   let prog_vars,prog_funs = List.fold_left (fun (vars,funs) (ident,def) ->
     match def with
-<<<<<<< HEAD
-    | Some (Gfun (Internal f)) -> vars,(ident,f)::funs
-    | Some (Gvar v) -> (ident,v)::vars,funs
-=======
-    | Gfun (Internal f) ->
+    | Some (Gfun (Internal f)) ->
       if not (atom_is_iso_inline_definition ident) then
         vars,(ident,f)::funs
       else
         vars,funs
-    | Gvar v -> (ident,v)::vars,funs
->>>>>>> a78ec9a9
+    | Some (Gvar v) -> (ident,v)::vars,funs
     | _ -> vars,funs) ([],[]) prog.prog_defs in
   pp_jobject_start pp;
   pp_jmember ~first:true pp "Global Variables" (pp_jarray pp_vardef) prog_vars;
