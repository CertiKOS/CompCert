--- conflicted
+++ resolved
@@ -1274,7 +1274,7 @@
 Qed.
 
 
-<<<<<<< HEAD
+(*
 Theorem separate_transf_c_program_correct_flat:
   forall c_units asm_units c_program,
   nlist_forall2 (fun cu tcu => transf_c_program_flatasm cu = OK tcu) c_units asm_units ->
@@ -1295,11 +1295,9 @@
   destruct H2 as (asm_program & P & Q).
   exists asm_program; split; auto. apply c_semantic_preservation_flat; auto.
 Qed.
-
+*)
 
 (*
-=======
->>>>>>> 67529b84
 Theorem separate_transf_c_program_correct_bytes:
   forall c_units reloc_units c_program,
   nlist_forall2 (fun cu tcu => transf_c_program_bytes' cu = OK tcu) c_units reloc_units ->
