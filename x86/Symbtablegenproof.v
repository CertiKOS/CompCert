--- conflicted
+++ resolved
@@ -319,13 +319,7 @@
 Hypothesis TRANSF: match_prog prog tprog.
 
 
-<<<<<<< HEAD
-(** ** Definitions for matching  states *)
-=======
-  
-
 (** ** Definitions of Matching States *)
->>>>>>> ac58a220
 
 Definition glob_block_valid (m:mem) := 
   forall b g, Globalenvs.Genv.find_def ge b = Some g -> Mem.valid_block m b.
