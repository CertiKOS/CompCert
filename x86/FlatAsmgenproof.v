(* ******************* *)
(* Author: Yuting Wang *)
(* Date:   Feb 7, 2018 *)
(* ******************* *)

(** Correctness proof for the FlatAsm generation **)

Require Import Coqlib Integers Values Maps AST.
Require Import Memtype Memory.
Require Import Smallstep.
Require Import Asm RawAsm.
Require Import FlatAsm FlatAsmBuiltin FlatAsmgen.
Require Import Segment.
Require Import Events.
Require Import StackADT.
Require Import Linking Errors.
Require Import Globalenvs FlatAsmGlobenv.
Require Import AsmFacts.
Require Import Num.

Open Scope Z_scope.

Ltac destr_if := 
  match goal with 
  | [ |- context [if ?b then _ else _] ] => 
    let eq := fresh "EQ" in
    (destruct b eqn:eq)
  end.

Ltac destr_match := 
  match goal with 
  | [ |- context [match ?b with _ => _ end] ] => 
    let eq := fresh "EQ" in
    (destruct b eqn:eq)
  end.

Ltac destr_match_in H := 
  match type of H with 
  | context [match ?b with _ => _ end] => 
    let eq := fresh "EQ" in
    (destruct b eqn:eq)
  end.

Ltac monadInvX1 H :=
  let monadInvX H :=  
      monadInvX1 H ||
                 match type of H with
                 | (?F _ _ _ _ _ _ _ _ = OK _) =>
                   ((progress simpl in H) || unfold F in H); monadInvX1 H
                 | (?F _ _ _ _ _ _ _ = OK _) =>
                   ((progress simpl in H) || unfold F in H); monadInvX1 H
                 | (?F _ _ _ _ _ _ = OK _) =>
                   ((progress simpl in H) || unfold F in H); monadInvX1 H
                 | (?F _ _ _ _ _ = OK _) =>
                   ((progress simpl in H) || unfold F in H); monadInvX1 H
                 | (?F _ _ _ _ = OK _) =>
                   ((progress simpl in H) || unfold F in H); monadInvX1 H
                 | (?F _ _ _ = OK _) =>
                   ((progress simpl in H) || unfold F in H); monadInvX1 H
                 | (?F _ _ = OK _) =>
                   ((progress simpl in H) || unfold F in H); monadInvX1 H
                 | (?F _ = OK _) =>
                   ((progress simpl in H) || unfold F in H); monadInvX1 H
                 end
  in

  match type of H with
  | (OK _ = OK _) =>
      inversion H; clear H; try subst
  | (Error _ = OK _) =>
      discriminate
  | (bind ?F ?G = OK ?X) =>
      let x := fresh "x" in (
      let EQ1 := fresh "EQ" in (
      let EQ2 := fresh "EQ" in (
      destruct (bind_inversion F G H) as [x [EQ1 EQ2]];
      clear H;
      try (monadInvX EQ1);
      try (monadInvX1 EQ2))))
  | (bind2 ?F ?G = OK ?X) =>
      let x1 := fresh "x" in (
      let x2 := fresh "x" in (
      let EQ1 := fresh "EQ" in (
      let EQ2 := fresh "EQ" in (
      destruct (bind2_inversion F G H) as [x1 [x2 [EQ1 EQ2]]];
      clear H;
      try (monadInvX EQ1);
      try (monadInvX1 EQ2)))))
  | (match ?X with left _ => _ | right _ => assertion_failed end = OK _) =>
      destruct X eqn:?; [try (monadInvX1 H) | discriminate]
  | (match (negb ?X) with true => _ | false => assertion_failed end = OK _) =>
      destruct X as [] eqn:?; [discriminate | try (monadInvX1 H)]
  | (match ?X with true => _ | false => assertion_failed end = OK _) =>
      destruct X as [] eqn:?; [try (monadInvX1 H) | discriminate]
  | (mmap ?F ?L = OK ?M) =>
      generalize (mmap_inversion F L H); intro
  | (match ?X with Some _ => _ | None => _ end = _) =>
      let EQ := fresh "EQ" in (
      destruct X eqn:EQ; try (monadInvX1 H))
  | (match ?X with pair _ _ => _ end = OK _) =>
      let EQ := fresh "EQ" in (
      destruct X eqn:EQ; try (monadInvX1 H))
  end.

Ltac monadInvX H :=
  monadInvX1 H ||
  match type of H with
  | (?F _ _ _ _ _ _ _ _ = OK _) =>
      ((progress simpl in H) || unfold F in H); monadInvX1 H
  | (?F _ _ _ _ _ _ _ = OK _) =>
      ((progress simpl in H) || unfold F in H); monadInvX1 H
  | (?F _ _ _ _ _ _ = OK _) =>
      ((progress simpl in H) || unfold F in H); monadInvX1 H
  | (?F _ _ _ _ _ = OK _) =>
      ((progress simpl in H) || unfold F in H); monadInvX1 H
  | (?F _ _ _ _ = OK _) =>
      ((progress simpl in H) || unfold F in H); monadInvX1 H
  | (?F _ _ _ = OK _) =>
      ((progress simpl in H) || unfold F in H); monadInvX1 H
  | (?F _ _ = OK _) =>
      ((progress simpl in H) || unfold F in H); monadInvX1 H
  | (?F _ = OK _) =>
      ((progress simpl in H) || unfold F in H); monadInvX1 H
  end.  


Lemma alignw_le : forall x, x <= align x alignw.
Proof.
  intros x. apply align_le. unfold alignw. omega.
Qed.


Lemma divides_align : forall y x,
    y > 0 -> (y | x) -> align x y = x.
Proof.
  intros y x GT DV.
  unfold align. red in DV. destruct DV as [z DV].
  subst. replace (z * y + y - 1) with (z * y + (y - 1)) by omega.
  erewrite Int.Zdiv_shift; eauto.
  erewrite Z_div_mult; eauto. rewrite Z_mod_mult.
  rewrite zeq_true. rewrite Z.add_0_r. auto.
Qed.

Lemma align_idempotent : forall v x,
    x > 0 -> align (align v x) x = align v x.
Proof.
  intros v x H. eapply divides_align; eauto.
  apply align_divides. auto.
Qed.

Lemma alignw_divides:
  forall z,
    (alignw | align z alignw).
Proof.
  intros. apply align_divides. unfold alignw; omega.
Qed.


(** Lemmas about FlatAsmgen that are useful for proving invariants *)

Lemma transl_fun_exists : forall gmap defs gdefs code f id,
    transl_globdefs gmap defs = OK (gdefs, code) ->
    In (id, Some (Gfun (Internal f))) defs ->
    exists f', transl_fun gmap id f = OK f'
          /\ forall i, In i (fn_code f') -> In i code.
Proof.
  induction defs; simpl; intros.
  - contradiction.
  - destruct a. destruct H0.
    + inv H0. monadInv H. destruct x.
      destruct p. inv EQ2. monadInv EQ.
      eexists; split; eauto.
      intros. rewrite in_app. auto.
    + monadInv H. destruct x.
      destruct p. inv EQ2. 
      exploit IHdefs; eauto.
      intros (f' & TRANSLF & IN). eexists; split; eauto.
      intros. rewrite in_app. auto.
Qed.

Definition size_gvar (def: option (AST.globdef Asm.fundef unit)) : Z :=
  match def with
  | Some (Gvar gv) => init_data_list_size (gvar_init gv)
  | _ => 0
  end.

(* Definition size_extfun (def: option (AST.globdef Asm.fundef unit)) : Z := *)
(*   match def with *)
(*   | Some (Gfun (External ef)) => alignw *)
(*   | _ => 0 *)
(*   end. *)

Definition size_fun (def: option (AST.globdef Asm.fundef unit)) : Z :=
  match def with
  | Some (Gfun (Internal f)) => code_size (Asm.fn_code f)
  | _ => 0
  end.

Lemma align0: align 0 alignw = 0.
Proof.
  reflexivity.
Qed.

Lemma update_instrs_code_size:
  forall i c lmap csize  lmap' csize'
    (UI : update_instrs lmap csize i c = (lmap', csize')),
    csize' = csize + code_size c.
Proof.
  clear.
  unfold update_instrs.
  induction c; simpl; intros; eauto. inv UI. omega.
  apply IHc in UI. omega.    
Qed.

Lemma update_instrs_other:
  forall i i' l (n: i <> i') c lmap csize lmap' csize'
    (UI : update_instrs lmap csize i c = (lmap', csize')),
    lmap' i' l = lmap i' l.
Proof.
  clear.
  unfold update_instrs.
  induction c; simpl; intros; eauto.
  inv UI; auto.
  destruct (update_instr lmap csize i a) eqn:UI1.
  erewrite IHc. 2: apply UI. clear UI.
  unfold update_instr in UI1. repeat destr_in UI1.
  unfold update_label_map. rewrite peq_false by auto. auto.
Qed.

Lemma align_plus:
  forall a b z,
    (z | a) -> z <> 0 ->
    align (a + b) z = a + align b z.
Proof.
  unfold align.
  intros.
  destruct H. subst.
  replace (x * z + b + z - 1) with ((x * z) + (b + z - 1)) by omega.
  rewrite Z_div_plus_full_l; auto.
  rewrite Z.mul_add_distr_r. reflexivity.
Qed.

Section UPDATE_MAPS.

  Variable gmap: GID_MAP_TYPE.
  Variable lmap: LABEL_MAP_TYPE.
  Variables dsize csize: Z.

  Variable i: ident.
  Variable def: option (globdef Asm.fundef unit).

  Variable gmap': GID_MAP_TYPE.
  Variable lmap': LABEL_MAP_TYPE.
  Variables dsize' csize': Z.

  Hypothesis UPDATE: update_maps_def gmap lmap dsize csize i def = (gmap', lmap', dsize', csize').

  Lemma update_gmap:
    forall i',
      gmap' i' = if ident_eq i i'
                 then match def with
                      | None => gmap i
                      | Some (Gfun (External ef)) => gmap i
                      | Some (Gfun (Internal f)) => Some (code_label csize)
                      | Some (Gvar gvar) => Some (data_label dsize)
                      end
                 else gmap i'.
  Proof.
    unfold update_maps_def in UPDATE.
    intros. destr.
    unfold update_gid_map in UPDATE.
    repeat destr_in UPDATE; rewrite peq_true; auto.
    unfold update_gid_map in UPDATE.
    repeat destr_in UPDATE; try rewrite peq_false; auto.
  Qed.

  Lemma update_lmap:
    forall i' l,
      lmap' i' l = if ident_eq i i'
                   then match def with
                        | Some (Gfun (Internal f)) =>
                          fst (update_instrs lmap csize i (Asm.fn_code f)) i l
                        | _ => lmap i' l
                        end
                   else lmap i' l.
  Proof.
    unfold update_maps_def in UPDATE.
    intros. destr.
    repeat destr_in UPDATE; auto.
    repeat destr_in UPDATE; auto.
    eapply update_instrs_other; eauto.
  Qed.

  Lemma update_dsize:
    dsize' = dsize + align (size_gvar def) alignw.
  Proof.
    unfold update_maps_def in UPDATE.
    repeat destr_in UPDATE; simpl; rewrite ? align0; omega.
  Qed.

  Lemma update_dsize_mono:
    dsize <= dsize'.
  Proof.
    rewrite update_dsize.
    generalize (alignw_le (size_gvar def)).
    cut (0 <= size_gvar def). omega.
    unfold size_gvar. repeat destr; try omega.
    generalize (init_data_list_size_pos (gvar_init v)); omega.
  Qed.

  (* Lemma update_efsize: *)
  (*   efsize' = efsize + size_extfun def. *)
  (* Proof. *)
  (*   unfold update_maps_def in UPDATE. *)
  (*   repeat destr_in UPDATE; simpl; omega. *)
  (* Qed. *)


  (* Lemma update_efsize_mono: *)
  (*   efsize <= efsize'. *)
  (* Proof. *)
  (*   rewrite update_efsize. *)
  (*   unfold size_extfun. unfold alignw. repeat destr; try omega. *)
  (* Qed. *)

  Lemma update_csize_mono:
    csize <= csize'.
  Proof.
    unfold update_maps_def in UPDATE.
    repeat destr_in UPDATE; simpl; rewrite ? align0; try omega.
    eapply update_instrs_code_size in Heqp; eauto. subst.
    etransitivity. 2: apply alignw_le.
    generalize (code_size_non_neg (Asm.fn_code f0)); omega.
  Qed.

  Hypothesis csize_div: (alignw | csize).

  Lemma update_csize:
    csize' = csize + align (size_fun def) alignw.
  Proof.
    unfold update_maps_def in UPDATE.
    repeat destr_in UPDATE; simpl; rewrite ? align0; try omega.
    eapply update_instrs_code_size in Heqp; eauto. subst.
    rewrite align_plus; auto. unfold alignw. congruence.
  Qed.


  Hypothesis dsize_div: (alignw | dsize).

  Lemma update_dsize_div:
    (alignw | dsize').
  Proof.
    rewrite update_dsize.
    apply Z.divide_add_r. auto. apply align_divides. unfold alignw; omega.
  Qed.

  Lemma update_csize_div:
    (alignw | csize').
  Proof.
    rewrite update_csize.
    apply Z.divide_add_r. auto. apply align_divides. unfold alignw; omega.
  Qed.

  (* Lemma update_efsize_div: *)
  (*   (alignw | efsize'). *)
  (* Proof. *)
  (*   rewrite update_efsize. *)
  (*   apply Z.divide_add_r. auto. *)
  (*   unfold size_extfun. *)
  (*   repeat destr; first [ exists 0; omega | exists 1; omega ]. *)
  (* Qed. *)

End UPDATE_MAPS.

Definition sum {A: Type} (f: A -> Z) (l: list A)  :=
  fold_left (fun acc e => acc + f e) l 0.

Lemma fold_left_plus:
  forall {A} f (l: list A) d,
    fold_left (fun acc e => acc + f e) l d = d + sum f l.
Proof.
  unfold sum.
  induction l; simpl; intros. omega.
  rewrite IHl.
  rewrite (IHl (f a)). omega.
Qed.

Definition sizes_gvars (defs: list (ident * option (AST.globdef Asm.fundef unit))) : Z :=
  sum (fun d => align (size_gvar (snd d)) alignw) defs.

(* Definition sizes_extfuns (defs: list (ident * option (AST.globdef Asm.fundef unit))) : Z := *)
(*   sum (fun d => size_extfun (snd d)) defs. *)

Definition sizes_funs (defs: list (ident * option (AST.globdef Asm.fundef unit))) : Z :=
  sum (fun d => align (size_fun (snd d)) alignw) defs.

Lemma sum_pos:
  forall {A: Type} f (fpos: forall x, 0 <= f x) (l: list A), 0 <= sum f l.
Proof.
  unfold sum.
  induction l; simpl; intros; eauto. omega.
  rewrite fold_left_plus.
  fold (sum f l) in IHl. specialize (fpos a). omega.
Qed.

Lemma sizes_gvars_pos:
  forall d, 0 <= sizes_gvars d.
Proof.
  apply sum_pos.
  intros.
  etransitivity. 2: apply alignw_le.
  unfold size_gvar. repeat destr; try omega.
  generalize (init_data_list_size_pos (gvar_init v)); omega.
Qed.

(* Lemma sizes_extfuns_pos: *)
(*   forall d, 0 <= sizes_extfuns d. *)
(* Proof. *)
(*   apply sum_pos. *)
(*   intros. *)
(*   unfold size_extfun. repeat destr; try omega. *)
(*   unfold alignw; omega. *)
(* Qed. *)

Lemma sizes_funs_pos:
  forall d, 0 <= sizes_funs d.
Proof.
  apply sum_pos.
  intros.
  etransitivity. 2: apply alignw_le.
  unfold size_fun. repeat destr; try omega.
  generalize (code_size_non_neg (Asm.fn_code f0)); omega.
Qed.

Section UPDATE_MAPS2.

  Variable defs: list (ident * option (globdef Asm.fundef unit)).

  Variable gmap: GID_MAP_TYPE.
  Variable lmap: LABEL_MAP_TYPE.
  Variables dsize csize : Z.

  Variable gmap': GID_MAP_TYPE.
  Variable lmap': LABEL_MAP_TYPE.
  Variables dsize' csize' : Z.

  Hypothesis UPDATE: update_maps gmap lmap dsize csize defs = (gmap', lmap', dsize', csize').

  Lemma umind:
    forall (P : GID_MAP_TYPE -> LABEL_MAP_TYPE -> Z -> Z -> Prop)
      (Pstart: P gmap lmap dsize csize)
      (Pstep: forall g l s c g' l' s' c' i d,
          update_maps_def g l s c i d = (g', l', s', c') ->
          P g l s c ->
          In (i,d) defs ->
          P g' l' s' c'),
      P gmap' lmap' dsize' csize'.
  Proof.
    intros P Pstart.
    revert defs gmap lmap dsize csize Pstart gmap' lmap' dsize' csize' UPDATE.
    unfold update_maps.
    induction defs; simpl; intros; eauto.
    inv UPDATE. auto.
    destruct a as [i0 def0]. simpl in *.
    destruct (update_maps_def gmap lmap dsize csize i0 def0) as (((gmap1 & lmap1) & dsize1) & csize1) eqn:UP1.
    eapply IHl. 2: eauto. eapply Pstep; eauto. eauto.
  Qed.
  

  Lemma update_gmap_not_in:
    forall i,
      ~ In i (map fst defs) ->
      gmap' i = gmap i.
  Proof.
    intros.
    apply (umind (fun g l d c => g i = gmap i)); auto.
    intros.
    erewrite update_gmap. 2: eauto. rewrite pred_dec_false. auto.
    intro; subst. apply in_map with (f:=fst) in H2. simpl in H2. congruence.
  Qed.

  Lemma update_lmap_not_in:
    forall i l,
      ~ In i (map fst defs) ->
      lmap' i l = lmap i l.
  Proof.
    intros.
    eapply (umind (fun g ll d c => ll i l = lmap i l)); auto.
    intros.    
    erewrite update_lmap. 2: eauto. rewrite pred_dec_false; auto.
    intro; subst. apply in_map with (f:=fst) in H2. simpl in H2. congruence.
  Qed.

  Definition maps := (GID_MAP_TYPE * LABEL_MAP_TYPE * Z * Z )%type.

  Lemma umind_rel_inv:
    forall (inv: maps -> Prop)
      (INVstart: inv (gmap,lmap,dsize,csize))
      (INV: forall g l s c g' l' s' c' i d,
          update_maps_def g l s c i d = (g', l', s', c') ->
          inv (g,l,s,c) -> inv (g',l',s',c'))
      {A: Type} (f: maps -> A) (t: _ -> A -> A)
      (Pstep: forall g l s c g' l' s' c' i d,
          update_maps_def g l s c i d = (g', l', s', c') ->
          In (i,d) defs ->
          inv (g,l,s,c) ->
          f (g',l',s',c') = t d (f (g,l,s,c))),
      fold_left (fun (acc : A) (id : ident * option (globdef Asm.fundef unit)) =>
                   t (snd id) acc) defs (f (gmap,lmap,dsize,csize))
      = f (gmap',lmap',dsize',csize').
  Proof.
    intros inv INVstart INV A f t.
    revert defs gmap lmap dsize csize gmap' lmap' dsize' csize' UPDATE INVstart.
    unfold update_maps.
    induction defs; simpl; intros; eauto.
    inv UPDATE. auto.
    destruct a as [i0 def0]. simpl in *.
    destruct (update_maps_def gmap lmap dsize csize i0 def0) as (((gmap1 & lmap1) & dsize1) & csize1) eqn:UP1.
    erewrite <- Pstep. 2: eauto. 2: eauto.
    eapply IHl; eauto.
    eauto.
  Qed.

  Lemma umind_rel:
    forall {A: Type} (f: maps -> A) (t: _ -> A -> A)
      (Pstep: forall g l s c g' l' s' c' i d,
          update_maps_def g l s c i d = (g', l', s', c') ->
          In (i,d) defs ->
          f (g',l',s',c') = t d (f (g,l,s,c))),
      fold_left (fun (acc : A) (id : ident * option (globdef Asm.fundef unit)) =>
                   t (snd id) acc) defs (f (gmap,lmap,dsize,csize))
      = f (gmap',lmap',dsize',csize').
  Proof.
    intros.
    eapply umind_rel_inv with (inv := fun _ => True); eauto.
  Qed.


  Lemma umind_inv:
    forall (inv: maps -> Prop)
      (INVstart: inv (gmap,lmap,dsize,csize))
      (INV: forall g l s c g' l' s' c' i d,
          update_maps_def g l s c i d = (g', l', s', c') ->
          inv (g,l,s,c) -> inv (g',l',s',c')),
      inv (gmap',lmap',dsize',csize').
  Proof.
    intros inv INVstart INV.
    revert defs gmap lmap dsize csize gmap' lmap' dsize' csize' UPDATE INVstart.
    unfold update_maps.
    induction defs; simpl; intros; eauto.
    inv UPDATE. auto.
    destruct a as [i0 def0]. simpl in *.
    destruct (update_maps_def gmap lmap dsize csize i0 def0) as (((gmap1 & lmap1) & dsize1) & csize1) eqn:UP1.
    eapply IHl; eauto.
  Qed.

  Lemma updates_gmap_in:
    forall i s,
      gmap' i = Some s ->
      In i (map fst defs) \/ gmap i = Some s.
  Proof.
    intros.
    destruct (in_dec peq i (map fst defs)); auto.
    rewrite update_gmap_not_in in H; auto.
  Qed.


  Lemma updates_dsize:
    dsize' = dsize + sizes_gvars defs.
  Proof.
    rewrite <- (umind_rel (fun '(g,l,d,c) => d) (fun def d => d + align (size_gvar def) alignw)).
    2: intros; eapply update_dsize; eauto.
    rewrite (fold_left_plus (fun e => align (size_gvar (snd e)) alignw) defs dsize).
    reflexivity.
  Qed.

  (* Lemma updates_efsize: *)
  (*   efsize' = efsize + sizes_extfuns defs. *)
  (* Proof. *)
  (*   rewrite <- (umind_rel (fun '(g,l,d,c,e) => e) (fun def e => e + size_extfun def)). *)
  (*   2: intros; eapply update_efsize; eauto. *)
  (*   rewrite (fold_left_plus (fun e => size_extfun (snd e)) defs efsize). *)
  (*   reflexivity. *)
  (* Qed. *)

  Hypothesis csize_div: (alignw | csize).

  Lemma updates_csize:
    csize' = csize + sizes_funs defs.
  Proof.
    erewrite <- (fun pf pf2 => umind_rel_inv (fun '(g,l,d,c) => (alignw | c)) pf pf2 (fun '(g,l,d,c) => c) (fun def c => c + align (size_fun def) alignw)).
    4: intros; eapply update_csize; eauto.
    rewrite (fold_left_plus (fun e => align (size_fun (snd e)) alignw) defs csize).
    reflexivity. auto.
    intros; eapply update_csize_div; eauto.
  Qed.

  (* Hypothesis efsize_div: (alignw | efsize). *)
  Hypothesis dsize_div: (alignw | dsize).

  Lemma updates_dsize_div:
    (alignw | dsize').
  Proof.
    eapply (umind_inv (fun '(g,l,d,c) => (alignw | d))); eauto.
    intros; eapply update_dsize_div; eauto.
  Qed.

  Lemma updates_csize_div:
    (alignw | csize').
  Proof.
    eapply (umind_inv (fun '(g,l,d,c) => (alignw | c))); eauto.
    intros; eapply update_csize_div; eauto.
  Qed.

  (* Lemma updates_efsize_div: *)
  (*   (alignw | efsize'). *)
  (* Proof. *)
  (*   eapply (umind_inv (fun '(g,l,d,c,e) => (alignw | e))); eauto. *)
  (*   intros; eapply update_efsize_div; eauto. *)
  (* Qed. *)

  Lemma csize_mono:
    csize <= csize'.
  Proof.
    rewrite updates_csize.
    generalize (sizes_funs_pos defs); omega.
  Qed.


  Lemma dsize_mono:
    dsize <= dsize'.
  Proof.
    rewrite updates_dsize.
    generalize (sizes_gvars_pos defs); omega.
  Qed.

  (* Lemma efsize_mono: *)
  (*   efsize <= efsize'. *)
  (* Proof. *)
  (*   rewrite updates_efsize. *)
  (*   generalize (sizes_extfuns_pos defs); omega. *)
  (* Qed. *)


End UPDATE_MAPS2.

Lemma update_maps_app:
  forall a b gmap lmap dsize csize,
    update_maps gmap lmap dsize csize (a ++ b) =
    let '(gmap', lmap', dsize', csize') := update_maps gmap lmap dsize csize a in
    update_maps gmap' lmap' dsize' csize' b.
Proof.
  unfold update_maps. intros.
  repeat destr.
  rewrite fold_left_app. rewrite Heqp. reflexivity.
Qed.

Theorem update_map_gmap_range : forall p gmap lmap dsize csize,
    make_maps p = (gmap, lmap, dsize, csize) ->
    forall id slbl, gmap id = Some slbl -> In (fst slbl) (code_segid :: data_segid :: nil).
Proof.
  intros p gmap lmap dsize csize UPDATE.
  pattern gmap,  lmap , dsize , csize.
  eapply umind. apply UPDATE. unfold default_gid_map. congruence.
  intros.
  erewrite update_gmap in H2; eauto.
  unfold code_label, data_label in H2.
  repeat destr_in H2; eauto; simpl; auto.
Qed.

(* (** Lemmas for proving agree_sminj_instr *)

(*   The key is to prove that 'Genv.find_instr', given the label of an instruction, *)
(*   will find the instruction iteself. This relies critically on the following two properties: *)

(*   1. The labels attached to the generated code are distinct; *)
(*   2. The mapping from segment ids to segment blocks provided by the FlatAsm environment *)
(*      are injective when its range is restricted to "valid blocks", i.e., *)
(*      blocks that correspond to valid segments; *)

(*   These two properties are establish by lemmas in the following module which in turn lead to *)
(*   the key lemma. *)
(*  **) *)
(* Module AGREE_SMINJ_INSTR. *)

(* (* The following sequence of lemmas is used to prove  *)

(*    'update_map_gmap_range' *)

(* *) *)

(* Lemma tprog_id_in_seg_lists : forall gmap lmap p dsize csize efsize tp id, *)
(*   transl_prog_with_map gmap lmap p dsize csize efsize = OK tp -> *)
(*   id = code_segid \/ id = data_segid \/ id = extfuns_segid -> *)
(*   In id (map segid (list_of_segments tp)). *)
(* Proof. *)
(*   intros gmap lmap p dsize csize efsize tp id H H0. *)
(*   monadInv H. unfold list_of_segments in *. simpl in *. *)
(*   destruct H0. auto. *)
(*   destruct H. auto. destruct H. auto.  *)
(* Qed. *)

(* (* The mapping from global identifers to segment labels generated by *)
(*    'update_map' always maps to valid segment labels *)
(*    (i.e., labels that will be mapped into valid segment blocks) *) *)

(* Lemma update_maps_cons: *)
(*   forall defs i def g l d c e, *)
(*     update_maps g l d c e ((i,def)::defs) = *)
(*     let '(g1,l1,d1,c1,e1) := update_maps_def g l d c e i def in *)
(*     update_maps g1 l1 d1 c1 e1 defs. *)
(* Proof. *)
(*   unfold update_maps. intros. simpl. repeat destr. *)
(* Qed. *)

(* Theorem update_map_gmap_range : forall p gmap lmap dsize csize efsize tp, *)
(*     make_maps p = (gmap, lmap, dsize, csize, efsize) -> *)
(*     transl_prog_with_map gmap lmap p dsize csize efsize = OK tp -> *)
(*     forall id slbl, gmap id = Some slbl -> In (fst slbl) (map segid (list_of_segments tp)). *)
(* Proof. *)
(*   intros p gmap lmap dsize csize efsize tp UPDATE TRANS id b GMAP. *)
(*   eapply tprog_id_in_seg_lists; eauto. *)
(*   exploit update_map_gmap_range; eauto. *)
(*   simpl. intuition. *)
(* Qed. *)


(* (* The following sequence of lemmas is used to prove  *)

(*    'transl_funs_gen_valid_code_labels' *)

(* *) *)

(* Lemma transl_instrs_gen_valid_code_labels : forall instrs gmap lmap i tp sid ofs1 ofs2 ofs' instrs', *)
(*   (forall id b, gmap id = Some b -> In (fst b) (map segid (list_of_segments tp))) -> *)
(*   gmap i = Some (sid, ofs1) -> *)
(*   transl_instrs gmap lmap i sid ofs2 instrs = OK (ofs', instrs') ->  *)
(*   code_labels_are_valid init_block (length (list_of_segments tp)) (gen_segblocks tp) instrs'. *)
(* Proof. *)
(*   induction instrs; intros. *)
(*   - monadInv H1. red. intros. contradiction. *)
(*   - monadInv H1. *)
(*     assert (code_labels_are_valid init_block (length (list_of_segments tp)) (gen_segblocks tp) x1). *)
(*       eapply IHinstrs; eauto. *)
(*     apply code_labels_are_valid_cons; auto. *)
(*     monadInv EQ. simpl. *)
(*     exploit gen_segblocks_in_valid; eauto. *)
(* Qed. *)

(* Lemma transl_fun_gen_valid_code_labels : forall gmap lmap i f f' tp, *)
(*   (forall id b, gmap id = Some b -> In (fst b) (map segid (list_of_segments tp))) -> *)
(*   transl_fun gmap lmap i f = OK f' ->  *)
(*   code_labels_are_valid init_block (length (list_of_segments tp)) (gen_segblocks tp) (fn_code f'). *)
(* Proof. *)
(*   intros gmap lmap i f f' tp IN TRANSLF. *)
(*   monadInvX TRANSLF. destruct zle; try inv EQ2. simpl. *)
(*   eapply transl_instrs_gen_valid_code_labels; eauto. *)
(* Qed. *)

(* (* If the mapping from global identifers to segment labels always maps to valid labels, *)
(*    then the code generated by 'transl_funs' using the mapping must also have valid labels *) *)
(* Lemma transl_globdefs_gen_valid_code_labels : forall defs gmap lmap tdefs code tp, *)
(*   (forall id b, gmap id = Some b -> In (fst b) (map segid (list_of_segments tp))) -> *)
(*   transl_globdefs gmap lmap defs = OK (tdefs, code) ->  *)
(*   code_labels_are_valid init_block (length (list_of_segments tp)) (gen_segblocks tp) code. *)
(* Proof. *)
(*   induction defs; intros. *)
(*   - monadInv H0. red. intros. inv H0. *)
(*   - destruct a. monadInv H0. destruct x. destruct p. destruct o. destruct g. *)
(*     destruct f. monadInv EQ. inv EQ2. *)
(*     apply code_labels_are_valid_app. *)
(*     eapply transl_fun_gen_valid_code_labels; eauto. *)
(*     eapply IHdefs; eauto. *)
(*     monadInvX EQ. inv EQ2. simpl. eapply IHdefs; eauto. *)
(*     monadInvX EQ. inv EQ2. simpl. eapply IHdefs; eauto. *)
(*     monadInvX EQ. inv EQ2. simpl. eapply IHdefs; eauto. *)
(* Qed. *)


(* (**************************) *)
   
(* Section WITHTRANSF. *)

(* Variable prog: Asm.program. *)
(* Variable tprog: FlatAsm.program. *)
(* Hypothesis TRANSF: transf_program prog = OK tprog. *)

(* Let ge := Genv.globalenv prog. *)
(* Let tge := globalenv tprog. *)

(* (* This lemma makes use of  *)
   
(*      'update_map_gmap_range'  *)

(*    and  *)
 
(*      'transl_funs_gen_valid_code_labels'  *)

(*     to prove that the generated instructions have *)
(*     valid segment labels attached to them *) *)
   
(* Lemma target_code_labels_are_valid :  *)
(*   code_labels_are_valid  *)
(*     init_block (length (list_of_segments tprog))  *)
(*     (Genv.genv_segblocks tge) *)
(*     (snd (code_seg tprog)). *)
(* Proof. *)
(*   unfold transf_program in TRANSF. *)
(*   repeat destr_in TRANSF. *)
(*   subst tge.  *)
(*   eapply code_labels_are_valid_eq_map. intros. *)
(*   symmetry. apply genv_gen_segblocks. *)
(*   unfold transl_prog_with_map in H0. monadInv H0. simpl. *)
(*   eapply transl_globdefs_gen_valid_code_labels; eauto. *)
(*   eapply update_map_gmap_range; eauto. *)
(*   unfold transl_prog_with_map. rewrite EQ. simpl. auto. *)
(* Qed. *)

(* (* The key lemma *) *)
(* Lemma find_instr_self : forall i,  *)
(*     code_labels_are_distinct (snd (code_seg tprog)) -> *)
(*     In i (snd (code_seg tprog)) -> *)
(*     Genv.find_instr tge  *)
(*                     (Vptr (Genv.genv_segblocks tge (segblock_id (snd i))) (segblock_start (snd i))) = Some i. *)
(* Proof. *)
(*   intros i DLBL IN. subst tge. *)
(*   unfold Genv.find_instr. unfold globalenv. *)
(*   erewrite <- add_globals_pres_genv_instrs; eauto. simpl. *)
(*   erewrite <- add_globals_pres_genv_segblocks; eauto. simpl. *)
(*   set (sbmap := (gen_segblocks tprog)). *)
(*   unfold gen_instrs_map. *)
(*   set (code := (snd (code_seg tprog))) in *. *)
(*   eapply acc_instrs_map_self; eauto. *)
(*   apply gen_segblocks_injective. *)
(*   set (tge := globalenv tprog). *)
(*   subst sbmap code. *)
(*   apply code_labels_are_valid_eq_map with (Genv.genv_segblocks tge). *)
(*   apply genv_gen_segblocks. *)
(*   apply target_code_labels_are_valid. *)
(* Qed. *)

<<<<<<< HEAD
Lemma transl_instrs_ofs_bound: forall code code' gmap lmap id sid ofs fofs,
  transl_instrs gmap lmap id sid ofs code = OK (fofs, code') -> ofs <= fofs.
Proof.
  induction code; simpl; intros.
  - inv H. omega.
  - monadInv H. apply IHcode in EQ1. 
    generalize (instr_size_positive a). omega.
Qed.

Lemma find_instr_transl_instrs : forall code gmap lmap id sid i ofs ofs' fofs code',
    find_instr (Ptrofs.unsigned ofs) code = Some i ->
    transl_instrs gmap lmap id sid (Ptrofs.unsigned ofs') code = OK (fofs, code') ->
    fofs <= Ptrofs.max_unsigned ->
    exists i' ofs1, transl_instr gmap lmap ofs1 id sid i = OK i' 
               /\ segblock_to_label (snd i') = (sid, Ptrofs.add ofs ofs')
               /\ In i' code'.
Proof.
  induction code; simpl; intros.
  - inv H.
  - monadInv H0. destruct zeq.
    + inv H. eexists; eexists; split; eauto.
      rewrite <- (Ptrofs.repr_unsigned ofs). rewrite e. rewrite Ptrofs.add_zero_l. split.
      eapply transl_instr_segblock; eauto. apply in_eq.
    + exploit (IHcode gmap lmap id sid i 
                      (Ptrofs.repr (Ptrofs.unsigned ofs - instr_size a))
                      (Ptrofs.repr (Ptrofs.unsigned ofs' + instr_size a))); eauto.
      rewrite Ptrofs.unsigned_repr. auto. 
      generalize (find_instr_ofs_non_negative code (Ptrofs.unsigned ofs - instr_size a) i H).
      generalize (instr_size_positive a).
      generalize (Ptrofs.unsigned_range_2 ofs). intros. omega.
      rewrite Ptrofs.unsigned_repr. eauto. 
      generalize (transl_instrs_ofs_bound code x1 gmap lmap id sid
                                          (Ptrofs.unsigned ofs' + instr_size a) fofs EQ1).
      generalize (Ptrofs.unsigned_range_2 ofs'). 
      generalize (instr_size_positive a). omega.
      intros (i' & ofs1 & TRANSI & SBEQ & IN).
      eexists; eexists; split. eauto. split.
      rewrite SBEQ. f_equal.
      
      rewrite Ptrofs.add_unsigned. repeat rewrite Ptrofs.unsigned_repr.
      replace (Ptrofs.unsigned ofs - instr_size a + (Ptrofs.unsigned ofs' + instr_size a)) with
              (Ptrofs.unsigned ofs + Ptrofs.unsigned ofs') by omega.
      rewrite <- Ptrofs.add_unsigned. auto.
      generalize (transl_instrs_ofs_bound code x1 gmap lmap id sid
                                          (Ptrofs.unsigned ofs' + instr_size a) fofs EQ1).
      generalize (Ptrofs.unsigned_range_2 ofs'). 
      generalize (instr_size_positive a). omega.
      generalize (find_instr_ofs_non_negative code (Ptrofs.unsigned ofs - instr_size a) i H).
      generalize (instr_size_positive a).
      generalize (Ptrofs.unsigned_range_2 ofs). intros. omega.
      apply in_cons. auto.
Qed.
=======

(* (************* *)
(*    The following sequence of lemmas shows that if an instruction is  *)
(*    in the source program, then it is translated into an instruction *)
(*    in the target program at certain location  *)
(*  **********) *)
>>>>>>> b6b5d4d5

(* Lemma transl_instr_segblock : forall gmap lmap ofs' id i i' sid, *)
(*       transl_instr gmap lmap (Ptrofs.unsigned ofs') id sid i = OK i' -> *)
(*       segblock_to_label (snd i') = (sid, ofs'). *)
(* Proof. *)
(*   intros. monadInv H. unfold segblock_to_label. simpl. *)
(*   rewrite Ptrofs.repr_unsigned. auto. *)
(* Qed. *)

(* Lemma find_instr_ofs_non_negative : forall code ofs i, *)
(*     find_instr ofs code = Some i -> ofs >= 0. *)
(* Proof. *)
(*   induction code; simpl; intros. *)
(*   - inv H. *)
(*   - destruct zeq. omega. *)
(*     apply IHcode in H. generalize (instr_size_positive a). omega. *)
(* Qed. *)

(* Lemma transl_instrs_ofs_bound: forall code code' gmap lmap id sid ofs fofs, *)
(*   transl_instrs gmap lmap id sid ofs code = OK (fofs, code') -> ofs <= fofs. *)
(* Proof. *)
(*   induction code; simpl; intros. *)
(*   - inv H. omega. *)
(*   - monadInv H. apply IHcode in EQ1.  *)
(*     generalize (instr_size_positive a). unfold instr_size. omega. *)
(* Qed. *)

(* Lemma find_instr_transl_instrs : forall code gmap lmap id sid i ofs ofs' fofs code', *)
(*     find_instr (Ptrofs.unsigned ofs) code = Some i -> *)
(*     transl_instrs gmap lmap id sid (Ptrofs.unsigned ofs') code = OK (fofs, code') -> *)
(*     fofs <= Ptrofs.max_unsigned -> *)
(*     exists i' ofs1, transl_instr gmap lmap ofs1 id sid i = OK i'  *)
(*                /\ segblock_to_label (snd i') = (sid, Ptrofs.add ofs ofs') *)
(*                /\ In i' code'. *)
(* Proof. *)
(*   induction code; simpl; intros. *)
(*   - inv H. *)
(*   - monadInv H0. destruct zeq. *)
(*     + inv H. eexists; eexists; split; eauto. *)
(*       rewrite <- (Ptrofs.repr_unsigned ofs). rewrite e. rewrite Ptrofs.add_zero_l. split. *)
(*       eapply transl_instr_segblock; eauto. apply in_eq. *)
(*     + exploit (IHcode gmap lmap id sid i  *)
(*                       (Ptrofs.repr (Ptrofs.unsigned ofs - instr_size a)) *)
(*                       (Ptrofs.repr (Ptrofs.unsigned ofs' + si_size (snd a)))); eauto. *)
(*       rewrite Ptrofs.unsigned_repr. auto.  *)
(*       generalize (find_instr_ofs_non_negative code (Ptrofs.unsigned ofs - instr_size a) i H). *)
(*       generalize (instr_size_positive a). *)
(*       generalize (Ptrofs.unsigned_range_2 ofs). intros. omega. *)
(*       rewrite Ptrofs.unsigned_repr. eauto.  *)
(*       generalize (transl_instrs_ofs_bound code x1 gmap lmap id sid *)
(*                                           (Ptrofs.unsigned ofs' + si_size (snd a)) fofs EQ1). *)
(*       generalize (Ptrofs.unsigned_range_2 ofs').  *)
(*       generalize (instr_size_positive a). unfold instr_size. omega. *)
(*       intros (i' & ofs1 & TRANSI & SBEQ & IN). *)
(*       eexists; eexists; split. eauto. split. *)
(*       rewrite SBEQ. f_equal. *)
(*       unfold instr_size. *)
(*       rewrite Ptrofs.add_unsigned. repeat rewrite Ptrofs.unsigned_repr. *)
(*       replace (Ptrofs.unsigned ofs - si_size (snd a) + (Ptrofs.unsigned ofs' + si_size (snd a))) with *)
(*               (Ptrofs.unsigned ofs + Ptrofs.unsigned ofs') by omega. *)
(*       rewrite <- Ptrofs.add_unsigned. auto. *)
(*       generalize (transl_instrs_ofs_bound code x1 gmap lmap id sid *)
(*                                           (Ptrofs.unsigned ofs' + si_size (snd a)) fofs EQ1). *)
(*       generalize (Ptrofs.unsigned_range_2 ofs').  *)
(*       generalize (instr_size_positive a). unfold instr_size. omega. *)
(*       generalize (find_instr_ofs_non_negative code (Ptrofs.unsigned ofs - instr_size a) i H). *)
(*       generalize (instr_size_positive a). *)
(*       generalize (Ptrofs.unsigned_range_2 ofs). unfold instr_size. intros. omega. *)
(*       apply in_cons. auto. *)
(* Qed. *)

(* Lemma find_instr_transl_fun : forall id f f' ofs i gmap lmap s, *)
(*     find_instr (Ptrofs.unsigned ofs) (Asm.fn_code f) = Some i -> *)
(*     transl_fun gmap lmap id f = OK f' -> *)
(*     gmap id = Some s -> *)
(*     exists i' ofs1, transl_instr gmap lmap ofs1 id (fst s) i = OK i'  *)
(*                /\ segblock_to_label (snd i') = (fst s, Ptrofs.add ofs (snd s)) *)
(*                /\ In i' (fn_code f'). *)
(* Proof. *)
(*   intros id f f' ofs i gmap lmap s FINSTR TRANSFUN GMAP. *)
(*   unfold transl_fun in TRANSFUN. rewrite GMAP in TRANSFUN. *)
(*   monadInvX TRANSFUN. destruct zle; inversion EQ1; clear EQ1. *)
(*   exploit find_instr_transl_instrs; eauto. *)
(* Qed. *)

(* End WITHTRANSF. *)

(* End AGREE_SMINJ_INSTR. *)


(* (** Lemmas for proving agree_sminj_glob **) *)
(* Module AGREE_SMINJ_GLOB. *)

(* Section WITHTRANSF. *)

(* Variable prog: Asm.program. *)
(* Variable tprog: FlatAsm.program. *)
(* Hypothesis TRANSF: transf_program prog = OK tprog. *)

(* Let ge := Genv.globalenv prog. *)
(* Let tge := globalenv tprog. *)

(* Lemma lnr_transf: list_norepet (map fst (AST.prog_defs prog)). *)
(* Proof. *)
(*   unfold transf_program in TRANSF. *)
(*   repeat destr_in TRANSF. *)
(*   destruct w; auto. *)
(* Qed. *)

(* Lemma update_map_gmap_domain : forall gmap lmap dsize csize efsize id slbl,  *)
(*     make_maps prog = (gmap, lmap, dsize, csize, efsize) -> *)
(*     gmap id = Some slbl -> *)
(*     In id (prog_defs_names prog). *)
(* Proof. *)
(*   intros gmap lmap dsize csize efsize id slbl UPDATE GMAP. *)
(*   unfold make_maps in UPDATE. *)
(*   destruct (updates_gmap_in _ _ _ _ _ _ _ _ _ _ _ UPDATE _ _ GMAP) as [IN | EQ]. 2: inv EQ. auto. *)
(* Qed. *)

(* End WITHTRANSF. *)

<<<<<<< HEAD
Lemma label_pos_inv : forall l ofs a instrs z,
    label_pos l ofs (a :: instrs) = Some z ->
    (a = Asm.Plabel l /\ z = ofs + instr_size a) 
    \/ (a <> Asm.Plabel l /\ label_pos l (ofs + instr_size a) instrs = Some z).
Proof.
  intros l ofs a instrs z H.
  simpl in H. unfold Asm.is_label in H; simpl in H.
  destruct a; try now (right; solve_label_pos_inv).
  destruct peq.
  - subst. left. inv H. auto.
  - right. simpl. split. unfold not. inversion 1. congruence.
    auto.
Qed.

Lemma update_instrs_map_pres_lmap_2 : forall instrs l id lmap lmap' csize csize',
    ~ In (Asm.Plabel l) (instrs) ->
    update_instrs lmap csize id instrs = (lmap',csize') ->
    lmap' id l = lmap id l.
Proof.
  unfold update_instrs.
  induction instrs; simpl; intros; auto.
  - inv H0; auto. 
  - assert (Asm.Plabel l <> a /\ ~ In (Asm.Plabel l) (instrs)) as H1
        by (apply not_in_cons; auto). destruct H1.
    erewrite IHinstrs. 2: auto. 2: eauto.
    destr.
    unfold update_label_map. rewrite peq_true. rewrite peq_false. auto.
    unfold is_label in Heqo. destr_in Heqo.
Qed.
=======
(* End AGREE_SMINJ_GLOB. *)

(* (** Lemmas for proving agree_sminj_lbl **) *)
(* Module AGREE_SMINJ_LBL. *)
>>>>>>> b6b5d4d5

(* Lemma defs_nodup_labels : forall defs f id, *)
(*     defs_no_duplicated_labels defs -> *)
(*     In (id, Some (Gfun (Internal f))) defs -> *)
(*     list_norepet (labels (Asm.fn_code f)). *)
(* Proof. *)
(*   intros. *)
(*   red in H. rewrite Forall_forall in H. *)
(*   exploit H. apply in_map. eauto. simpl. auto. *)
(* Qed. *)

(* Ltac solve_label_pos_inv :=  *)
(*   match goal with *)
(*   | [ |- _ <> Asm.Plabel _ /\ label_pos _ _ _ = Some _] => *)
(*     split; solve_label_pos_inv *)
(*   | [ |- _ <> Asm.Plabel _ ] => *)
(*     unfold not; inversion 1 *)
(*   | [ |- label_pos _ _ _ = Some _ ] => auto *)
(*   | _ => idtac *)
(*   end. *)

(* Lemma label_pos_inv : forall l ofs a instrs z, *)
(*     label_pos l ofs (a :: instrs) = Some z -> *)
(*     (fst a = Asm.Plabel l /\ z = ofs + instr_size a)  *)
(*     \/ (fst a <> Asm.Plabel l /\ label_pos l (ofs + instr_size a) instrs = Some z). *)
(* Proof. *)
(*   intros l ofs a instrs z H. *)
(*   simpl in H. destruct a. unfold Asm.is_label in H; simpl in H. *)
(*   destruct i; try now (right; solve_label_pos_inv). *)
(*   destruct peq. *)
(*   - subst. left. inv H. auto. *)
(*   - right. simpl. split. unfold not. inversion 1. congruence. *)
(*     auto. *)
(* Qed. *)

(* Lemma update_instrs_map_pres_lmap_2 : forall instrs l id lmap lmap' csize csize', *)
(*     ~ In (Asm.Plabel l) (map fst instrs) -> *)
(*     update_instrs lmap csize id instrs = (lmap',csize') -> *)
(*     lmap' id l = lmap id l. *)
(* Proof. *)
(*   unfold update_instrs. *)
(*   induction instrs; simpl; intros; auto. *)
(*   - inv H0; auto.  *)
(*   - assert (Asm.Plabel l <> fst a /\ ~ In (Asm.Plabel l) (map fst instrs)) as H1 *)
(*         by (apply not_in_cons; auto). destruct H1. *)
(*     erewrite IHinstrs. 2: auto. 2: eauto. *)
(*     destr. *)
(*     unfold update_label_map. rewrite peq_true. rewrite peq_false. auto. *)
(*     unfold is_label in Heqo. destr_in Heqo. *)
(* Qed. *)

<<<<<<< HEAD
Lemma update_instrs_map_lmap_inversion : forall instrs csize l z ofs id csize' lmap lmap' l'
    (MAXSIZE: csize' <= Ptrofs.max_unsigned)
    (MINSIZE: csize  >= 0)
    (LNR: list_norepet (labels instrs))
    (LPOS: label_pos l ofs instrs = Some z)
    (UI: update_instrs lmap csize id instrs = (lmap', csize'))
    (LM: lmap' id l = Some l'),
    l' = (code_segid , Ptrofs.repr (csize + z - ofs)) /\ 0 <= (csize + z - ofs) <= Ptrofs.max_unsigned.
Proof.
  induction instrs; simpl; intros; auto.
  - inv LPOS.
  - apply label_pos_inv in LPOS. destruct LPOS as [[LAB EQ] | [NLAB LPOS]].
    + subst. simpl in *. subst. simpl in *.
      rewrite update_instrs_cons in UI. destr_in UI.
      erewrite update_instrs_other_label in LM. 3: eauto. 2: inv LNR; auto.
      unfold update_instr in Heqp. repeat destr_in Heqp.
      unfold is_label in Heqo; repeat destr_in Heqo.
      unfold update_label_map in LM.
      rewrite ! peq_true in LM. inv LM. unfold code_label.
      split.
      f_equal. f_equal. omega.
      rewrite (update_instrs_code_size _ _ _ _ _ _ UI) in MAXSIZE.
      generalize (instr_size_positive (Asm.Plabel l1)).
      generalize (code_size_non_neg instrs). omega.
      unfold is_label in Heqo;  simpl in Heqo; repeat destr_in Heqo.
    + rewrite update_instrs_cons in UI. destr_in UI.
      specialize (IHinstrs z0 l z (ofs + instr_size a) id csize' l0 lmap' l').
      inv Heqp.
      exploit IHinstrs; eauto.
      generalize (instr_size_positive a); omega.
      destr_in LNR; auto. inv LNR; auto.
      intros (A & B).
      rewrite A. split. f_equal. f_equal. omega. omega.
Qed.

Lemma label_pos_min_size : forall instrs l ofs ofs', 
    label_pos l ofs instrs = Some ofs' -> ofs <= ofs'.
Proof.
  induction instrs; intros.
  - simpl in *. inv H.
  - simpl in *. 
    generalize (instr_size_positive a). intros H0.
    repeat destr_in H. omega.
    eapply IHinstrs in H2. omega.
Qed.
=======

(* Lemma update_instrs_cons: *)
(*   forall lmap csize id ins insns, *)
(*     update_instrs lmap csize id (ins::insns) = *)
(*     let (lmap',csize') := update_instr lmap csize id ins in *)
(*     update_instrs lmap' csize' id insns. *)
(* Proof. *)
(*   Opaque update_instr. *)
(*   unfold update_instrs. simpl. intros. *)
(*   destr. *)
(*   Transparent update_instr. *)
(* Qed. *)
>>>>>>> b6b5d4d5

(* Lemma update_instrs_other_label: *)
(*   forall l id ins lmap csize lmap' csize', *)
(*     ~ In l (labels ins) -> *)
(*     update_instrs lmap csize id ins = (lmap',csize') -> *)
(*     lmap' id l = lmap id l. *)
(* Proof. *)
(*   induction ins; simpl; intros; eauto. inv H0. auto. *)
(*   rewrite update_instrs_cons in H0. destr_in H0. *)
(*   unfold update_instr in Heqp. *)
(*   repeat destr_in Heqp. *)
(*   eapply IHins in H0. *)
(*   - rewrite H0. unfold update_label_map. rewrite peq_true, peq_false; auto. simpl in H; auto. *)
(*   - simpl in H; auto. *)
(*   - eapply IHins in H0; eauto. *)
(* Qed. *)

(* Lemma update_instrs_map_lmap_inversion : forall instrs csize l z ofs id csize' lmap lmap' l' *)
(*     (MAXSIZE: csize' <= Ptrofs.max_unsigned) *)
(*     (MINSIZE: csize  >= 0) *)
(*     (LNR: list_norepet (labels instrs)) *)
(*     (LPOS: label_pos l ofs instrs = Some z) *)
(*     (UI: update_instrs lmap csize id instrs = (lmap', csize')) *)
(*     (LM: lmap' id l = Some l'), *)
(*     l' = (code_segid , Ptrofs.repr (csize + z - ofs)) /\ 0 <= (csize + z - ofs) <= Ptrofs.max_unsigned. *)
(* Proof. *)
(*   induction instrs; simpl; intros; auto. *)
(*   - inv LPOS. *)
(*   - apply label_pos_inv in LPOS. destruct LPOS as [[LAB EQ] | [NLAB LPOS]]. *)
(*     + subst. destruct a. simpl in *. subst. simpl in *. *)
(*       rewrite update_instrs_cons in UI. destr_in UI. *)
(*       erewrite update_instrs_other_label in LM. 3: eauto. 2: inv LNR; auto. *)
(*       unfold update_instr in Heqp. repeat destr_in Heqp. *)
(*       unfold is_label in Heqo; repeat destr_in Heqo. simpl in Heqi. inv Heqi. *)
(*       unfold update_label_map in LM. *)
(*       rewrite ! peq_true in LM. inv LM. unfold code_label. *)
(*       split. *)
(*       f_equal. f_equal. omega. *)
(*       rewrite (update_instrs_code_size _ _ _ _ _ _ UI) in MAXSIZE. *)
(*       generalize (instr_size_positive (Asm.Plabel l1, s)). *)
(*       generalize (code_size_non_neg instrs). omega. *)
(*       unfold is_label in Heqo;  simpl in Heqo; repeat destr_in Heqo. *)
(*     + rewrite update_instrs_cons in UI. destr_in UI. *)
(*       specialize (IHinstrs z0 l z (ofs + instr_size a) id csize' l0 lmap' l'). *)
(*       inv Heqp. *)
(*       exploit IHinstrs; eauto. *)
(*       generalize (instr_size_positive a); omega. *)
(*       destr_in LNR; auto. inv LNR; auto. *)
(*       intros (A & B). *)
(*       rewrite A. split. f_equal. f_equal. omega. omega. *)
(* Qed. *)

(* Lemma label_pos_min_size : forall instrs l ofs ofs',  *)
(*     label_pos l ofs instrs = Some ofs' -> ofs <= ofs'. *)
(* Proof. *)
(*   induction instrs; intros. *)
(*   - simpl in *. inv H. *)
(*   - simpl in *.  *)
(*     destruct a. unfold instr_size in *. simpl in *. *)
(*     generalize (si_size_non_zero s). intros H0. *)
(*     repeat destr_in H. omega. *)
(*     eapply IHinstrs in H2. omega. *)
(* Qed. *)

(* Lemma size_fun_pos: *)
(*   forall o, *)
(*     0 <= size_fun o. *)
(* Proof. *)
(*   intros. *)
(*   unfold size_fun. repeat destr; try omega. *)
(*   generalize (code_size_non_neg (Asm.fn_code f0)); omega. *)
(* Qed. *)

(* Lemma update_funs_map_lpos_inversion: forall defs id l f z gmap lmap csize dsize efsize csize' dsize' efsize' gmap' lmap' l' *)
(*     (DDISTINCT : list_norepet (map fst defs))  *)
(*     (LDISTINCT : list_norepet (labels (Asm.fn_code f))) *)
(*     (MAXSIZE   : csize' <= Ptrofs.max_unsigned) *)
(*     (MINSIZE   : csize >= 0) *)
(*     (AL: (alignw | csize)), *)
(*     In (id, Some (Gfun (Internal f))) defs -> *)
(*     label_pos l 0 (Asm.fn_code f) = Some z -> *)
(*     update_maps gmap lmap dsize csize efsize defs = (gmap', lmap', dsize', csize', efsize') ->  *)
(*     lmap' id l = Some l' -> *)
(*     (exists slbl : seglabel, gmap' id = Some slbl  *)
(*                         /\ fst slbl = fst l'  *)
(*                         /\ Ptrofs.add (snd slbl) (Ptrofs.repr z) = snd l'). *)
(* Proof. *)
(*   induction defs; intros. *)
(*   - contradiction. *)
(*   - inv DDISTINCT. inv H.   *)
(*     + simpl in *. *)
(*       rewrite AGREE_SMINJ_INSTR.update_maps_cons in H1. repeat destr_in H1. *)
(*       simpl in Heqp. repeat destr_in Heqp. *)
(*       erewrite update_gmap_not_in. 2: eauto. 2: auto. *)
(*       unfold update_gid_map. rewrite peq_true.  *)
(*       eexists. split. eauto. unfold code_label. simpl. *)
(*       erewrite update_lmap_not_in in H2. 3: eauto. 2: auto. 2: auto. *)
(*       generalize (csize_mono _ _ _ _ _ _ _ _ _ _ _ H3 (alignw_divides _ )). *)
(*       intros. *)
(*       exploit update_instrs_map_lmap_inversion. 4: eauto. 4: eauto. 4: eauto. *)
(*       generalize (alignw_le z3). omega. omega. auto. *)
(*       intros (A & B). subst. simpl. split. auto. *)
(*       rewrite Ptrofs.add_unsigned. *)
(*       f_equal. rewrite Ptrofs.unsigned_repr. rewrite Ptrofs.unsigned_repr. *)
(*       omega. *)
(*       assert (0 <= z). eapply (label_pos_min_size (Asm.fn_code f) l 0); eauto. *)
(*       omega. *)
(*       apply update_instrs_code_size in Heqp0. *)
(*       generalize (alignw_le z3). *)
(*       subst. *)
(*       generalize (code_size_non_neg (Asm.fn_code f)). omega. eauto. *)
(*     + destruct a. *)
(*       rewrite AGREE_SMINJ_INSTR.update_maps_cons in H1. repeat destr_in H1. *)
(*       assert (i <> id). *)
(*       { *)
(*         simpl in *. *)
(*         apply in_map with (f:=fst) in H3; simpl in *. congruence. *)
(*       } *)
(*       eapply IHdefs; auto. eauto. 4: auto. 4: eauto. 4: eauto. auto. 3: auto. *)
(*       erewrite update_csize with (csize':=z1). 2: eauto. *)
(*       generalize (alignw_le (size_fun o)) (size_fun_pos o); omega. *)
(*       auto. *)
(*       eapply update_csize_div; eauto. *)
(* Qed. *)

(* Section WITHTRANSF. *)

(* Variable prog: Asm.program. *)
(* Variable tprog: FlatAsm.program. *)
(* Hypothesis TRANSF: transf_program prog = OK tprog. *)

(* Let ge := Genv.globalenv prog. *)
(* Let tge := globalenv tprog. *)

(* Lemma update_map_lmap_inversion : forall id f gmap lmap dsize csize efsize l z l', *)
(*     (dsize + csize + efsize) <= Ptrofs.max_unsigned -> *)
(*     list_norepet (map fst (AST.prog_defs prog)) -> *)
(*     list_norepet (labels (Asm.fn_code f)) -> *)
(*     In (id, Some (Gfun (Internal f))) (AST.prog_defs prog) -> *)
(*     make_maps prog = (gmap, lmap, dsize, csize, efsize) -> *)
(*     label_pos l 0 (Asm.fn_code f) = Some z -> *)
(*     lmap id l = Some l' -> *)
(*     exists slbl, gmap id = Some slbl /\ *)
(*             fst slbl = fst l' /\ *)
(*             Ptrofs.add (snd slbl) (Ptrofs.repr z) = snd l'. *)
(* Proof. *)
(*   intros id f gmap lmap dsize csize efsize l z l' SZBOUND DDISTINCT LDISTINCT IN UPDATE LPOS LMAP. *)
(*   unfold make_maps in UPDATE. *)
(*   eapply update_funs_map_lpos_inversion. 8: eauto. all: eauto. *)
(*   generalize (dsize_mono _  _ _ _ _ _ _ _ _ _ _ UPDATE). *)
(*   generalize (efsize_mono _ _ _ _ _ _ _ _ _ _ _ UPDATE). omega. omega. *)
(*   apply Z.divide_0_r. *)
(* Qed. *)

(* End WITHTRANSF. *)

(* End AGREE_SMINJ_LBL. *)

Section WITHMEMORYMODEL.
  
Context `{memory_model: Mem.MemoryModel }.
Existing Instance inject_perm_all.


Lemma store_init_data_perm : forall ge m m' b b' p i q k prm,
  store_init_data ge m b p i = Some m' -> Mem.perm m' b' q k prm <-> Mem.perm m b' q k prm.
Proof.
  intros ge m m' b b' p i q k prm H.
  unfold store_init_data in H. destruct i; try now (eapply store_perm; eauto).
  inv H. split; auto.
Qed.

Lemma store_init_data_list_perm : forall idl ge m m' b p  b' q k prm,
  store_init_data_list ge m b p idl = Some m' -> Mem.perm m b' q k prm <-> Mem.perm m' b' q k prm.
Proof.
  induction idl; intros.
  - inv H. split; auto.
  - inv H. destr_match_in H1.
    + erewrite <- store_init_data_perm; eauto.
    + inv H1.
Qed.

Lemma store_init_data_stack : forall v ge (m m' : mem) (b : block) (ofs : Z),
       store_init_data ge m b ofs v = Some m' -> Mem.stack m' = Mem.stack m.
Proof.
  intros v ge0 m m' b ofs H. destruct v; simpl in *; try (now eapply Mem.store_stack_blocks; eauto).
  inv H. auto.
Qed.

Lemma store_init_data_list_stack : forall l ge (m m' : mem) (b : block) (ofs : Z),
       store_init_data_list ge m b ofs l = Some m' -> Mem.stack m' = Mem.stack m.
Proof.
  induction l; intros.
  - simpl in H. inv H. auto.
  - simpl in H. destr_match_in H; inv H.
    exploit store_init_data_stack; eauto.
    exploit IHl; eauto.
    intros. congruence.
Qed.

Lemma store_global_stack : forall ge smap m def m',
    store_global ge smap m def = Some m' ->
    Mem.stack m' = Mem.stack m.
Proof.
  intros ge0 smap m def m' H.
  destruct def. destruct p. destruct o. destruct g. destruct f.
  - simpl in H. exploit Mem.drop_perm_stack; eauto.
  - simpl in H. inv H. auto.
  - simpl in H. destr_match_in H; inv H. destr_match_in H1; inv H1.
    exploit Genv.store_zeros_stack; eauto.
    exploit store_init_data_list_stack; eauto.
    exploit Mem.drop_perm_stack; eauto. intros. congruence.
  - simpl in H. inv H. auto.
Qed.

Lemma store_globals_stack : forall l ge smap m m',
    store_globals ge smap m l = Some m' ->
    Mem.stack m' = Mem.stack m.
Proof.
  induction l; intros.
  - simpl in H. inv H. auto.
  - simpl in H. destr_match_in H; inv H.
    exploit store_global_stack; eauto. intros.
    exploit IHl; eauto. intros. congruence.
Qed.

(* Lemma alloc_segments_perm_ofs : forall segs m1 m2 *)
(*                                   (ALLOCSEGS : alloc_segments m1 segs = m2) *)
(*                                   (PERMOFS : forall b ofs k p, Mem.perm m1 b ofs k p -> 0 <= ofs < Ptrofs.max_unsigned), *)
(*     (forall b ofs k p, Mem.perm m2 b ofs k p -> 0 <= ofs < Ptrofs.max_unsigned). *)
(* Proof. *)
(*   induction segs. intros. *)
(*   - subst. simpl in H. eauto. *)
(*   - intros. simpl in ALLOCSEGS. *)
(*     destruct (Mem.alloc m1 0 (Ptrofs.unsigned (segsize a))) eqn:ALLOC. *)
(*     eapply IHsegs; eauto. *)
(*     intros b1 ofs0 k0 p0 PERM. *)
(*     erewrite alloc_perm in PERM; eauto. *)
(*     destruct peq. *)
(*     generalize (Ptrofs.unsigned_range_2 (segsize a)). omega. *)
(*     eauto. *)
(* Qed. *)

(* Lemma alloc_segments_stack: forall l m m', *)
(*     m' = alloc_segments m l -> Mem.stack m' = Mem.stack m. *)
(* Proof. *)
(*   induction l; intros. *)
(*   - simpl in H. subst. auto. *)
(*   - inv H. simpl. destruct (Mem.alloc m 0 (Ptrofs.unsigned (segsize a))) eqn:ALLOC. *)
(*     exploit Mem.alloc_stack_blocks; eauto. intros H. rewrite <- H. *)
(*     erewrite IHl; eauto. *)
(* Qed. *)

(* Lemma alloc_segments_nextblock :  forall l m m', *)
(*   m' = alloc_segments m l -> Mem.nextblock m' = pos_advance_N (Mem.nextblock m) (length l). *)
(* Proof. *)
(*   induction l; intros. *)
(*   - inv H. simpl. auto. *)
(*   - inv H. simpl. *)
(*     destruct (Mem.alloc m 0 (Ptrofs.unsigned (segsize a))) eqn:ALLOC. *)
(*     erewrite IHl; eauto. exploit Mem.nextblock_alloc; eauto. intros. rewrite H. *)
(*     rewrite psucc_advance_Nsucc_eq. auto. *)
(* Qed. *)

Lemma alloc_segment_stack: forall s m m' b,
    alloc_segment m s = (m',b) -> Mem.stack m' = Mem.stack m.
Proof. 
  unfold alloc_segment. intros.
  erewrite Mem.alloc_stack_blocks; eauto.
Qed.

Lemma alloc_global_stack: forall def m m',  
    alloc_global m def = Some m' -> Mem.stack m = Mem.stack m'.
Proof.
  intros. destruct def. destruct p. inv H.
  destruct o. destruct g.
  - destruct (Mem.alloc m 0 1) eqn:ALLOC.
    exploit Mem.drop_perm_stack; eauto. 
    exploit Mem.alloc_stack_blocks; eauto. intros.
    congruence.
  - destruct (Mem.alloc m 0 0) eqn:ALLOC.
    inv H1.
    exploit Mem.alloc_stack_blocks; eauto. 
  - destruct (Mem.alloc m 0 0) eqn:ALLOC.
    inv H1.
    exploit Mem.alloc_stack_blocks; eauto. 
Qed.
    
Lemma alloc_globals_stack: forall defs m m',  
    alloc_globals m defs = Some m' -> Mem.stack m = Mem.stack m'.
Proof.
  induction defs; inversion 1.
  - inv H. auto.
  - destr_match_in H1; inv H1.
    exploit alloc_global_stack; eauto. 
    intros STKEQ. rewrite STKEQ.
    erewrite IHdefs; eauto.
Qed.
    

Lemma init_mem_stack:
  forall (p: program) m,
    init_mem p = Some m ->
    Mem.stack m = nil.
Proof.
  intros. unfold init_mem in H.
  destruct (Mem.alloc Mem.empty 0 0) eqn:ALLOC.
  exploit Mem.alloc_stack_blocks; eauto. intros.
  destruct (alloc_segment m0 (fst (code_seg p))) eqn:ALLOC_CODE.
  destruct (alloc_segment m1 (data_seg p)) eqn:ALLOC_DATA.
  destr_match_in H; inv H.
  exploit store_globals_stack; eauto. intros.
  apply alloc_segment_stack in ALLOC_CODE.
  apply alloc_segment_stack in ALLOC_DATA.
  rewrite H. erewrite <- alloc_globals_stack; eauto.
  rewrite ALLOC_DATA. rewrite ALLOC_CODE.
  rewrite H0. erewrite Mem.empty_stack; eauto.
Qed.

Lemma store_init_data_nextblock : forall v ge m b ofs m',
  store_init_data ge m b ofs v = Some m' ->
  Mem.nextblock m' = Mem.nextblock m.
Proof.
  intros. destruct v; simpl in *; try now (eapply Mem.nextblock_store; eauto).
  inv H. auto.
Qed.
    
Lemma store_init_data_list_nextblock : forall l ge m b ofs m',
  store_init_data_list ge m b ofs l = Some m' ->
  Mem.nextblock m' = Mem.nextblock m.
Proof.
  induction l; intros.
  - inv H. auto.
  - inv H. destr_match_in H1; inv H1.
    exploit store_init_data_nextblock; eauto.
    exploit IHl; eauto. intros. congruence.
Qed.

Remark store_global_nextblock:
  forall v ge smap m m',
  store_global ge smap m v = Some m' ->
  Mem.nextblock m' = Mem.nextblock m.
Proof.
  intros. destruct v. destruct p. destruct o. destruct g. destruct f.
  - simpl in H. eapply Mem.nextblock_drop; eauto.
  - simpl in H. inv H. auto.
  - simpl in H. destr_match_in H; inv H.
    destr_match_in H1; inv H1.
    exploit Genv.store_zeros_nextblock; eauto.
    exploit store_init_data_list_nextblock; eauto.
    exploit Mem.nextblock_drop; eauto.
    intros. congruence.
  - simpl in H. inv H. auto.
Qed.

Remark store_globals_nextblock:
  forall gl ge smap  m m',
  store_globals ge smap m gl = Some m' ->
  Mem.nextblock m' = Mem.nextblock m.
Proof.
  induction gl; intros.
  - inv H. auto.
  - inv H. destr_match_in H1; inv H1.
    exploit store_global_nextblock; eauto.
    exploit IHgl; eauto.
    intros. congruence.
Qed.

Lemma alloc_global_nextblock : forall def m m',
  alloc_global m def = Some m' -> 
  Mem.nextblock m' = Pos.succ (Mem.nextblock m).
Proof.
  intros. destruct def. destruct p. destruct o. destruct g.
  - simpl in H.
    destruct (Mem.alloc m 0 1) eqn:ALLOC.
    exploit Mem.nextblock_alloc; eauto. intros. rewrite <- H0.
    erewrite Mem.nextblock_drop; eauto.
  - simpl in H.
    destruct (Mem.alloc m 0 0) eqn:ALLOC.
    inv H.
    exploit Mem.nextblock_alloc; eauto. 
  - simpl in H.
    destruct (Mem.alloc m 0 0) eqn:ALLOC.
    inv H.
    exploit Mem.nextblock_alloc; eauto. 
Qed.    

Lemma alloc_globals_nextblock : forall defs m m',
  alloc_globals m defs = Some m' -> 
  Mem.nextblock m' = pos_advance_N (Mem.nextblock m) (List.length defs).
Proof.
  induction defs; intros; inv H.
  - auto.
  - destr_match_in H1; inv H1.
    simpl. 
    exploit alloc_global_nextblock; eauto.
    exploit IHdefs; eauto.
    intros. rewrite <- H1. auto.
Qed.
    
Lemma alloc_segment_nextblock : forall m s m' b,
    alloc_segment m s = (m', b) -> Mem.nextblock m' = Pos.succ (Mem.nextblock m).
Proof.
  unfold alloc_segment. intros.
  exploit Mem.nextblock_alloc; eauto.
Qed.

(* Lemma add_global_pres_genv_next : *)
(*   forall def (ge ge' : genv), *)
(*   ge' = add_global ge def -> Genv.genv_next ge = Genv.genv_next ge'. *)
(* Proof. *)
(*   intros. destruct def. destruct p. *)
(*   destruct o. destruct g. destruct f. *)
(*   - simpl in *. destruct (Genv.genv_symb ge i) eqn:GSYM. *)
(*     destruct p. subst. simpl. auto.  *)
(*     subst. auto. *)
(*   - simpl in *. destruct (Genv.genv_symb ge i) eqn:GSYM. *)
(*     destruct p. subst. simpl. auto.  *)
(*     subst. auto. *)
(*   - simpl in *. destruct (Genv.genv_symb ge i) eqn:GSYM. *)
(*     destruct p. subst. simpl. auto.  *)
(*     subst. auto. *)
(*   - simpl in *. destruct (Genv.genv_symb ge i) eqn:GSYM. *)
(*     destruct p. subst. simpl. auto.  *)
(*     subst. auto. *)
(* Qed. *)

(* Lemma add_globals_pres_genv_next : *)
(*   forall (defs : list (ident * option gdef * segblock)) (ge ge' : genv), *)
(*   ge' = add_globals ge defs -> Genv.genv_next ge = Genv.genv_next ge'. *)
(* Proof. *)
(*   induction defs; intros; simpl in *. *)
(*   - subst. auto. *)
(*   - exploit IHdefs; eauto. *)
(*     erewrite <- add_global_pres_genv_next; eauto. *)
(* Qed. *)

Lemma add_global_next_block: forall ge def,
    Genv.genv_next (add_global ge def) = Pos.succ (Genv.genv_next ge).
Proof.
  intros. destruct def. destruct p. simpl. auto.
Qed.

Lemma add_globals_next_block: forall defs ge,
  Genv.genv_next (add_globals ge defs) = pos_advance_N (Genv.genv_next ge) (List.length defs).
Proof.
  induction defs; intros; simpl.
  - auto.
  - rewrite IHdefs. 
    rewrite add_global_next_block. auto.
Qed.

Lemma init_mem_genv_next: forall p m,
  init_mem p = Some m ->
  Genv.genv_next (globalenv p) = Mem.nextblock m.
Proof.
  unfold init_mem; intros.
  destruct (Mem.alloc Mem.empty 0 0) eqn:ALLOC.
  destruct (alloc_segment m0 (fst (code_seg p))) eqn:ALLOC_CODE.
  destruct (alloc_segment m1 (data_seg p)) eqn:ALLOC_DATA.
  destruct (alloc_globals m2 (prog_defs p)) eqn:ALLOC_GLOBALS; inv H.
  unfold globalenv. simpl.
  rewrite add_globals_next_block. simpl.
  erewrite store_globals_nextblock; eauto.
  erewrite alloc_globals_nextblock; eauto.
  erewrite alloc_segment_nextblock; eauto.
  erewrite alloc_segment_nextblock; eauto.
  erewrite Mem.nextblock_alloc; eauto. 
  erewrite Mem.nextblock_empty; eauto.
Qed.


Definition match_prog (p: Asm.program) (tp: FlatAsm.program) :=
  transf_program p = OK tp.

Section PRESERVATION.

Variable prog: Asm.program.
Variable tprog: FlatAsm.program.
Hypothesis TRANSF: match_prog prog tprog.

Let ge := Genv.globalenv prog.
Let tge := globalenv tprog.

Definition regset_inject (j:meminj) (rs rs' : regset) : Prop :=
  forall r, Val.inject j (rs r) (rs' r).

(** Properties about the memory injection from Asm to the flat memory *)    
Record match_inj (mj: meminj) : Type :=
  mk_match_inj {

      agree_inj_instr :  forall b b' f ofs ofs' i,
        Globalenvs.Genv.find_funct_ptr ge b = Some (Internal f) -> 
        Asm.find_instr (Ptrofs.unsigned ofs) (Asm.fn_code f) = Some i ->
        mj b = Some (b', ofs') -> 
        exists id i' sid ofs1, 
          Genv.find_instr tge (Vptr b' (Ptrofs.add ofs (Ptrofs.repr ofs'))) = Some i' /\
          Globalenvs.Genv.find_symbol ge id = Some b /\
          transl_instr ofs1 id sid i = OK i';

      (* agree_sminj_glob : forall id gloc, *)
      (*     gm id = Some gloc -> *)
      (*     exists ofs' b b',  *)
      (*       Globalenvs.Genv.find_symbol ge id = Some b /\ *)
      (*       Genv.symbol_address tge gloc Ptrofs.zero = Vptr b' ofs' /\ *)
      (*       mj b = Some (b', Ptrofs.unsigned ofs'); *)

      agree_inj_glob : forall id b,
          Globalenvs.Genv.find_symbol ge id = Some b ->
          exists b' ofs', Genv.find_symbol tge id = Some (b', ofs') /\
          mj b = Some (b', Ptrofs.unsigned ofs');

      agree_inj_lbl : forall id b f l z,
          Globalenvs.Genv.find_symbol ge id = Some b ->
          Globalenvs.Genv.find_funct_ptr ge b = Some (Internal f) ->
          label_pos l 0 (Asm.fn_code f) = Some z ->
          Val.inject mj (Vptr b (Ptrofs.repr z)) (Genv.label_address tge id l);      
    }.

(* Definition gid_map_for_undef_syms (gm: GID_MAP_TYPE) := *)
(*   forall id, Globalenvs.Genv.find_symbol ge id = None -> gm id = None. *)


Definition valid_instr_offset_is_internal (mj:meminj) :=
  forall b b' f ofs i ofs',
    Globalenvs.Genv.find_funct_ptr ge b = Some (Internal f) ->
    find_instr (Ptrofs.unsigned ofs) (Asm.fn_code f) = Some i ->
    mj b = Some (b', ofs') ->
    Genv.genv_internal_codeblock tge b' = true.    


Definition extfun_entry_is_external (mj:meminj) :=
  forall b b' f ofs,
    Globalenvs.Genv.find_funct_ptr ge b = Some (External f) ->
    mj b = Some (b', ofs) ->
    Genv.genv_internal_codeblock tge b' = false.


Definition def_frame_inj m := (flat_frameinj (length (Mem.stack m))).

Lemma store_pres_def_frame_inj : forall chunk m1 b ofs v m1',
    Mem.store chunk m1 b ofs v = Some m1' ->
    def_frame_inj m1 = def_frame_inj m1'.
Proof.
  unfold def_frame_inj. intros.
  repeat erewrite Mem.push_new_stage_stack. simpl.
  exploit Mem.store_stack_blocks; eauto. intros. rewrite H0.
  auto.
Qed.

Lemma storev_pres_def_frame_inj : forall chunk m1 v1 v2 m1',
    Mem.storev chunk m1 v1 v2 = Some m1' ->
    def_frame_inj m1= def_frame_inj m1'.
Proof.
  intros until m1'. unfold Mem.storev.
  destruct v1; try congruence.
  intros STORE.
  eapply store_pres_def_frame_inj; eauto.
Qed.


Lemma store_mapped_inject' : 
  forall (f : meminj) (chunk : memory_chunk) 
    (m1 : mem) (b1 : block) (ofs : Z) (v1 : val) 
    (n1 m2 : mem) (b2 : block) (delta : Z) (v2 : val),
    Mem.inject f (def_frame_inj m1) m1 m2 ->
    Mem.store chunk m1 b1 ofs v1 = Some n1 ->
    f b1 = Some (b2, delta) ->
    Val.inject f v1 v2 ->
    exists n2 : mem,
      Mem.store chunk m2 b2 (ofs + delta) v2 = Some n2 /\
      Mem.inject f (def_frame_inj n1) n1 n2.
Proof.
  intros. exploit Mem.store_mapped_inject; eauto. 
  intros (n2 & STORE & MINJ).
  eexists. split. eauto.
  erewrite <- store_pres_def_frame_inj; eauto.
Qed.

Theorem storev_mapped_inject':
  forall f chunk m1 a1 v1 n1 m2 a2 v2,
  Mem.inject f (def_frame_inj m1) m1 m2 ->
  Mem.storev chunk m1 a1 v1 = Some n1 ->
  Val.inject f a1 a2 ->
  Val.inject f v1 v2 ->
  exists n2,
    Mem.storev chunk m2 a2 v2 = Some n2 /\ Mem.inject f (def_frame_inj n1) n1 n2.
Proof.
  intros. exploit Mem.storev_mapped_inject; eauto. 
  intros (n2 & STORE & MINJ).
  eexists. split. eauto.
  erewrite <- storev_pres_def_frame_inj; eauto.
Qed.

Definition match_find_funct (j:meminj) :=
  forall b f ofs b',
  Globalenvs.Genv.find_funct_ptr ge b = Some (External f) ->
  j b = Some (b', ofs) ->
  Genv.find_funct tge (Vptr b' (Ptrofs.repr ofs)) = Some (External f).

Definition glob_block_valid (m:mem) := 
  forall b g, Globalenvs.Genv.find_def ge b = Some g -> Mem.valid_block m b.

Inductive match_states: state -> state -> Prop :=
| match_states_intro: forall (j:meminj) (rs: regset) (m: mem) (rs': regset) (m':mem)
                        (* (gm: GID_MAP_TYPE) (lm: LABEL_MAP_TYPE) *)
                        (MINJ: Mem.inject j (def_frame_inj m) m m')
                        (MATCHSMINJ: match_inj j)
                        (* (GINJFLATMEM: globs_inj_into_flatmem j) *)
                        (INSTRINTERNAL: valid_instr_offset_is_internal j)
                        (EXTEXTERNAL: extfun_entry_is_external j)
                        (MATCHFINDFUNCT: match_find_funct j)
                        (RSINJ: regset_inject j rs rs')
                        (GBVALID: glob_block_valid m),
                        (* (GMUNDEF: gid_map_for_undef_syms gm), *)
    match_states (State rs m) (State rs' m').


Definition init_meminj : meminj :=
  let ge := Genv.globalenv prog in
  let tge := globalenv tprog in
  fun b =>
    (* (genv_next ge) is the stack block of the source program *)
    if eq_block b (Globalenvs.Genv.genv_next ge)
    then Some (Genv.genv_next tge, 0)
    else
      match (Genv.invert_symbol ge b) with
      | None => None
      | Some id =>
        match Genv.find_symbol tge id with
        | None => None
        | Some (b,ofs) => Some (b, Ptrofs.unsigned ofs)
        end

        (* match (gmap id) with *)
        (* | None => None *)
        (* | Some slbl => Some (Genv.symbol_block_offset tge slbl) *)
        (* end *)
      end.

<<<<<<< HEAD
Lemma in_transl_instrs:
  forall gmap lmap i si c o o' sz x1
    (RNG: 0 <= sz <= Ptrofs.max_unsigned)
    (POS: 0 <= o')
    (TI: transl_instrs gmap lmap i si o' c = OK (sz, x1))
    si'
    (IN: In (si', o) (map (fun i1 : instruction * segblock => (segblock_id (snd i1), segblock_start (snd i1))) x1)),
    si' = si /\ o' <= Ptrofs.unsigned o < o' + code_size c.
Proof.
  induction c; simpl; intros; eauto.
  - inv TI. simpl in IN. easy. 
  - monadInv TI. simpl in IN.
    destruct IN as [IN|IN].
    + inv IN. unfold transl_instr in EQ. monadInv EQ. simpl. split; auto.
      rewrite Ptrofs.unsigned_repr.
      generalize (instr_size_positive a) (code_size_non_neg c); omega.
      split. omega.
      generalize (AGREE_SMINJ_INSTR.transl_instrs_ofs_bound _ _ _ _ _ _ _ _ EQ1).
      generalize (instr_size_positive a); omega.
    + generalize (instr_size_positive a); intros.
      eapply IHc in IN. 4: eauto. destruct IN; split; auto. omega. auto. omega.
Qed.


Lemma transl_instrs_diff_labels:
  forall gmap lmap i si c
    (* (lnr : list_norepet (labels c)) *)
    (* (lmap_inj: forall i1 i2 l1 l2 sl1 sl2, (i1,l1) <> (i2,l2) -> lmap i1 l1 = Some sl1 -> lmap i2 l2 = Some sl2 -> *)
    (*                                   sl1 <> sl2) *)
    sz ofs c'
    (RNG: 0 <= sz <= Ptrofs.max_unsigned)
    (POS: 0 <= ofs)
    (TI : transl_instrs gmap lmap i si ofs c = OK (sz, c')),
    list_norepet (map (fun i1 : instruction * segblock => segblock_to_label (snd i1)) c').
Proof.
  induction c; simpl; intros; eauto.
  - inv TI. simpl. constructor.
  - monadInv TI.
    (* trim IHc. *)
    (* { *)
    (*   destr_in lnr. inv lnr; auto. *)
    (* } *)
    (* trim IHc. eauto. *)
    simpl.
    constructor; eauto.
    clear IHc. 
    intro IN.
    unfold transl_instr in EQ. monadInv EQ. simpl in IN.
    unfold segblock_to_label in IN. simpl in IN.
    eapply in_transl_instrs in IN. 4: eauto. 2: auto.
    rewrite Ptrofs.unsigned_repr in IN. 
    generalize (instr_size_positive a). omega. split. auto.
    generalize (AGREE_SMINJ_INSTR.transl_instrs_ofs_bound _ _ _ _ _ _ _ _ EQ1).
    generalize (instr_size_positive a); omega.
    generalize (instr_size_positive a); omega.
    eapply IHc. 3: eauto. auto.
    generalize (instr_size_positive a); omega.
Qed.
=======
(* Lemma in_transl_instrs: *)
(*   forall gmap lmap i si c o o' sz x1 *)
(*     (RNG: 0 <= sz <= Ptrofs.max_unsigned) *)
(*     (POS: 0 <= o') *)
(*     (TI: transl_instrs gmap lmap i si o' c = OK (sz, x1)) *)
(*     si' *)
(*     (IN: In (si', o) (map (fun i1 : instruction * segblock => (segblock_id (snd i1), segblock_start (snd i1))) x1)), *)
(*     si' = si /\ o' <= Ptrofs.unsigned o < o' + code_size c. *)
(* Proof. *)
(*   induction c; simpl; intros; eauto. *)
(*   - inv TI. simpl in IN. easy.  *)
(*   - monadInv TI. simpl in IN. *)
(*     destruct IN as [IN|IN]. *)
(*     + inv IN. unfold transl_instr in EQ. monadInv EQ. simpl. split; auto. *)
(*       rewrite Ptrofs.unsigned_repr. *)
(*       generalize (instr_size_positive a) (code_size_non_neg c); omega. *)
(*       split. omega. *)
(*       generalize (AGREE_SMINJ_INSTR.transl_instrs_ofs_bound _ _ _ _ _ _ _ _ EQ1). *)
(*       generalize (si_size_non_zero (snd a)); omega. *)
(*     + generalize (si_size_non_zero (snd a)); intros. *)
(*       eapply IHc in IN. 4: eauto. unfold instr_size. destruct IN; split; auto. omega. auto. omega. *)
(* Qed. *)


(* Lemma transl_instrs_diff_labels: *)
(*   forall gmap lmap i si c *)
(*     (* (lnr : list_norepet (labels c)) *) *)
(*     (* (lmap_inj: forall i1 i2 l1 l2 sl1 sl2, (i1,l1) <> (i2,l2) -> lmap i1 l1 = Some sl1 -> lmap i2 l2 = Some sl2 -> *) *)
(*     (*                                   sl1 <> sl2) *) *)
(*     sz ofs c' *)
(*     (RNG: 0 <= sz <= Ptrofs.max_unsigned) *)
(*     (POS: 0 <= ofs) *)
(*     (TI : transl_instrs gmap lmap i si ofs c = OK (sz, c')), *)
(*     list_norepet (map (fun i1 : instruction * segblock => segblock_to_label (snd i1)) c'). *)
(* Proof. *)
(*   induction c; simpl; intros; eauto. *)
(*   - inv TI. simpl. constructor. *)
(*   - monadInv TI. *)
(*     (* trim IHc. *) *)
(*     (* { *) *)
(*     (*   destr_in lnr. inv lnr; auto. *) *)
(*     (* } *) *)
(*     (* trim IHc. eauto. *) *)
(*     simpl. *)
(*     constructor; eauto. *)
(*     clear IHc.  *)
(*     intro IN. *)
(*     unfold transl_instr in EQ. monadInv EQ. simpl in IN. *)
(*     unfold segblock_to_label in IN. simpl in IN. *)
(*     eapply in_transl_instrs in IN. 4: eauto. 2: auto. *)
(*     rewrite Ptrofs.unsigned_repr in IN.  *)
(*     generalize (si_size_non_zero (snd a)). omega. split. auto. *)
(*     generalize (AGREE_SMINJ_INSTR.transl_instrs_ofs_bound _ _ _ _ _ _ _ _ EQ1). *)
(*     generalize (si_size_non_zero (snd a)); omega. *)
(*     generalize (si_size_non_zero (snd a)); omega. *)
(*     eapply IHc. 3: eauto. auto. *)
(*     generalize (si_size_non_zero (snd a)); omega. *)
(* Qed. *)
>>>>>>> b6b5d4d5


(* Lemma transl_globdef_distinct_code_labels: *)
(*   forall gmap lmap i o p c *)
(*     (* (GNDL: globdef_no_duplicated_labels o = true) *) *)
(*     (TG : transl_globdef gmap lmap i o = OK (Some (p, c))), *)
(*     list_norepet (map (fun i0 : instruction * segblock => segblock_to_label (snd i0)) c). *)
(* Proof. *)
(*   intros. *)
(*   unfold transl_globdef in TG. *)
(*   repeat destr_in TG. *)
(*   - monadInv H0. *)
(*     unfold transl_fun in EQ. repeat destr_in EQ. *)
(*     monadInv H0. repeat destr_in EQ0. *)
(*     simpl. eapply transl_instrs_diff_labels; eauto. split; auto. *)
(*     generalize (AGREE_SMINJ_INSTR.transl_instrs_ofs_bound _ _ _ _ _ _ _ _ EQ). generalize (Ptrofs.unsigned_range i0); omega. *)
(*     apply Ptrofs.unsigned_range. *)
(*   - constructor. *)
(*   - monadInv H0. constructor. *)
(* Qed. *)

(* Lemma transl_globdef_gmap: *)
(*   forall gmap lmap i o c, *)
(*     transl_globdef gmap lmap i o = OK c -> *)
(*     o = None \/ exists s, gmap i = Some s. *)
(* Proof. *)
(*   intros. *)
(*   unfold transl_globdef in H. repeat destr_in H. *)
(*   monadInv H1. unfold transl_fun in EQ. destr_in EQ. eauto. eauto. eauto. *)
(* Qed. *)

(* Lemma transl_globdefs_gmap: *)
(*   forall gmap lmap l gdefs c, *)
(*     transl_globdefs gmap lmap l = OK (gdefs, c) -> *)
(*     Forall (fun '(i,d) => d = None \/ exists s, gmap i = Some s) l. *)
(* Proof. *)
(*   induction l; simpl; intros. *)
(*   constructor. *)
(*   destr_in H. monadInv H. subst. constructor; eauto. *)
(*   eapply transl_globdef_gmap. eauto. *)
(* Qed. *)


(* Lemma in_transl_globdef: *)
(*   forall gmap lmap i o p0 c *)
(*     (EQ : transl_globdef gmap lmap i o = OK (Some (p0, c))) *)
(*     x *)
(*     (IN: In x (map (fun i0 : instruction * segblock => segblock_to_label (snd i0)) c)), *)
(*     exists s, *)
(*       gmap i = Some s /\  *)
(*       fst x = fst s /\ Ptrofs.unsigned (snd s) <= Ptrofs.unsigned (snd x) < Ptrofs.unsigned (snd s) + odef_size o. *)
(* Proof. *)
(*   unfold transl_globdef. *)
(*   intros. *)
(*   repeat destr_in EQ. *)
(*   - monadInv H0. unfold transl_fun in EQ. *)
(*     repeat destr_in EQ. eexists; split. eauto. monadInv H0. simpl. *)
(*     repeat destr_in EQ0. simpl in *. *)
(*     destruct x. simpl in *. *)
(*     exploit in_transl_instrs. 3: apply EQ. 3: eauto. *)
(*     generalize (AGREE_SMINJ_INSTR.transl_instrs_ofs_bound _ _ _ _ _ _ _ _ EQ). generalize (Ptrofs.unsigned_range i0); omega. *)
(*     apply Ptrofs.unsigned_range. auto. *)
(*   - easy. *)
(*   - monadInv H0. easy. *)
(* Qed. *)

(* Lemma in_transl_globdefs: *)
(*   forall gmap lmap l gdefs code *)
(*     (EQ : transl_globdefs gmap lmap l = OK (gdefs, code)) *)
(*     x *)
(*     (IN: In x (map (fun i0 : instruction * segblock => segblock_to_label (snd i0)) code)), *)
(*           exists i def s, *)
(*             In (i, def) l /\ *)
(*             gmap i = Some s /\  *)
(*             fst x = fst s /\ Ptrofs.unsigned (snd s) <= Ptrofs.unsigned (snd x) < Ptrofs.unsigned (snd s) + odef_size def. *)
(* Proof. *)
(*   induction l; simpl; intros; eauto. inv EQ. easy. *)
(*   repeat destr_in EQ. *)
(*   monadInv H0. *)
(*   repeat destr_in EQ2; eauto. *)
(*   - specialize (IHl _ _ EQ1). *)
(*     rewrite map_app, in_app in IN. *)
(*     destruct IN as [IN|IN]. *)
(*     exploit in_transl_globdef; eauto. *)
(*     intros (s & G & FST & RNG). *)
(*     exists i, o, s; repeat apply conj; auto; omega. *)
(*     exploit IHl; eauto. *)
(*     intros (i0 & def & s & INl & G & FST & RNG). *)
(*     exists i0, def, s; repeat apply conj; auto; omega. *)
(*   - exploit IHl; eauto. *)
(*     intros (i0 & def & s & INl & G & FST & RNG). *)
(*     exists i0, def, s; repeat apply conj; auto; omega. *)
(* Qed. *)

(* Definition gmap_inj (gmap: GID_MAP_TYPE) (l: list (ident * option _)): Prop := *)
(*   forall i1 i2 d1 d2 s1 s2 o1 o2, *)
(*     In (i1, d1) l -> *)
(*     In (i2, d2) l -> *)
(*     i1 <> i2 -> *)
(*     gmap i1 = Some (s1, o1) -> *)
(*     gmap i2 = Some (s2, o2) -> *)
(*     s1 <> s2 \/ Ptrofs.unsigned o1 + odef_size d1 <= Ptrofs.unsigned o2 \/ Ptrofs.unsigned o2 + odef_size d2 <= Ptrofs.unsigned o1. *)

(* Lemma gmap_inj_inv: *)
(*   forall gmap a b, *)
(*     gmap_inj gmap (a::b) -> *)
(*     gmap_inj gmap b. *)
(* Proof. *)
(*   unfold gmap_inj; intros; eauto. *)
(*   eapply H; simpl; eauto. *)
(* Qed. *)

(* Ltac ereplace t := *)
(*   match type of t with *)
(*   | ?ty => let x := fresh in evar (x : ty); replace t with x; unfold x *)
(*   end. *)

(* Lemma transl_globdefs_distinct_code_labels: *)
(*   forall gmap lmap prog (GINJ: gmap_inj gmap (AST.prog_defs prog)) tgdefs code, *)
(*     transl_globdefs gmap lmap (AST.prog_defs prog) = OK (tgdefs, code) -> *)
(*     wf_prog prog -> *)
(*     code_labels_are_distinct code. *)
(* Proof. *)
(*   intros gmap lmap prog0 GINJ tgdefs code TG WF. inv WF. *)
(*   revert TG GINJ wf_prog_not_empty wf_prog_norepet_defs wf_prog_norepet_labels. *)
(*   generalize (AST.prog_defs prog0). intro l. *)
(*   intros TG GINJ DNE NDD DNDL. *)
(*   red. *)
(*   revert l tgdefs code TG GINJ DNE NDD DNDL. *)
(*   induction l; simpl; intros; eauto. *)
(*   - inv TG. simpl. constructor. *)
(*   - inv NDD. inv DNDL. inv DNE. destr_in TG. monadInv TG. *)
(*     repeat destr_in EQ2; eauto. *)
(*     rewrite map_app. rewrite list_norepet_app. *)
(*     repeat apply conj; eauto. *)
(*     + eapply transl_globdef_distinct_code_labels; eauto. *)
(*     + eapply IHl; eauto using gmap_inj_inv. *)
(*     + red. *)
(*       intros (sx & ox) (sy & oy) INx INy. *)
(*       exploit in_transl_globdef. eauto. eauto. *)
(*       simpl. intros (s & G & FST & RNG). subst. *)
(*       exploit in_transl_globdefs. eauto. eauto. *)
(*       simpl. intros (i0 & def & s' & INl & G' & FST' & RNG'). subst. *)
(*       destruct s, s'. simpl in *. intro A; inv A. *)
(*       exploit GINJ. left; reflexivity. *)
(*       right; eauto. *)
(*       intro; subst. apply H1.  *)
(*       ereplace i0. apply in_map, INl. reflexivity. *)
(*       eauto. eauto. intros [A | A]. congruence. omega. *)
(*     + eapply IHl; eauto using gmap_inj_inv. *)
(* Qed. *)

(* Lemma update_maps_code_lt: *)
(*   forall defs g l d c e g' l' d' c' e' i s *)
(*     (RNG: 0 <= c <= Ptrofs.max_unsigned) *)
(*     (RNG: 0 <= c' <= Ptrofs.max_unsigned) *)
(*     (UPDATE: update_maps g l d c e defs = (g', l', d', c', e')) *)
(*     (AL: (alignw | c)) *)
(*     (LNR: list_norepet (map fst defs)) *)
(*     f *)
(*     (IN: In (i, Some (Gfun (Internal f))) defs) *)
(*     (* o *) *)
(*     (* (POS: 0 <= o < code_size (Asm.fn_code f)) *) *)
(*     (BEFORE: g i = None) *)
(*     (AFTER: g' i = Some s), *)
(*     c <= Ptrofs.unsigned (snd s) /\ Ptrofs.unsigned (snd s) + code_size (Asm.fn_code f) <= c'. *)
(* Proof. *)
(*   induction defs; simpl; intros; eauto. easy. *)
(*   destruct IN. *)
(*   - subst. *)
(*     rewrite AGREE_SMINJ_INSTR.update_maps_cons in UPDATE. do 4 destr_in UPDATE. subst. *)
(*     erewrite update_gmap_not_in in AFTER. 2: eauto. 2: inv LNR; auto. *)
(*     erewrite update_gmap in AFTER. 2: eauto. *)
(*     rewrite peq_true in AFTER. inv AFTER. *)
(*     unfold code_label; simpl. *)
(*     rewrite Ptrofs.unsigned_repr; auto. *)
(*     exploit update_csize_div. eauto. eauto. intro. *)
(*     eapply update_csize in Heqp. *)
(*     eapply csize_mono in UPDATE. subst. simpl in UPDATE. *)
(*     generalize (alignw_le (code_size (Asm.fn_code f))). omega. *)
(*     inv LNR; auto. auto. *)
(*   - destruct a. rewrite AGREE_SMINJ_INSTR.update_maps_cons in UPDATE. do 4 destr_in UPDATE. subst. *)
(*     exploit update_csize_div; eauto.  intro. *)
(*     inv LNR. *)
(*     assert (c <= z0). { *)
(*       exploit update_csize; eauto. intro; subst. *)
(*       generalize (alignw_le (size_fun o)) (AGREE_SMINJ_LBL.size_fun_pos o). *)
(*       intros. omega. *)
(*     } *)
(*     assert (z0 <= c') by (eapply csize_mono; eauto). *)
(*     exploit IHdefs. 3: eauto. omega. auto. auto. auto. eauto. eauto.  *)
(*     erewrite update_gmap; eauto. rewrite peq_false; auto. *)
(*     intro; subst. apply H3. *)
(*     apply in_map with (f:= fst) in H. simpl in H; auto. eauto. *)
(*     omega. *)
(* Qed. *)

(* Lemma update_maps_code_lt': *)
(*   forall defs g l d c e g' l' d' c' e' i s *)
(*     (RNG: 0 <= c <= Ptrofs.max_unsigned) *)
(*     (RNG: 0 <= c' <= Ptrofs.max_unsigned) *)
(*     (UPDATE: update_maps g l d c e defs = (g', l', d', c', e')) *)
(*     (AL: (alignw | c)) *)
(*     (LNR: list_norepet (map fst defs)) *)
(*     def *)
(*     (IN: In (i, def) defs) *)
(*     (BEFORE: g i = None) *)
(*     (GMAP: g' i = Some (code_segid, s)), *)
(*     c <= Ptrofs.unsigned s /\ Ptrofs.unsigned s + odef_size def <= c'. *)
(* Proof. *)
(*   intros. *)
(*   simpl in *. *)
(*   assert (exists f, def = Some (Gfun (Internal f))). *)
(*   { *)
(*     destruct (in_split _ _ IN) as (bef & aft & EQ). rewrite EQ in *. *)
(*     rewrite update_maps_app in UPDATE. *)
(*     repeat destr_in UPDATE. simpl in *. *)
(*     rewrite AGREE_SMINJ_INSTR.update_maps_cons in H0. repeat destr_in H0. *)
(*     erewrite update_gmap_not_in in GMAP. 2: eauto. *)
(*     erewrite update_gmap in GMAP. 2: eauto. rewrite peq_true in GMAP. *)
(*     repeat destr_in GMAP; unfold code_label, data_label, extfun_label; simpl; eauto. *)
(*     erewrite update_gmap_not_in in H0. 2: eauto. congruence. *)
(*     rewrite map_app in LNR. rewrite list_norepet_app in LNR. destruct LNR as (LNR1 & LNR2 & DISJ); auto. *)
(*     simpl in DISJ. intro II; destruct (DISJ i i II (or_introl eq_refl) eq_refl). *)
(*     rewrite map_app in LNR. rewrite list_norepet_app in LNR. destruct LNR as (LNR1 & LNR2 & DISJ); auto. *)
(*     simpl in LNR2; inv LNR2; auto. *)
(*   } *)
(*   destruct H; subst. *)
(*   simpl. exploit update_maps_code_lt. 3: eauto. 5: eauto. all: eauto. *)
(* Qed. *)

(* Lemma update_maps_data_lt: *)
(*   forall defs g l d c e g' l' d' c' e' i s *)
(*     (RNG: 0 <= d <= Ptrofs.max_unsigned) *)
(*     (RNG: 0 <= d' <= Ptrofs.max_unsigned) *)
(*     (UPDATE: update_maps g l d c e defs = (g', l', d', c', e')) *)
(*     (LNR: list_norepet (map fst defs)) *)
(*     gv *)
(*     (IN: In (i, Some (Gvar gv)) defs) *)
(*     (BEFORE: g i = None) *)
(*     (AFTER: g' i = Some s), *)
(*     d <= Ptrofs.unsigned (snd s) /\ Ptrofs.unsigned (snd s) + init_data_list_size (gvar_init gv) <= d'. *)
(* Proof. *)
(*   induction defs; simpl; intros; eauto. easy. *)
(*   destruct IN. *)
(*   - subst. *)
(*     rewrite AGREE_SMINJ_INSTR.update_maps_cons in UPDATE. do 4 destr_in UPDATE. subst. *)
(*     erewrite update_gmap_not_in in AFTER. 2: eauto. 2: inv LNR; auto. *)
(*     erewrite update_gmap in AFTER. 2: eauto. *)
(*     rewrite peq_true in AFTER. inv AFTER. *)
(*     unfold code_label; simpl. *)
(*     rewrite Ptrofs.unsigned_repr; auto. *)
(*     eapply update_dsize in Heqp. *)
(*     eapply dsize_mono in UPDATE. subst. simpl in UPDATE. *)
(*     generalize (alignw_le (init_data_list_size (gvar_init gv))). *)
(*     omega. *)
(*   - destruct a. rewrite AGREE_SMINJ_INSTR.update_maps_cons in UPDATE. do 4 destr_in UPDATE. subst. *)
(*     inv LNR. *)
(*     assert (d <= z1). { *)
(*       exploit update_dsize; eauto. intro; subst. *)
(*       generalize (alignw_le (size_gvar o)). cut (size_gvar o >= 0). *)
(*       intros. omega. *)
(*       unfold size_gvar. repeat destr; try omega. apply init_data_list_size_pos. *)
(*     } *)
(*     assert (z1 <= d') by (eapply dsize_mono; eauto). *)
(*     exploit IHdefs. 3: eauto. omega. auto. auto. eauto. eauto.  *)
(*     erewrite update_gmap; eauto. rewrite peq_false; auto. *)
(*     intro; subst. apply H2. *)
(*     apply in_map with (f:= fst) in H. simpl in H; auto. eauto. *)
(*     omega. *)
(* Qed. *)

(* Lemma update_maps_data_lt': *)
(*   forall defs g l d c e g' l' d' c' e' i s *)
(*     (RNG: 0 <= d <= Ptrofs.max_unsigned) *)
(*     (RNG: 0 <= d' <= Ptrofs.max_unsigned) *)
(*     (UPDATE: update_maps g l d c e defs = (g', l', d', c', e')) *)
(*     (LNR: list_norepet (map fst defs)) *)
(*     def *)
(*     (IN: In (i, def) defs) *)
(*     (BEFORE: g i = None) *)
(*     (GMAP: g' i = Some (data_segid, s)), *)
(*     d <= Ptrofs.unsigned s /\ Ptrofs.unsigned s + odef_size def <= d'. *)
(* Proof. *)
(*   intros. *)
(*   simpl in *. *)
(*   assert (exists gv, def = Some (Gvar gv)). *)
(*   { *)
(*     destruct (in_split _ _ IN) as (bef & aft & EQ). rewrite EQ in *. *)
(*     rewrite update_maps_app in UPDATE. *)
(*     repeat destr_in UPDATE. simpl in *. *)
(*     rewrite AGREE_SMINJ_INSTR.update_maps_cons in H0. repeat destr_in H0. *)
(*     erewrite update_gmap_not_in in GMAP. 2: eauto. *)
(*     erewrite update_gmap in GMAP. 2: eauto. rewrite peq_true in GMAP. *)
(*     repeat destr_in GMAP; unfold code_label, data_label, extfun_label; simpl; eauto. *)
(*     erewrite update_gmap_not_in in H0. 2: eauto. congruence. *)
(*     rewrite map_app in LNR. rewrite list_norepet_app in LNR. destruct LNR as (LNR1 & LNR2 & DISJ); auto. *)
(*     simpl in DISJ. intro II; destruct (DISJ i i II (or_introl eq_refl) eq_refl). *)
(*     rewrite map_app in LNR. rewrite list_norepet_app in LNR. destruct LNR as (LNR1 & LNR2 & DISJ); auto. *)
(*     simpl in LNR2; inv LNR2; auto. *)
(*   } *)
(*   destruct H; subst. *)
(*   exploit update_maps_data_lt. 3: eauto. 5: eauto. all: eauto. *)
(* Qed. *)

(* Lemma update_maps_extfun_lt: *)
(*   forall defs g l d c e g' l' d' c' e' i s *)
(*     (RNG: 0 <= e <= Ptrofs.max_unsigned) *)
(*     (RNG: 0 <= e' <= Ptrofs.max_unsigned) *)
(*     (UPDATE: update_maps g l d c e defs = (g', l', d', c', e')) *)
(*     (LNR: list_norepet (map fst defs)) *)
(*     ef *)
(*     (IN: In (i, Some (Gfun (External ef))) defs) *)
(*     (BEFORE: g i = None) *)
(*     (AFTER: g' i = Some s), *)
(*     e <= Ptrofs.unsigned (snd s) /\ Ptrofs.unsigned (snd s) + alignw <= e'. *)
(* Proof. *)
(*   induction defs; simpl; intros; eauto. easy. *)
(*   destruct IN. *)
(*   - subst. *)
(*     rewrite AGREE_SMINJ_INSTR.update_maps_cons in UPDATE. do 4 destr_in UPDATE. subst. *)
(*     erewrite update_gmap_not_in in AFTER. 2: eauto. 2: inv LNR; auto. *)
(*     erewrite update_gmap in AFTER. 2: eauto. *)
(*     rewrite peq_true in AFTER. inv AFTER. *)
(*     unfold extfun_label; simpl. *)
(*     rewrite Ptrofs.unsigned_repr; auto. *)
(*     eapply update_efsize in Heqp. *)
(*     eapply efsize_mono in UPDATE. subst. simpl in UPDATE. *)
(*     unfold alignw in *. *)
(*     omega. *)
(*   - destruct a. rewrite AGREE_SMINJ_INSTR.update_maps_cons in UPDATE. do 4 destr_in UPDATE. subst. *)
(*     inv LNR. *)
(*     assert (e <= z). { *)
(*       exploit update_efsize; eauto. intro; subst. *)
(*       unfold size_extfun, alignw. repeat destr; omega. *)
(*     } *)
(*     assert (z <= e') by (eapply efsize_mono; eauto). *)
(*     exploit IHdefs. 3: eauto. omega. auto. auto. eauto. eauto.  *)
(*     erewrite update_gmap; eauto. rewrite peq_false; auto. *)
(*     intro; subst. apply H2. *)
(*     apply in_map with (f:= fst) in H. simpl in H; auto. eauto. *)
(*     omega. *)
(* Qed. *)

(* Lemma update_maps_extfun_lt': *)
(*   forall defs g l d c e g' l' d' c' e' i s *)
(*     (RNG: 0 <= e <= Ptrofs.max_unsigned) *)
(*     (RNG: 0 <= e' <= Ptrofs.max_unsigned) *)
(*     (UPDATE: update_maps g l d c e defs = (g', l', d', c', e')) *)
(*     (LNR: list_norepet (map fst defs)) *)
(*     def *)
(*     (IN: In (i,def) defs) *)
(*     (BEFORE: g i = None) *)
(*     (GMAP: g' i = Some (extfuns_segid, s)), *)
(*     e <= Ptrofs.unsigned s /\ Ptrofs.unsigned s + odef_size def <= e'. *)
(* Proof. *)
(*   intros. *)
(*   simpl in *. *)
(*   assert (exists ef, def = Some (Gfun (External ef))). *)
(*   { *)
(*     destruct (in_split _ _ IN) as (bef & aft & EQ). rewrite EQ in *. *)
(*     rewrite update_maps_app in UPDATE. *)
(*     repeat destr_in UPDATE. simpl in *. *)
(*     rewrite AGREE_SMINJ_INSTR.update_maps_cons in H0. repeat destr_in H0. *)
(*     erewrite update_gmap_not_in in GMAP. 2: eauto. *)
(*     erewrite update_gmap in GMAP. 2: eauto. rewrite peq_true in GMAP. *)
(*     repeat destr_in GMAP; unfold code_label, data_label, extfun_label; simpl; eauto. *)
(*     erewrite update_gmap_not_in in H0. 2: eauto. congruence. *)
(*     rewrite map_app in LNR. rewrite list_norepet_app in LNR. destruct LNR as (LNR1 & LNR2 & DISJ); auto. *)
(*     simpl in DISJ. intro II; destruct (DISJ i i II (or_introl eq_refl) eq_refl). *)
(*     rewrite map_app in LNR. rewrite list_norepet_app in LNR. destruct LNR as (LNR1 & LNR2 & DISJ); auto. *)
(*     simpl in LNR2; inv LNR2; auto. *)
(*   } *)
(*   destruct H; subst. *)
(*   exploit update_maps_extfun_lt. 3: eauto. all: eauto. simpl. auto. *)
(*   unfold alignw. omega. *)
(* Qed. *)

Lemma norepet_unique:
  forall {A B} (f: A -> B) (l: list A)
    (LNR: list_norepet (map f l)) a b
    (INA: In a l) (INB: In b l) (EQ: f a = f b),
    a = b.
Proof.
  induction l; simpl; intros; eauto. easy.
  inv LNR. trim IHl. auto.
  destruct INA, INB; subst; eauto.
  apply in_map with (f:=f) in H0. congruence.
  apply in_map with (f:=f) in H. congruence.
Qed.

(* Lemma update_map_gmap_some : *)
(*   forall (prog : Asm.program) (gmap : GID_MAP_TYPE) (lmap : LABEL_MAP_TYPE) (dsize csize efsize : Z) (id : ident) *)
(*     defs gdefs def *)
(*     (UPDATE: make_maps prog = (gmap, lmap, dsize, csize, efsize)) *)
(*     (BOUND: dsize + csize + efsize <= Ptrofs.max_unsigned) *)
(*     (LNR: list_norepet (map fst (AST.prog_defs prog))) *)
(*     (DEFS: (defs ++ (id, Some def) :: gdefs) = AST.prog_defs prog), *)
(*     exists slbl, gmap id = Some slbl  *)
(*            /\ (forall id' def' slbl', In (id', def') defs -> (gmap id' = Some slbl') -> *)
(*                                  fst slbl' = fst slbl -> Ptrofs.unsigned (snd slbl') + odef_size def' <= Ptrofs.unsigned (snd slbl)) *)
(*            /\ (forall id' def' slbl', In (id', def') gdefs -> (gmap id' = Some slbl') -> *)
(*                            fst slbl' = fst slbl -> Ptrofs.unsigned (snd slbl) + def_size def <= Ptrofs.unsigned (snd slbl')).      *)
(* Proof. *)
(*   clear. unfold make_maps. *)
(*   intros prog gmap lmap dsize csize efsize id defs gdefs def UPDATE BOUND LNR DEFS. *)
(*   rewrite <- DEFS in *. clear prog DEFS. *)
(*   rewrite update_maps_app in UPDATE. do 4 destr_in UPDATE. subst. *)
(*   rewrite AGREE_SMINJ_INSTR.update_maps_cons in UPDATE. *)
(*   do 4 destr_in UPDATE. subst. *)
(*   rewrite map_app, list_norepet_app in LNR; destruct LNR as (LNR1 & LNR2 & DISJ); inv LNR2. *)
(*   assert (0 <= z1). eapply dsize_mono. eauto. *)
(*   assert (0 <= z0). eapply csize_mono. eauto. apply Z.divide_0_r. *)
(*   assert (0 <= z). eapply efsize_mono. eauto. *)
(*   assert (alignw | z0). eapply updates_csize_div. eauto. apply Z.divide_0_r. *)
(*   assert (alignw | z3). eapply update_csize_div with(def:= Some def). unfold update_maps_def. *)
(*   eauto. auto. *)
(*   assert (z1 <= z4). eapply update_dsize_mono; eauto. *)
(*   assert (z0 <= z3). eapply update_csize_mono; eauto. *)
(*   assert (z <= z2). eapply update_efsize_mono; eauto. *)
(*   assert (z4 <= dsize). eapply dsize_mono. eauto. *)
(*   assert (z3 <= csize). eapply csize_mono. eauto. auto. *)
(*   assert (z2 <= efsize). eapply efsize_mono. eauto. *)
(*   erewrite update_gmap_not_in; eauto. *)
(*   simpl in Heqp0. repeat destr_in Heqp0. *)
(*   - (* internal function *) *)
(*     unfold update_gid_map. rewrite peq_true. eexists; split; eauto. *)
(*     split. *)
(*     + intros id' def' slbl' IN GM LBLEQ. *)
(*       erewrite update_gmap_not_in in GM; eauto. *)
(*       unfold update_gid_map in GM. rewrite peq_false in GM. *)
(*       destruct slbl'. simpl in *. subst. *)
(*       exploit update_maps_code_lt'. 3: apply Heqp. 5: apply IN. 5: reflexivity. all: eauto. *)
(*       vm_compute. intuition congruence. omega. apply Z.divide_0_r. *)
(*       rewrite Ptrofs.unsigned_repr. omega. omega. *)
(*       intro; subst. *)
(*       exploit DISJ. apply in_map. eauto. left. reflexivity. reflexivity. auto. *)
(*       intro IN'. exploit DISJ. apply in_map, IN. right; apply IN'. auto. auto. *)
(*     + intros id' def' slbl' IN GM LBLEQ. *)
(*       destruct slbl'. simpl in *. subst. *)
(*       exploit update_maps_code_lt'. 3: apply UPDATE. 5: apply IN. all: eauto. omega. omega. *)
(*       unfold update_gid_map. *)
(*       rewrite peq_false. *)
(*       erewrite update_gmap_not_in. 2: eauto. reflexivity. auto. *)
(*       intro IN'. exploit DISJ. apply IN'. right; apply in_map, IN. auto. auto. *)
(*       intro; subst. apply H1. replace id' with (fst (id', def')) by reflexivity. *)
(*       apply in_map; congruence. *)
(*       rewrite Ptrofs.unsigned_repr. *)
(*       exploit update_instrs_code_size; eauto. intros; subst. *)
(*       eapply Z.le_trans. 2: apply H13. *)
(*       eapply Z.le_trans. 2: apply alignw_le. omega. omega. *)
(*   - (* external function *) *)
(*     unfold update_gid_map. rewrite peq_true. eexists; split; eauto. *)
(*     split. *)
(*     + intros id' def' slbl' IN GM LBLEQ. *)
(*       erewrite update_gmap_not_in in GM; eauto. *)
(*       unfold update_gid_map in GM. rewrite peq_false in GM. *)
(*       destruct slbl'. simpl in *. subst. *)
(*       exploit update_maps_extfun_lt'. 3: apply Heqp. 4: apply IN. 4: reflexivity. all: eauto. *)
(*       vm_compute. intuition congruence. omega. *)
(*       rewrite Ptrofs.unsigned_repr. omega. omega. *)
(*       intro; subst. exploit DISJ. apply in_map; eauto. left. reflexivity. reflexivity. auto. *)
(*       intro IN'. exploit DISJ. apply in_map, IN. right; apply IN'. auto. auto. *)
(*     + intros id' def' slbl' IN GM LBLEQ. *)
(*       destruct slbl'. simpl in *. subst. *)
(*       exploit update_maps_extfun_lt'. 3: apply UPDATE. all: eauto. omega. omega. *)
(*       unfold update_gid_map. *)
(*       rewrite peq_false. *)
(*       erewrite update_gmap_not_in. 2: eauto. reflexivity. auto. *)
(*       intro IN'. exploit DISJ. apply IN'. right; apply in_map, IN. auto. auto. *)
(*       intro; subst. apply H1. replace id' with (fst (id', def')) by reflexivity. *)
(*       apply in_map. congruence.  *)
(*       rewrite Ptrofs.unsigned_repr. unfold alignw. omega. omega. *)
(*   - (* variable *) *)
(*     unfold update_gid_map. rewrite peq_true. eexists; split; eauto. *)
(*     split. *)
(*     + intros id' def' slbl' IN GM LBLEQ. *)
(*       erewrite update_gmap_not_in in GM; eauto. *)
(*       unfold update_gid_map in GM. rewrite peq_false in GM. *)
(*       destruct slbl'. simpl in *. subst. *)
(*       exploit update_maps_data_lt'. 3: apply Heqp. all: eauto. *)
(*       vm_compute. intuition congruence. omega. *)
(*       rewrite Ptrofs.unsigned_repr. omega. omega. *)
(*       intro; subst. exploit DISJ. apply in_map; eauto. left. reflexivity. reflexivity. auto. *)
(*       intro IN'. exploit DISJ. apply in_map, IN. right; apply IN'. auto. auto. *)
(*     + intros id' def' slbl' IN GM LBLEQ. *)
(*       destruct slbl'. simpl in *. subst. *)
(*       exploit update_maps_data_lt'. 3: apply UPDATE. all: eauto. omega. omega. *)
(*       unfold update_gid_map. *)
(*       rewrite peq_false. *)
(*       erewrite update_gmap_not_in. 2: eauto. reflexivity. auto. *)
(*       intro IN'. exploit DISJ. apply IN'. right; apply in_map, IN. auto. auto. *)
(*       intro; subst. apply H1. replace id' with (fst (id', def')) by reflexivity. *)
(*       apply in_map; congruence.  *)
(*       rewrite Ptrofs.unsigned_repr by omega. *)
(*       intros. eapply Z.le_trans. 2: apply H12. *)
(*       generalize (alignw_le (init_data_list_size (gvar_init v))); omega. *)
(* Qed. *)


(* Lemma make_maps_gmap_inj': *)
(*   forall prog0 g' l' d' c' e' *)
(*     (lnr : list_norepet (map fst (AST.prog_defs prog0))) *)
(*     (mm : make_maps prog0 = (g', l', d', c', e')) *)
(*     (bound: d' + c' + e' <= Ptrofs.max_unsigned) *)
(*     (* (ne: Forall def_not_empty (map snd (AST.prog_defs prog0))) *) *)
(*     l1 l2 l3 i1 i2 d1 d2 s1 s2 o1 o2 *)
(*     (EQ: AST.prog_defs prog0 = l1 ++ (i1, d1) :: l2 ++ (i2, d2) :: l3) *)
(*     (G1 : g' i1 = Some (s1, o1)) *)
(*     (G2 : g' i2 = Some (s2, o2)), *)
(*     s1 <> s2 \/ Ptrofs.unsigned o1 + odef_size d1 <= Ptrofs.unsigned o2 \/ Ptrofs.unsigned o2 + odef_size d2 <= Ptrofs.unsigned o1. *)
(* Proof. *)
(*   intros. *)
(*   destruct (peq s1 s2); auto. subst. *)
(*   right. *)
(*   destruct d1. *)
(*   - exploit update_map_gmap_some; eauto. *)
(*     rewrite G1. *)
(*     intros (s & G & O1 & O2). inv G. eapply O2 in G2; eauto. rewrite in_app. right; left; reflexivity. *)
(*   - unfold make_maps in mm. *)
(*     rewrite EQ in mm. *)
(*     rewrite update_maps_app in mm. repeat destr_in mm. *)
(*     rewrite AGREE_SMINJ_INSTR.update_maps_cons in H0. repeat destr_in H0. *)
(*     rewrite EQ in lnr. *)
(*     rewrite map_app, list_norepet_app in lnr. *)
(*     destruct lnr as (lnr1 & lnr2 & disj). *)
(*     assert (g' i1 = None). *)
(*     erewrite update_gmap_not_in. 2: eauto. *)
(*     erewrite update_gmap. 2: eauto. rewrite peq_true. *)
(*     erewrite update_gmap_not_in. 2: eauto. reflexivity. *)
(*     auto. intro IN. exploit disj. apply IN. left. reflexivity. reflexivity. auto. *)
(*     inv lnr2; auto. inv lnr2.  auto. congruence. *)
(* Qed. *)

(* Lemma app_cons_assoc: *)
(*   forall {A} (l1: list A) a l2 b l3, *)
(*     (l1 ++ a :: l2) ++ b :: l3 = l1 ++ a :: l2 ++ b :: l3. *)
(* Proof. *)
(*   induction l1; simpl; intros. reflexivity. *)
(*   rewrite IHl1. auto.   *)
(* Qed. *)


(* Lemma update_maps_gmap_inj: *)
(*   forall prog g' l' d' c' e' *)
(*     (lnr: list_norepet (map fst (AST.prog_defs prog))) *)
(*     (mm: make_maps prog = (g', l', d', c', e')) *)
(*     (bound: d' + c' + e' <= Ptrofs.max_unsigned), *)
(*     gmap_inj g' (AST.prog_defs prog). *)
(* Proof. *)
(*   red; intros. *)
(*   destruct (in_split _ _ H) as (l1 & l2 & EQ). rewrite EQ in H0. *)
(*   rewrite in_app in H0. *)
(*   destruct H0 as [IN2 | IN2]. *)
(*   destruct (in_split _ _ IN2) as (l3 & l4 & EQ'). subst. *)
(*   exploit make_maps_gmap_inj'. 4: rewrite EQ, app_cons_assoc; reflexivity. all: eauto. intuition. *)
(*   destruct IN2 as [EQ2 | IN2]. inv EQ2. congruence. *)
(*   destruct (in_split _ _ IN2) as (l3 & l4 & EQ'). subst. *)
(*   exploit make_maps_gmap_inj'. 4: rewrite EQ; reflexivity. all: eauto.  *)
(* Qed. *)

Theorem init_meminj_match_sminj : forall gmap lmap dsize csize m,
    dsize + csize <= Ptrofs.max_unsigned ->
    Genv.init_mem prog = Some m ->
    make_maps prog = (gmap,lmap,dsize,csize) ->
    transl_prog_with_map gmap lmap prog dsize csize = OK tprog ->
    match_inj init_meminj.
Proof.
Admitted.
(*   intros gmap lmap dsize csize efsize m MAX INITMEM UPDATE TRANS.  *)
(*   generalize TRANSF. intros TRANSF'. *)
(*   unfold match_prog in TRANSF'.  *)
(*   unfold transf_program in TRANSF'.  *)
(*   repeat destr_in TRANSF'. *)
(*   unfold make_maps in Heqp. inv UPDATE. *)
(*   monadInv H0.    *)
(*   rename x into tgdefs. rename x0 into code. *)
(*   constructor. *)
(*   - (* agree_sminj_instr *)  *)
(*     intros b b' f ofs ofs' i FPTR FINST INITINJ. *)
(*     unfold init_meminj in INITINJ. fold ge in INITINJ. *)
(*     destruct (eq_block b (Globalenvs.Genv.genv_next ge)); inversion INITINJ.  *)
(*     subst ofs' b' b. clear INITINJ. *)
(*     + exfalso. subst ge. eapply Genv.genv_next_find_funct_ptr_absurd; eauto.  *)
(*     + destruct (Genv.invert_symbol ge b) eqn:INVSYM; inversion H1. *)
(*       repeat destr_in H2. *)
(*       clear INITINJ. *)
(*       rewrite Ptrofs.repr_unsigned. rename i0 into id. *)
(*       apply Genv.invert_find_symbol in INVSYM. *)
(*       exploit (Genv.find_symbol_funct_ptr_inversion prog); eauto. *)
(*       intros FINPROG. *)
(*       exploit transl_fun_exists; eauto. intros (f' & TRANSLFUN' & INR). *)
(*       exploit AGREE_SMINJ_INSTR.find_instr_transl_fun; eauto.  *)
(*       intros (i' & ofs1 & TRANSINSTR & SEGLBL & IN). *)
(*       exists id, i', (fst s), ofs1. split.  *)
(*       unfold segblock_to_label in SEGLBL. inversion SEGLBL. *)
(*       apply INR in IN. *)
(*       eapply AGREE_SMINJ_INSTR.find_instr_self; eauto. *)
(*       simpl. *)
(*       eapply transl_globdefs_distinct_code_labels; eauto. *)
(*       eapply update_maps_gmap_inj; eauto. *)
(*       inv w; auto. *)
(*       split; auto. *)

(*   - (* agree_sminj_glob *) *)
(*     intros id gloc GMAP. *)
(*     assert (In id (prog_defs_names prog))  *)
(*       by (eapply AGREE_SMINJ_GLOB.update_map_gmap_domain; eauto). *)
(*     exploit Genv.find_symbol_exists_1; eauto. *)
(*     intros (b & FIND). *)
(*     esplit. exists b. esplit. split. auto. split. *)
(*     unfold Genv.symbol_address. unfold Genv.label_to_ptr. auto. *)
(*     unfold init_meminj.        *)
(*     destruct eq_block. exfalso. subst b. eapply Genv.find_symbol_genv_next_absurd; eauto.     *)
(*     apply Genv.find_invert_symbol in FIND. subst ge. rewrite FIND. rewrite GMAP. *)
(*     unfold Genv.symbol_block_offset. unfold Genv.label_to_block_offset. *)
(*     repeat rewrite offset_seglabel_zero. auto. *)

(*   - (* agree_sminj_lbl *) *)
(*     intros id b f l z l' FINDSYM FINDPTR LPOS LPOS'. *)
(*     subst ge.  *)
(*     exploit Genv.find_symbol_funct_ptr_inversion; eauto. intros INDEFS. *)
(*     exploit transl_fun_exists; eauto. *)
(*     intros (f' & TRANSLF & INCODE). *)
(*     set (ge := Genv.globalenv prog). *)
(*     exploit AGREE_SMINJ_LBL.update_map_lmap_inversion; eauto. *)
(*     inv w; auto. inv w; auto.  *)
(*     eapply AGREE_SMINJ_LBL.defs_nodup_labels; eauto. *)

(*     intros (slbl & GMAP & LEQ & OFSEQ). *)
(*     unfold Genv.symbol_address. unfold Genv.label_to_ptr.  *)
(*     apply Val.inject_ptr with (Ptrofs.unsigned (snd slbl)).    *)
(*     unfold init_meminj. destruct eq_block. *)
(*     subst b. exfalso.  *)
(*     eapply Genv.find_symbol_genv_next_absurd; eauto. *)
(*     erewrite Genv.find_invert_symbol; eauto. *)
(*     rewrite offset_seglabel_zero.  *)
(*     unfold Genv.symbol_block_offset. unfold Genv.label_to_block_offset. *)
(*     rewrite GMAP. rewrite LEQ. auto. *)
(*     rewrite offset_seglabel_zero. rewrite Ptrofs.repr_unsigned. symmetry. *)
(*     rewrite Ptrofs.add_commut. auto. *)
(* Qed. *)

Lemma alloc_pres_def_frame_inj : forall m1 lo hi m1' b,
    Mem.alloc m1 lo hi = (m1', b) ->
    def_frame_inj m1 = def_frame_inj m1'.
Proof.
  unfold def_frame_inj. intros.
  apply Mem.alloc_stack_blocks in H. rewrite H. auto.
Qed.

(** Proving initial memory injection **)

Definition partial_genv defs : Globalenvs.Genv.t Asm.fundef unit :=
  let emptyge := (Globalenvs.Genv.empty_genv Asm.fundef unit prog.(AST.prog_public)) in
  Globalenvs.Genv.add_globals emptyge defs.

Definition globs_meminj (gmap: GID_MAP_TYPE) : meminj :=
  let ge := Genv.globalenv prog in
  let tge := globalenv tprog in
  fun b =>
      match (Genv.invert_symbol ge b) with
      | None => None
      | Some id =>
        match Genv.find_symbol tge id with
        | None => None
        | Some (b, ofs) => Some (b, Ptrofs.unsigned ofs)
        end
        (* match (gmap id) with *)
        (* | None => None *)
        (* | Some slbl => Some (Genv.symbol_block_offset tge slbl) *)
        (* end *)
      end.


(* Lemma find_symbol_add_global_eq : forall (F V: Type) (ge:Globalenvs.Genv.t F V) i def, *)
(*     Globalenvs.Genv.find_symbol (Globalenvs.Genv.add_global ge (i, def)) i = Some (Globalenvs.Genv.genv_next ge). *)
(* Proof. *)
(*   intros F V ge0 i def. unfold Genv.find_symbol. *)
(*   unfold Genv.add_global. simpl. rewrite PTree.gss. auto. *)
(* Qed. *)

(* Lemma find_symbol_add_global_neq : forall (F V: Type) (ge:Globalenvs.Genv.t F V) i i' def, *)
(*     i <> i' ->  *)
(*     Globalenvs.Genv.find_symbol (Globalenvs.Genv.add_global ge (i, def)) i' =  *)
(*     Globalenvs.Genv.find_symbol ge i'. *)
(* Proof. *)
(*   intros F V ge0 i i' def H. unfold Genv.find_symbol. *)
(*   unfold Genv.add_global. simpl. rewrite PTree.gso; auto. *)
(* Qed. *)

(* Lemma fold_left_le: *)
(*   forall b l o o', *)
(*     fold_left (fun (a: option positive) (p: positive * positive) => if eq_block b (snd p) then Some (fst p) else a) l o = o' -> *)
(*     match o, o' with *)
(*     | Some _, None => False *)
(*     | _, _ => True *)
(*     end. *)
(* Proof. *)
(*   induction l; simpl; intros; eauto. *)
(*   subst; destr. *)
(*   eapply IHl in H. *)
(*   repeat destr_in H; destr. *)
(*   destr_in Heqo0. *)
(* Qed. *)

(* Lemma fold_left_none_not_in: *)
(*   forall b l o, *)
(*     fold_left (fun (a: option positive) (p: positive * positive) => if eq_block b (snd p) then Some (fst p) else a) l o = None -> *)
(*     ~ In b (map snd l). *)
(* Proof. *)
(*   induction l; simpl; intros; eauto. *)
(*   destr_in H. *)
(*   apply fold_left_le in H. easy. *)
(*   eapply IHl in H; eauto. intuition. *)
(* Qed. *)


(* Lemma not_in_fold_left_none: *)
(*   forall b l, *)
(*     ~ In b (map snd l) -> *)
(*     fold_left (fun (a: option positive) (p: positive * positive) => if eq_block b (snd p) then Some (fst p) else a) l None = None. *)
(* Proof. *)
(*   induction l; simpl; intros; eauto. *)
(*   rewrite peq_false by intuition. *)
(*   apply IHl. intuition. *)
(* Qed. *)

(* Lemma invert_add_global_genv_next : forall (F V: Type) (ge:Globalenvs.Genv.t F V) id def, *)
(*     Genv.invert_symbol (Genv.add_global ge (id, def)) (Globalenvs.Genv.genv_next ge) = Some id. *)
(* Proof. *)
(*   intros. apply Genv.find_invert_symbol. *)
(*   apply find_symbol_add_global_eq. *)
(* Qed. *)

(* Lemma partial_genv_invert_symbol : forall defs id def, *)
(*     Genv.invert_symbol (partial_genv (defs ++ (id, def) :: nil)) (Globalenvs.Genv.genv_next (partial_genv defs)) = Some id. *)
(* Proof. *)
(*   intros defs id def. unfold partial_genv.  *)
(*   rewrite Genv.add_globals_app. simpl. *)
(*   apply invert_add_global_genv_next. *)
(* Qed. *)

(* Lemma partial_genv_find_symbol_eq : forall defs id def, *)
(*     Genv.find_symbol (partial_genv (defs ++ (id, def) :: nil)) id = Some (Globalenvs.Genv.genv_next (partial_genv defs)). *)
(* Proof. *)
(*   intros defs id def. apply Genv.invert_find_symbol. *)
(*   apply partial_genv_invert_symbol. *)
(* Qed. *)

(* Lemma partial_genv_find_symbol_neq : forall defs id id' def, *)
(*     id <> id' ->  *)
(*     Genv.find_symbol (partial_genv (defs ++ (id, def) :: nil)) id' = Genv.find_symbol (partial_genv defs) id'. *)
(* Proof. *)
(*   intros defs id id' def H. unfold partial_genv. rewrite Genv.add_globals_app. *)
(*   simpl. rewrite find_symbol_add_global_neq; auto. *)
(* Qed. *)


(* Lemma partial_genv_find_symbol_inversion : forall defs x b, *)
(*   Genv.find_symbol (partial_genv defs) x = Some b -> *)
(*   In x (map fst defs). *)
(* Proof. *)
(*   unfold partial_genv. intros defs x b. *)
(*   eapply Genv.add_globals_preserves. *)
(*   - intros. *)
(*     destruct (peq x id). subst. *)
(*     rewrite find_symbol_add_global_eq in H1. inv H1. apply in_map with (f:= fst) in H0; auto. *)
(*     rewrite find_symbol_add_global_neq in H1 by auto. eauto. *)
(*   - setoid_rewrite PTree.gempty. congruence. *)
(* Qed. *)

(* Lemma invert_symbol_add_global_none : forall defs id def b, *)
(*     ~In id (map fst defs) -> *)
(*     Genv.invert_symbol (Genv.add_global (partial_genv defs) (id, def)) b = None -> *)
(*     Genv.invert_symbol (partial_genv defs) b = None. *)
(* Proof. *)
(*   intros defs id def b NOTIN INVSYM. *)
(*   destruct (Genv.invert_symbol (partial_genv defs) b) eqn:INVSYM'; auto. *)
(*   apply Genv.invert_find_symbol in INVSYM'. *)
(*   assert (id <> i) as FINDSYM.  *)
(*   { *)
(*     exploit partial_genv_find_symbol_inversion; eauto.  *)
(*     intros IN EQ. subst. congruence. *)
(*   } *)
(*   eapply find_symbol_add_global_neq in FINDSYM; eauto. *)
(*   rewrite INVSYM' in FINDSYM. *)
(*   apply Genv.find_invert_symbol in FINDSYM.  *)
(*   rewrite INVSYM in FINDSYM. inv FINDSYM. *)
(* Qed. *)

(* Lemma update_map_gmap_none : *)
(*   forall (prog : Asm.program) (gmap : GID_MAP_TYPE) (lmap : LABEL_MAP_TYPE) (dsize csize efsize : Z) (id : ident) *)
(*     (DEFSNAMES: list_norepet (map fst (AST.prog_defs prog))) *)
(*     (UPDATE: make_maps prog = (gmap, lmap, dsize, csize, efsize)) *)
(*     (IN: In (id, None) (AST.prog_defs prog)), *)
(*     gmap id = None. *)
(* Proof. *)
(*   intros. unfold make_maps in UPDATE. *)
(*   eapply umind with (P := fun g l s c e => g id = None). eauto. reflexivity. *)
(*   intros. *)
(*   erewrite update_gmap. 2: eauto. destr. subst. *)
(*   exploit @norepet_unique. apply DEFSNAMES. apply IN. apply H1. reflexivity. intro A; inv A. auto. *)
(* Qed. *)



(* Definition fun_non_empty (def: AST.globdef Asm.fundef unit) : Prop := *)
(*   match def with *)
(*   | Gfun (Internal f) => *)
(*     (0 < length (Asm.fn_code f))%nat *)
(*   | _ => True *)
(*   end. *)

(* Definition defs_funs_non_empty (defs: list (ident * option (AST.globdef Asm.fundef unit))) : Prop := *)
(*   Forall (fun '(id, def) => *)
(*             match def with *)
(*             | None => True *)
(*             | Some def' => fun_non_empty def' *)
(*             end *)
(*          ) defs. *)

(* Lemma defs_funs_non_empty_cons_inv : forall a l, *)
(*   defs_funs_non_empty (a::l) -> defs_funs_non_empty l. *)
(* Proof. *)
(*   unfold defs_funs_non_empty. intros a l H. *)
(*   inv H. auto. *)
(* Qed. *)

Lemma drop_perm_pres_def_frame_inj : forall m1 lo hi m1' b p,
    Mem.drop_perm m1 b lo hi p = Some m1' ->
    def_frame_inj m1 = def_frame_inj m1'.
Proof.
  unfold def_frame_inj. intros.
  apply Mem.drop_perm_stack in H. rewrite H. auto.
Qed.

(* Lemma transl_fun_inversion : forall gmap lmap id f f', *)
(*     transl_fun gmap lmap id f = OK f' -> *)
(*     exists slbl, gmap id = Some slbl /\ fn_range f' = mkSegBlock (fst slbl) (snd slbl) (Ptrofs.repr (Asm.code_size (Asm.fn_code f))). *)
(* Proof. *)
(*   intros gmap lmap id f f' H. monadInvX H. *)
(*   destruct zle; monadInv EQ2. simpl. eexists. split; eauto. *)
(* Qed. *)

(* Lemma partial_genv_invert_symbol_pres : forall defs id def b, *)
(*     ~ In id (map fst defs) -> *)
(*     b <> Globalenvs.Genv.genv_next (partial_genv defs) -> *)
(*     Genv.invert_symbol (partial_genv (defs ++ (id, def) :: nil)) b = Genv.invert_symbol (partial_genv defs) b. *)
(* Proof. *)
(*   intros defs id def b NOTIN H. *)
(*   unfold partial_genv. rewrite Genv.add_globals_app. simpl. *)
(*   match goal with *)
(*   | [ |- ?a = _ ] => *)
(*     let eq := fresh "EQ" in *)
(*     destruct a eqn:eq *)
(*   end. *)
(*   - apply Genv.invert_find_symbol in EQ. symmetry. apply Genv.find_invert_symbol. *)
(*     destruct (ident_eq id i). subst i. *)
(*     rewrite find_symbol_add_global_eq in EQ. inv EQ. *)
(*     contradiction. *)
(*     erewrite find_symbol_add_global_neq in EQ; eauto. *)
(*   - symmetry. eapply invert_symbol_add_global_none in EQ; eauto. *)
(* Qed. *)


(* Lemma partial_genv_next : forall defs def, *)
(*     Globalenvs.Genv.genv_next (partial_genv (defs ++ def :: nil)) = *)
(*     Pos.succ (Globalenvs.Genv.genv_next (partial_genv defs)). *)
(* Proof. *)
(*   intros. unfold partial_genv. *)
(*   rewrite Genv.add_globals_app. simpl. auto. *)
(* Qed. *)

(* Lemma defs_names_distinct_not_in : forall(F V:Type) (defs:list (ident * option (AST.globdef F V))) id def gdefs, *)
(*     list_norepet (map fst (defs ++ (id, def) :: gdefs)) -> ~In id (map fst defs). *)
(* Proof. *)
(*   intros F V defs id def gdefs LNR. *)
(*   rewrite map_app, list_norepet_app in LNR. *)
(*   destruct LNR as (A & B & C). *)
(*   intro IN. *)
(*   exploit C. eauto. left; reflexivity. reflexivity. auto. *)
(* Qed. *)

(* Lemma defs_names_distinct_prefix_neq : forall (F V:Type) (defs1: list (ident * option (AST.globdef F V))) *)
(*                                          id def defs2 id' def', *)
(*     list_norepet (map fst (defs1 ++ (id, def) :: defs2)) -> *)
(*     In (id', def') defs1 -> id <> id'. *)
(* Proof. *)
(*   intros F V defs1 id def defs2 id' def' DISTINCT IN. *)
(*   assert (~ In id (map fst defs1)). eapply defs_names_distinct_not_in; eauto. *)
(*   unfold not. intros. subst. *)
(*   exploit (in_map fst defs1); eauto. *)
(* Qed. *)


(* Lemma find_symbol_add_globals_inversion :  *)
(*   forall (F V:Type) (defs: list (ident * option (AST.globdef F V))) id r ge, *)
(*     Genv.find_symbol (Genv.add_globals ge defs) id = r -> *)
(*     (exists def, In (id, def) defs) \/ Genv.find_symbol ge id = r. *)
(* Proof. *)
(*   induction defs; intros. *)
(*   - simpl in H. auto. *)
(*   - simpl in H. exploit IHdefs; eauto. *)
(*     intros [L | R]. *)
(*     + destruct L as [def' IN]. *)
(*       left. exists def'. apply in_cons. auto. *)
(*     + destruct a. destruct (ident_eq id i). *)
(*       subst. rewrite find_symbol_add_global_eq in R. left. eexists. simpl. left. eauto. *)
(*       erewrite find_symbol_add_global_neq in R; eauto. *)
(* Qed. *)

(* Lemma find_symbol_inversion_1 : forall defs (x : ident) (b : block), *)
(*     Genv.find_symbol (partial_genv defs) x = Some b -> exists def, In (x, def) defs. *)
(* Proof. *)
(*   unfold partial_genv. intros. *)
(*   exploit find_symbol_add_globals_inversion; eauto. *)
(*   intros [L | R]. auto. *)
(*   exploit Genv.find_symbol_empty_genv_absurd; eauto. contradiction. *)
(* Qed. *)


(* Lemma store_zeros_mapped_inject: *)
(*   forall (f : meminj) (g : frameinj) (m1 : mem) (b1 : block) (ofs n : Z)  *)
(*     (n1 m2 : mem) (b2 : block) (delta : Z), *)
(*     Mem.weak_inject f g m1 m2 -> *)
(*     store_zeros m1 b1 ofs n = Some n1 -> *)
(*     f b1 = Some (b2, delta) -> *)
(*     exists n2 : mem, store_zeros m2  b2 (ofs+delta) n = Some n2 /\ Mem.weak_inject f g n1 n2. *)
(* Proof. *)
(*   intros until n1. functional induction (store_zeros m1 b1 ofs n); intros. *)
(*   - inv H0. exists m2. split; auto. rewrite store_zeros_equation. *)
(*     rewrite e. auto. *)
(*   - exploit Mem.store_mapped_weak_inject; eauto. unfold Vzero. eauto.  *)
(*     intros (n2 & STORE & WINJ). *)
(*     exploit IHo; eauto. intros (n3 & STOREZEROS & WINJ'). exists n3. split; eauto. *)
(*     rewrite store_zeros_equation. rewrite e.  *)
(*     unfold Vzero. rewrite STORE. replace (p + delta + 1) with (p + 1 + delta) by omega. auto. *)
(*   - inv H0. *)
(* Qed. *)

(* Lemma store_zeros_pres_def_frame_inj : forall m1 b lo hi m1', *)
(*     store_zeros m1 b lo hi = Some m1' -> *)
(*     def_frame_inj m1 = def_frame_inj m1'. *)
(* Proof. *)
(*   intros m1 b lo hi m1' H. *)
(*   functional induction (store_zeros m1 b lo hi); intros. *)
(*   - inv H. auto. *)
(*   - exploit IHo; eauto. intros. *)
(*     exploit Mem.store_stack_blocks; eauto. *)
(*     intros. unfold def_frame_inj in *. rewrite H1 in *. auto. *)
(*   - inv H. *)
(* Qed. *)

(* Lemma store_init_data_list_mapped_inject_aux : forall v v' gmap g m1 m1' m2 b1 b2 delta ofs, *)
(*     Mem.weak_inject (globs_meminj gmap) g m1 m1' -> *)
(*     transl_init_data_list gmap v = OK v' ->  *)
(*     (globs_meminj gmap) b1 = Some (b2, delta) -> *)
(*     Genv.store_init_data_list ge m1 b1 ofs v = Some m2 -> *)
(*     exists m2', store_init_data_list tge m1' b2 (ofs+delta) v' = Some m2' *)
(*            /\ Mem.weak_inject (globs_meminj  gmap) g m2 m2'. *)
(* Proof. *)
(*   induction v; intros. *)
(*   - monadInv H0. simpl in H2. inv H2. exists m1'. split; auto. *)
(*   - monadInv H0. simpl in H2. destr_match_in H2; inv H2. *)
(*     unfold Genv.store_init_data in EQ0. destruct a. *)
(*     + monadInv EQ. exploit Mem.store_mapped_weak_inject; eauto. *)
(*       intros (n2 & STORE & WINJ). simpl in H3. *)
(*       exploit IHv; eauto. intros (n3 & STOREL & WINJ'). *)
(*       exists n3. split; eauto. simpl.  *)
(*       rewrite STORE. replace (ofs + delta + 1) with (ofs + 1 + delta) by omega. *)
(*       auto. *)
(*     + monadInv EQ. exploit Mem.store_mapped_weak_inject; eauto. *)
(*       intros (n2 & STORE & WINJ). simpl in H3. *)
(*       exploit IHv; eauto. intros (n3 & STOREL & WINJ'). *)
(*       exists n3. split; eauto. simpl.  *)
(*       rewrite STORE. replace (ofs + delta + 2) with (ofs + 2 + delta) by omega. *)
(*       auto. *)
(*     + monadInv EQ. exploit Mem.store_mapped_weak_inject; eauto. *)
(*       intros (n2 & STORE & WINJ). simpl in H3. *)
(*       exploit IHv; eauto. intros (n3 & STOREL & WINJ'). *)
(*       exists n3. split; eauto. simpl.  *)
(*       rewrite STORE. replace (ofs + delta + 4) with (ofs + 4 + delta) by omega. *)
(*       auto. *)
(*     + monadInv EQ. exploit Mem.store_mapped_weak_inject; eauto. *)
(*       intros (n2 & STORE & WINJ). simpl in H3. *)
(*       exploit IHv; eauto. intros (n3 & STOREL & WINJ'). *)
(*       exists n3. split; eauto. simpl.  *)
(*       rewrite STORE. replace (ofs + delta + 8) with (ofs + 8 + delta) by omega. *)
(*       auto. *)
(*     + monadInv EQ. exploit Mem.store_mapped_weak_inject; eauto. *)
(*       intros (n2 & STORE & WINJ). simpl in H3. *)
(*       exploit IHv; eauto. intros (n3 & STOREL & WINJ'). *)
(*       exists n3. split; eauto. simpl.  *)
(*       rewrite STORE. replace (ofs + delta + 4) with (ofs + 4 + delta) by omega. *)
(*       auto. *)
(*     + monadInv EQ. exploit Mem.store_mapped_weak_inject; eauto. *)
(*       intros (n2 & STORE & WINJ). simpl in H3. *)
(*       exploit IHv; eauto. intros (n3 & STOREL & WINJ'). *)
(*       exists n3. split; eauto. simpl.  *)
(*       rewrite STORE. replace (ofs + delta + 8) with (ofs + 8 + delta) by omega. *)
(*       auto. *)
(*     + monadInv EQ. simpl in H3. inv EQ0. *)
(*       exploit IHv; eauto. intros (n3 & STOREL & WINJ'). *)
(*       exists n3. split; eauto. simpl.  *)
(*       replace (ofs + delta + (Z.max z 0)) with (ofs + (Z.max z 0) + delta) by omega. *)
(*       auto. *)
(*     + monadInvX EQ. simpl in H3. destr_match_in EQ0; inv EQ0. *)
(*       exploit Mem.store_mapped_weak_inject; eauto.  *)
(*       econstructor. unfold globs_meminj. apply Genv.find_invert_symbol in EQ. *)
(*       unfold ge in EQ. rewrite EQ. rewrite EQ2.  *)
(*       unfold Genv.symbol_block_offset. unfold Genv.label_to_block_offset. eauto. *)
(*       rewrite Ptrofs.repr_unsigned. eauto. *)
(*       intros (n2 & STORE & WINJ).  *)
(*       exploit IHv; eauto. intros (n3 & STOREL & WINJ'). *)
(*       exists n3. split; eauto. simpl.  *)
(*       unfold Genv.symbol_address. unfold Genv.label_to_ptr.  *)
(*       unfold offset_seglabel. destruct s. simpl. simpl in STORE. unfold tge.  *)
(*       rewrite Ptrofs.add_commut. rewrite STORE. *)
(*       replace (ofs + delta + (if Archi.ptr64 then 8 else 4)) with (ofs + (if Archi.ptr64 then 8 else 4) + delta) by omega. *)
(*       auto. *)
(* Qed. *)

(* Lemma store_init_data_list_mapped_inject : forall gmap g m1 m1' m2 v v' b1 b2 delta ofs, *)
(*     Mem.weak_inject (globs_meminj gmap) g m1 m1' -> *)
(*     transl_gvar gmap v = OK v' ->  *)
(*     (globs_meminj gmap) b1 = Some (b2, delta) -> *)
(*     Genv.store_init_data_list ge m1 b1 ofs (gvar_init v) = Some m2 -> *)
(*     exists m2', store_init_data_list tge m1' b2 (ofs+delta) (FlatAsmGlobdef.gvar_init unit v') = Some m2' *)
(*            /\ Mem.weak_inject (globs_meminj  gmap) g m2 m2'. *)
(* Proof. *)
(*   intros gmap g m1 m1' m2 v v' b1 b2 delta ofs WINJ TRANSLV F STOREL. *)
(*   monadInv TRANSLV. simpl. *)
(*   eapply store_init_data_list_mapped_inject_aux; eauto. *)
(* Qed. *)

(* Lemma store_init_data_pres_def_frame_inj : forall m1 b1 ofs v m1', *)
(*     Genv.store_init_data ge m1 b1 ofs v = Some m1' -> *)
(*     def_frame_inj m1 = def_frame_inj m1'. *)
(* Proof. *)
(*   intros. unfold Genv.store_init_data in H. *)
(*   destruct v; try now (exploit Mem.store_stack_blocks; eauto; unfold def_frame_inj; congruence). *)
(*   inv H. auto. *)
(*   destr_match_in H; inv H. *)
(*   exploit Mem.store_stack_blocks; eauto; unfold def_frame_inj; congruence. *)
(* Qed. *)

(* Lemma store_init_data_list_pres_def_frame_inj : forall gv m1 b1 ofs  m1', *)
(*     Genv.store_init_data_list ge m1 b1 ofs gv = Some m1' -> *)
(*     def_frame_inj m1 = def_frame_inj m1'. *)
(* Proof. *)
(*   induction gv; intros. *)
(*   - inv H. auto. *)
(*   - inv H. destr_match_in H1; inv H1. *)
(*     exploit store_init_data_pres_def_frame_inj; eauto. intros. *)
(*     rewrite H. exploit IHgv; eauto. *)
(* Qed. *)

(* Lemma transl_init_data_pres_size : forall gmap v v',  *)
(*     transl_init_data gmap v = OK v' -> *)
(*     (init_data_size v = FlatAsmGlobdef.init_data_size v'). *)
(* Proof. *)
(*   intros gmap v v' H. *)
(*   unfold transl_init_data in H. *)
(*   destruct v; try now (monadInv H; eauto). *)
(*   monadInvX H. simpl. auto. *)
(* Qed. *)

(* Lemma transl_init_data_list_pres_size : forall gmap v v',  *)
(*     transl_init_data_list gmap v = OK v' -> *)
(*     (init_data_list_size v = FlatAsmGlobdef.init_data_list_size v'). *)
(* Proof. *)
(*   induction v; intros. *)
(*   - monadInv H. auto. *)
(*   - monadInv H. simpl. *)
(*     erewrite transl_init_data_pres_size; eauto. *)
(*     erewrite IHv; eauto. *)
(* Qed. *)

(* Lemma transl_gvar_pres_size : forall gmap v v',  *)
(*     transl_gvar gmap v = OK v' -> *)
(*     (init_data_list_size (gvar_init v)) = *)
(*     (FlatAsmGlobdef.init_data_list_size (FlatAsmGlobdef.gvar_init unit v')). *)
(* Proof. *)
(*   intros gmap v v' TRANSLV. *)
(*   monadInv TRANSLV. simpl. *)
(*   eapply transl_init_data_list_pres_size; eauto. *)
(* Qed. *)

(* Lemma transl_gvar_pres_perm : forall gmap v (v':FlatAsmGlobdef.globvar unit),  *)
(*     transl_gvar gmap v = OK v' -> *)
(*     Genv.perm_globvar v = FlatAsmGlobdef.perm_globvar v'. *)
(* Proof. *)
(*   intros gmap v v' H. *)
(*   monadInv H. unfold FlatAsmGlobdef.perm_globvar. simpl. *)
(*   auto. *)
(* Qed. *)

(* Lemma defs_names_distinct_not_in_tail : forall(F V:Type) (defs:list (ident * option (AST.globdef F V))) id def gdefs, *)
(*     list_norepet (map fst (defs ++ (id, def) :: gdefs)) -> ~In id (map fst gdefs). *)
(* Proof. *)
(*   intros F V defs id def gdefs LNR. *)
(*   rewrite map_app, list_norepet_app in LNR. *)
(*   destruct LNR as (A & B & C). *)
(*   intro IN. simpl in B. inv B. congruence. *)
(* Qed. *)

(* Lemma genv_find_symbol_next : forall defs id def gdefs, *)
(*     list_norepet (map fst (AST.prog_defs prog)) -> *)
(*     AST.prog_defs prog = (defs ++ (id, def) :: gdefs) -> *)
(*     Genv.find_symbol (Genv.globalenv prog) id = Some (Globalenvs.Genv.genv_next (partial_genv defs)). *)
(* Proof. *)
(*   intros defs id def gdefs NORPT H. unfold Genv.globalenv. rewrite H. *)
(*   rewrite Genv.add_globals_app. simpl. *)
(*   match goal with *)
(*   | [ |- Genv.find_symbol (Genv.add_globals ?ge' ?defs') ?id' = _ ] => *)
(*     exploit (find_symbol_add_globals_inversion Asm.fundef unit defs' id'  *)
(*                                                (Genv.find_symbol (Genv.add_globals ge' defs') id')); eauto *)
(*   end. *)
(*   intros [L | R]. *)
(*   - destruct L as [def' IN]. *)
(*     rewrite H in NORPT.  *)
(*     assert (~In id (map fst gdefs)). eapply defs_names_distinct_not_in_tail; eauto. *)
(*     assert (In (fst (id, def')) (map fst gdefs)). apply in_map. auto. *)
(*     simpl in H1. congruence. *)
(*   - rewrite <- R. *)
(*     erewrite find_symbol_add_global_eq; eauto. *)
(* Qed. *)


(* Lemma genv_invert_symbol_next : forall defs id def gdefs, *)
(*     list_norepet (map fst (AST.prog_defs prog)) -> *)
(*     AST.prog_defs prog = (defs ++ (id, def) :: gdefs) -> *)
(*     Genv.invert_symbol (Genv.globalenv prog) (Globalenvs.Genv.genv_next (partial_genv defs)) = Some id. *)
(* Proof. *)
(*   intros defs id def gdefs NORPT H.  *)
(*   apply Genv.find_invert_symbol. eapply genv_find_symbol_next; eauto. *)
(* Qed. *)

(* Definition aligned (ofs:Z) := forall chunk, (align_chunk chunk | ofs). *)

(* Lemma chunk_divides_alignw: forall chunk, *)
(*   (align_chunk chunk | alignw). *)
(* Proof. *)
(*   intros. unfold alignw. destruct chunk; simpl; red. *)
(*   - exists 8; omega. *)
(*   - exists 8; omega. *)
(*   - exists 4; omega. *)
(*   - exists 4; omega. *)
(*   - exists 2; omega. *)
(*   - exists 1; omega. *)
(*   - exists 2; omega. *)
(*   - exists 2; omega. *)
(*   - exists 2; omega. *)
(*   - exists 2; omega. *)
(* Qed. *)

(* Lemma alignw_aligned : forall i, *)
(*   (alignw | i) -> aligned i. *)
(* Proof. *)
(*   unfold aligned. intros. *)
(*   apply Zdivides_trans with alignw; auto. *)
(*   apply chunk_divides_alignw. *)
(* Qed. *)


(* Lemma update_map_gmap_aligned :  *)
(*   forall defs gmap lmap dsize csize efsize *)
(*     gmap1 lmap1 dsize1 csize1 efsize1 slbl i *)
(*     (UPDATE: (gmap,lmap,dsize, csize, efsize) = update_maps gmap1 lmap1 dsize1 csize1 efsize1 defs) *)
(*     (CSZALN: (alignw | csize1)) *)
(*     (CSZBOUND: csize <= Ptrofs.max_unsigned) *)
(*     (CSZPOS: 0 <= csize1) *)
(*     (EFSZALN: (alignw | efsize1)) *)
(*     (EFSZBOUND: efsize <= Ptrofs.max_unsigned) *)
(*     (EFSZPOS: 0 <= efsize1) *)
(*     (DSZALN: (alignw | dsize1)) *)
(*     (DSZBOUND: dsize <= Ptrofs.max_unsigned) *)
(*     (DSZPOS: 0 <= dsize1) *)
(*     (GMAPALN: forall i' slbl', gmap1 i' = Some slbl' -> aligned (Ptrofs.unsigned (snd slbl'))) *)
(*     (GMAP: gmap i = Some slbl), *)
(*     aligned (Ptrofs.unsigned (snd slbl)). *)
(* Proof. *)
(*   induction defs; intros. *)
(*   assert (csize1 <= csize). eapply csize_mono; eauto. *)
(*   - inv UPDATE. eauto. *)
(*   - destruct a. destruct o. destruct g. destruct f. *)
(*     + cbn in UPDATE.  *)
(*       destruct (update_instrs lmap1 csize1 i0 (Asm.fn_code f)) as [lmap' csize'] eqn:UPDATEINSTRS. *)
(*       eapply IHdefs; eauto.  *)
(*       apply align_divides. unfold alignw. omega. *)
(*       apply Zle_trans with csize'; try apply alignw_le. *)
(*       exploit update_instrs_code_size; eauto. intros. *)
(*       generalize (code_size_non_neg (Asm.fn_code f)). intros. *)
(*       omega. *)
(*       intros i' slbl' GMAP'. *)
(*       unfold update_gid_map in GMAP'. destruct peq.  *)
(*       subst. inv GMAP'. unfold code_label. simpl.  *)
(*       rewrite Ptrofs.unsigned_repr. apply alignw_aligned. auto. *)
(*       assert (align csize' alignw <= csize). *)
(*       { eapply csize_mono; eauto. apply align_divides. unfold alignw. omega. } *)
(*       generalize (alignw_le csize'). intros. *)
(*       exploit update_instrs_code_size; eauto. intros. *)
(*       generalize (code_size_non_neg (Asm.fn_code f)). intros. *)
(*       omega. *)
(*       eauto. *)
(*     + cbn in UPDATE.  *)
(*       eapply IHdefs; eauto. *)
(*       red in EFSZALN. destruct EFSZALN. *)
(*       red. exists (x+1). rewrite H. rewrite Z.mul_add_distr_r. omega. *)
(*       unfold alignw. omega. *)
(*       intros i' slbl' GMAP'. *)
(*       unfold update_gid_map in GMAP'. destruct peq.  *)
(*       subst. inv GMAP'. unfold extfun_label. simpl.  *)
(*       rewrite Ptrofs.unsigned_repr. apply alignw_aligned. auto. *)
(*       assert (efsize1 + alignw <= efsize). *)
(*       { eapply efsize_mono; eauto. } *)
(*       unfold alignw in H. omega. *)
(*       eauto. *)
(*     + cbn in UPDATE.  *)
(*       eapply IHdefs; eauto. *)
(*       apply Z.divide_add_r; auto. *)
(*       apply align_divides.  *)
(*       unfold alignw. omega. *)
(*       generalize (alignw_le (init_data_list_size (gvar_init v))). intros. *)
(*       generalize (init_data_list_size_pos (gvar_init v)). intros. omega. *)
(*       intros i' slbl' GMAP'. *)
(*       unfold update_gid_map in GMAP'. destruct peq.  *)
(*       subst. inv GMAP'. unfold data_label. simpl.  *)
(*       rewrite Ptrofs.unsigned_repr. apply alignw_aligned. auto. *)
(*       assert (dsize1 + align (init_data_list_size (gvar_init v)) alignw <= dsize). *)
(*       { eapply dsize_mono; eauto. } *)
(*       assert (0 <= align (init_data_list_size (gvar_init v)) alignw). *)
(*       {  *)
(*         apply Zle_trans with (init_data_list_size (gvar_init v)). *)
(*         generalize (init_data_list_size_pos (gvar_init v)). omega. *)
(*         apply alignw_le. *)
(*       } *)
(*       omega. *)
(*       eauto. *)
(*     + cbn in UPDATE. *)
(*       eapply IHdefs; eauto. *)
(* Qed.       *)

(* Lemma make_maps_sizes_pos :  *)
(*   forall prog gmap lmap dsize csize efsize, *)
(*     make_maps prog = (gmap, lmap, dsize, csize, efsize) -> *)
(*     dsize >= 0 /\ csize >= 0 /\ efsize >= 0. *)
(* Proof. *)
(*   intros prog0 gmap lmap dsize csize efsize H. *)
(*   unfold make_maps in H. *)
(*   assert (0 <= csize).   *)
(*   { eapply csize_mono; eauto. unfold alignw. red. exists 0. omega. } *)
(*   assert (0 <= dsize).   *)
(*   { eapply dsize_mono; eauto. } *)
(*   assert (0 <= efsize).   *)
(*   { eapply efsize_mono; eauto. } *)
(*   omega. *)
(* Qed. *)

(* Lemma one_le_ptrofs_max_unsigned : 1 <= Ptrofs.max_unsigned. *)
(* Proof. *)
(*   unfold Ptrofs.max_unsigned. unfold Ptrofs.modulus. *)
(*   unfold Ptrofs.wordsize. *)
(*   generalize Wordsize_Ptrofs.wordsize_not_zero. intros. *)
(*   destruct Wordsize_Ptrofs.wordsize. congruence. *)
(*   rewrite two_power_nat_S.  *)
(*   generalize (two_power_nat_pos n). intros. omega. *)
(* Qed. *)

(* Lemma prog_odef_size_pos : forall defs id odef gdefs, *)
(*     defs ++ (id, odef) :: gdefs = AST.prog_defs prog -> *)
(*     def_not_empty odef. *)
(* Proof. *)
(*   intros defs id odef gdefs DEFSTAIL. *)
(*   unfold match_prog in TRANSF. unfold transf_program in TRANSF. repeat destr_in TRANSF. *)
(*   inv w. rewrite <- DEFSTAIL in wf_prog_not_empty. red in wf_prog_not_empty. *)
(*   rewrite Forall_forall in wf_prog_not_empty.  *)
(*   specialize (wf_prog_not_empty odef). *)
(*   cut (def_not_empty odef); auto.  *)
(*   apply wf_prog_not_empty. rewrite map_app. simpl. rewrite in_app. right. apply in_eq. *)
(* Qed.   *)

(* Lemma make_maps_ofs_ordering :  *)
(*   forall prog defs1 defs2 i1 i2 def1 def2 slbl1 slbl2 *)
(*     gmap lmap dsize csize efsize  *)
(*     (SZMAX: dsize + csize + efsize <= Ptrofs.max_unsigned) *)
(*     (NORPT: list_norepet (map fst (AST.prog_defs prog))) *)
(*     (DEFS: AST.prog_defs prog = defs1 ++ defs2) *)
(*     (UPDATE: (gmap, lmap, dsize, csize, efsize) = make_maps prog) *)
(*     (IN1: In (i1, def1) defs1)  *)
(*     (IN2: In (i2, def2) defs2) *)
(*     (GMAP1: gmap i1 = Some slbl1) *)
(*     (GMAP2: gmap i2 = Some slbl2) *)
(*     (SAMESEG: fst slbl1 = fst slbl2), *)
(*     odef_size def1 + Ptrofs.unsigned (snd slbl1) <= Ptrofs.unsigned (snd slbl2). *)
(* Proof. *)
(*   intros. destruct def2 as [def2|]. *)
(*   - apply in_split in IN2. destruct IN2 as (defs3 & defs4 & DEFS2). *)
(*     subst. *)
(*     exploit (update_map_gmap_some prog0 gmap lmap dsize csize efsize i2  *)
(*                                   (defs1 ++ defs3) defs4 def2); eauto. *)
(*     rewrite <- app_assoc. auto. *)
(*     intros (slbl & GMAP2' & BND1 & BND2). *)
(*     rewrite GMAP2' in GMAP2. inv GMAP2. *)
(*     rewrite Zplus_comm. eapply BND1; eauto. *)
(*     rewrite in_app. auto. *)
(*   - exploit update_map_gmap_none; eauto. rewrite DEFS. *)
(*     erewrite in_app. right. eauto. intros. congruence. *)
(* Qed. *)

(* Lemma code_size_upper_bound':  *)
(*   forall defs gmap lmap dsize csize efsize id f  *)
(*     gmap1 lmap1 dsize1 csize1 efsize1 *)
(*     (CZPOS: 0 <= csize1) *)
(*     (UPDATE: update_maps gmap1 lmap1 dsize1 csize1 efsize1 defs = (gmap, lmap, dsize, csize, efsize)) *)
(*     (IN: In (id, Some (Gfun (Internal f))) defs), *)
(*     code_size (Asm.fn_code f) <= csize. *)
(* Proof. *)
(*   induction defs. intros. inv IN. *)
(*   intros. inv IN. *)
(*   - unfold update_maps in UPDATE. simpl in UPDATE. *)
(*     destruct (update_instrs lmap1 csize1 id (Asm.fn_code f)) eqn:UPDATEINSTRS. *)
(*     assert (align z alignw <= csize). *)
(*     { eapply csize_mono; eauto. apply alignw_divides. } *)
(*     generalize (alignw_le z). intros. *)
(*     exploit update_instrs_code_size; eauto. intros. subst. *)
(*     omega. *)
(*   - unfold update_maps in UPDATE. simpl in UPDATE. destruct a. *)
(*     destruct (update_maps_def gmap1 lmap1 dsize1 csize1 efsize1 i o) eqn:EQ. *)
(*     destruct p. destruct p. destruct p. *)
(*     eapply (IHdefs _ _ _ _ _ _ _ g l z1 z0 z); eauto. *)
(*     assert (csize1 <= z0). *)
(*     { eapply update_csize_mono; eauto. } *)
(*     omega. *)
(* Qed. *)

(* Lemma code_size_upper_bound:  *)
(*   forall defs prog gmap lmap dsize csize efsize id f gdefs *)
(*     (MAKEMAPS: make_maps prog = (gmap, lmap, dsize, csize, efsize)) *)
(*     (PROG: defs ++ (id, Some (Gfun (Internal f))) :: gdefs = AST.prog_defs prog), *)
(*     code_size (Asm.fn_code f) <= csize. *)
(* Proof. *)
(*   intros. unfold make_maps in MAKEMAPS. *)
(*   eapply code_size_upper_bound'; eauto. omega. *)
(*   rewrite <- PROG. rewrite in_app. right. apply in_eq. *)
(* Qed. *)

(* Lemma transf_prog_code_size_pos: forall prog tprog id f *)
(*     (TRANSF: transf_program prog = OK tprog) *)
(*     (IN: In (id, Some (Gfun (Internal f))) (AST.prog_defs prog)), *)
(*     0 < Asm.code_size (Asm.fn_code f). *)
(* Proof. *)
(*   intros. unfold transf_program in TRANSF0. *)
(*   repeat destr_in TRANSF0. destruct w. *)
(*   red in wf_prog_not_empty.  *)
(*   erewrite Forall_forall in wf_prog_not_empty; eauto. *)
(*   generalize (in_map snd (AST.prog_defs prog0) (id, Some (Gfun (Internal f))) IN). *)
(*   simpl. intros IN'.  *)
(*   exploit wf_prog_not_empty; eauto. *)
(* Qed. *)


(* Lemma alloc_globals_inject :  *)
(*   forall gdefs tgdefs defs m1 m2 m1' gmap lmap  code dsize csize efsize *)
(*     (DEFNAMES: list_norepet (map fst (AST.prog_defs prog))) *)
(*     (DEFSTAIL: defs ++ gdefs = AST.prog_defs prog) *)
(*     (UPDATE: make_maps prog = (gmap, lmap, dsize, csize, efsize)) *)
(*     (BOUND: dsize + csize + efsize <= Ptrofs.max_unsigned) *)
(*     (TRANSPROG: transl_prog_with_map gmap lmap prog dsize csize efsize = OK tprog) *)
(*     (TRANSG: transl_globdefs gmap lmap gdefs = OK (tgdefs, code)) *)
(*     (MINJ: Mem.weak_inject (globs_meminj gmap) (def_frame_inj m1) m1 m1') *)
(*     (ALLOCG: Genv.alloc_globals ge m1 gdefs = Some m2) *)
(*     (BLOCKEQ : Mem.nextblock m1 = Globalenvs.Genv.genv_next (partial_genv defs)) *)
(*     (BLOCKEQ' : Mem.nextblock m1' = (pos_advance_N init_block (length (list_of_segments tprog)))) *)
(*     (STK' : Mem.stack m1' = nil) *)
(*     (PERMOFS : forall b ofs k p, Mem.perm m1' b ofs k p -> 0 <= ofs < Ptrofs.max_unsigned) *)
(*     (OFSBOUND: forall id b def ofs k p,  *)
(*         Genv.find_symbol (partial_genv defs) id = Some b ->  *)
(*         In (id, (Some def)) defs -> Mem.perm m1 b ofs k p -> *)
(*         ofs < def_size def) *)
(*     (FINDVALIDSYM: forall id b ofs k p, *)
(*        Genv.find_symbol ge id = Some b -> *)
(*        Mem.perm m1 b ofs k p -> *)
(*        Genv.find_symbol (partial_genv defs) id = Some b) *)
(*     (DEFSPERM: forall id odef slbl b' delta, *)
(*        In (id, odef) gdefs -> *)
(*        gmap id = Some slbl -> *)
(*        Genv.symbol_block_offset tge slbl = (b', delta) -> *)
(*        (forall ofs k p, 0 <= ofs < odef_size odef -> Mem.perm m1' b' (delta+ofs) k p)), *)
(*     exists m2', alloc_globals tge (Genv.genv_segblocks tge) m1' tgdefs = Some m2' *)
(*            /\ Mem.weak_inject (globs_meminj gmap) (def_frame_inj m2) m2 m2'. *)
(* Proof. *)
(*   induction gdefs; intros. *)
(*   - monadInv TRANSG. inv ALLOCG. rewrite app_nil_r in DEFSTAIL. subst defs. *)
(*     simpl. eexists; split; eauto. *)
(*   - destruct a. destruct o.  *)
(*     + destruct g. destruct f. *)
(*       * (** the head of gdefs is an internal function **) *)
(*         monadInv TRANSG. destruct x; monadInv EQ. inv EQ2. *)
(*         simpl in ALLOCG. destr_match_in ALLOCG; try now inversion ALLOCG. *)
(*         destruct (Mem.alloc m1 0 1) eqn:ALLOCF. *)
(*         exploit Mem.alloc_result; eauto using ALLOCF. intros. *)
(*         exploit update_map_gmap_some; eauto.  *)
(*         intros (slbl & GMAP & OFSRANGE & OFSRANGE2). *)

(*         (* globs_meminj *) *)
(*         assert (globs_meminj gmap b = Some (gen_segblocks tprog (fst slbl), Ptrofs.unsigned (snd slbl))) as BINJ. *)
(*         { *)
(*           unfold globs_meminj. subst. rewrite BLOCKEQ. *)
(*           exploit genv_invert_symbol_next; eauto. intros INVSYM. *)
(*           setoid_rewrite INVSYM. rewrite GMAP. *)
(*           unfold Genv.symbol_block_offset. unfold Genv.label_to_block_offset. *)
(*           rewrite genv_gen_segblocks. auto. *)
(*         } *)

(*         (* alloc mapped injection *) *)
(*         exploit (Mem.alloc_left_mapped_weak_inject  *)
(*                    (globs_meminj gmap) (def_frame_inj m1) m1 m1' 0 1 m0 *)
(*                    b (gen_segblocks tprog (fst slbl)) (Ptrofs.unsigned (snd slbl)) *)
(*                    BINJ MINJ ALLOCF); eauto. *)
(*         (* valid block *) *)
(*         exploit AGREE_SMINJ_INSTR.update_map_gmap_range; eauto. intros. *)
(*         exploit (gen_segblocks_in_valid tprog); eauto. intros SEGBVALID. *)
(*         red in SEGBVALID. destruct SEGBVALID. red. *)
(*         rewrite BLOCKEQ'. auto. *)
(*         (* valid offset *) *)
(*         apply Ptrofs.unsigned_range_2. *)
(*         (* preservation of permission *) *)
(*         intros ofs k p OFS INJPERM. *)
(*         exploit (fun id odef slbl b' => DEFSPERM id odef slbl b' (Ptrofs.unsigned (snd slbl))); eauto.  *)
(*         apply in_eq. *)
(*         unfold Genv.symbol_block_offset. unfold Genv.label_to_block_offset. *)
(*         unfold tge. rewrite genv_gen_segblocks. auto. *)
(*         instantiate (1:=ofs). *)
(*         exploit prog_odef_size_pos; eauto. intros. *)
(*         assert (ofs = 0) by omega. subst. split; auto. omega. *)
(*         rewrite Zplus_comm. eauto. *)
(*         (* correct alignment *) *)
(*         red. intros. *)
(*         eapply update_map_gmap_aligned; eauto. *)
(*         unfold alignw. red. exists 0. omega. *)
(*         exploit make_maps_sizes_pos; eauto. intros (DPOS & CPOS & EFPOS). omega. *)
(*         omega. *)
(*         unfold alignw. red. exists 0. omega. *)
(*         exploit make_maps_sizes_pos; eauto. intros (DPOS & CPOS & EFPOS). omega. *)
(*         omega. *)
(*         unfold alignw. red. exists 0. omega. *)
(*         exploit make_maps_sizes_pos; eauto. intros (DPOS & CPOS & EFPOS). omega. *)
(*         omega. *)
(*         unfold default_gid_map. intros. congruence. *)
(*         (* alloced memory has not been injected before *) *)
(*         intros b0 delta' ofs k p GINJ PERM' OFSABSURD. *)
(*         unfold globs_meminj in GINJ. *)
(*         destr_match_in GINJ; try now inv GINJ. *)
(*         destr_match_in GINJ; try now inv GINJ. *)
(*         unfold Genv.symbol_block_offset in GINJ. unfold Genv.label_to_block_offset in GINJ. *)
(*         rewrite genv_gen_segblocks in GINJ. *)
(*         inv GINJ. *)
(*         assert (fst s = fst slbl). *)
(*         {  *)
(*           eapply gen_segblocks_injective; eauto.  *)
(*           apply gen_segblocks_in_valid; eauto.  *)
(*           eapply AGREE_SMINJ_INSTR.update_map_gmap_range; eauto. *)
(*         } *)
(*         apply Genv.invert_find_symbol in EQ2. *)
(*         exploit FINDVALIDSYM; eauto. intros. *)
(*         exploit find_symbol_inversion_1; eauto. intros (def' & IN). *)
(*         destruct def'. *)
(*         exploit OFSBOUND; eauto. intros. *)
(*         assert (Ptrofs.unsigned (snd s) + def_size g <= Ptrofs.unsigned (snd slbl)). *)
(*         { eapply (fun sl => OFSRANGE _ _ sl  IN); eauto. }  *)
(*         omega. *)

(*         assert (In (i0, None) (AST.prog_defs prog)). *)
(*         { rewrite <- DEFSTAIL. rewrite in_app. auto. } *)
(*         exploit update_map_gmap_none; eauto. congruence. *)
(*         (* stack frame is public *) *)
(*         intros fi INSTK o k pp PERM INJPERM. *)
(*         rewrite STK' in INSTK. inv INSTK. *)
(*         (* get the new weak injection *) *)
(*         intros MINJ'. *)
(*         erewrite alloc_pres_def_frame_inj in MINJ'; eauto. *)

(*         (* drop_perm injection *) *)
(*         exploit transf_prog_code_size_pos; eauto. *)
(*         rewrite <- DEFSTAIL. rewrite in_app. right. apply in_eq. intros. *)
(*         exploit (fun j g m1 m2 b1 b2 delta => *)
(*                    Mem.drop_extended_parallel_weak_inject j g m1 m2 b1 b2 delta  *)
(*                                                           0 1 0 (Asm.code_size (Asm.fn_code f))); eauto using MINJ'.  *)
(*         (* inject perm *) *)
(*         red. simpl. auto. omega. *)
(*         (* hi *) *)
(*         omega. *)
(*         (* range perm *) *)
(*         simpl. red. intros ofs OFS. *)
(*         replace ofs with (Ptrofs.unsigned (snd slbl) + (ofs - (Ptrofs.unsigned (snd slbl)))) by omega. *)
(*         eapply DEFSPERM with (ofs:= ofs-Ptrofs.unsigned(snd slbl)); eauto. apply in_eq. *)
(*         unfold Genv.symbol_block_offset. unfold Genv.label_to_block_offset. *)
(*         unfold tge. erewrite genv_gen_segblocks; eauto. *)
(*         simpl. omega. *)
(*         (* source memory have no permission on extended regions *) *)
(*         intros b' delta' ofs' k p BINJ' PERM' OFS. destruct OFS. omega. *)
(*         unfold globs_meminj in BINJ'. destr_match_in BINJ'; inv BINJ'. *)
(*         destr_match_in H3; inv H3. erewrite genv_gen_segblocks in H2. *)
(*         generalize (gen_segblocks_injective tprog). intros SEGSINJ. *)
(*         red in SEGSINJ.  *)
(*         assert (fst s = fst slbl) as LBLEQ. *)
(*         {  *)
(*           eapply SEGSINJ; eauto. *)
(*           eapply gen_segblocks_in_valid; eauto. *)
(*           eapply AGREE_SMINJ_INSTR.update_map_gmap_range; eauto. *)
(*         } *)
(*         exploit Mem.perm_alloc_inv; eauto. *)
(*         destruct eq_block.  *)
(*         (** b' = Mem.nextblock m1 **) *)
(*         subst. *)
(*         rewrite BLOCKEQ in EQ2. *)
(*         erewrite genv_invert_symbol_next in EQ2; eauto. inv EQ2. *)
(*         rewrite GMAP in EQ3. inv EQ3. intros. omega. *)
(*         (** b' <> Mem.nextblock m1 **) *)
(*         intros PERM''. *)
(*         exploit FINDVALIDSYM; eauto. apply Genv.invert_find_symbol. exact EQ2.  *)
(*         intros FINDSYM'. *)
(*         exploit find_symbol_inversion_1; eauto. intros (def' & IN). destruct def'. *)
(*         exploit OFSBOUND; eauto. intros OFS'.  *)
(*         assert (Ptrofs.unsigned (snd s) + odef_size (Some g) <= Ptrofs.unsigned (snd slbl)) as SZBND. *)
(*         { eapply OFSRANGE; eauto. } *)
(*         simpl in SZBND. omega. *)
(*         exploit update_map_gmap_none; eauto. *)
(*         rewrite <- DEFSTAIL. rewrite in_app. left. apply IN. *)
(*         intros. congruence. *)
(*         (* introduce the weak injection *) *)
(*         intros (m2' & DROP & MINJ''). *)
(*         erewrite drop_perm_pres_def_frame_inj in MINJ''; eauto. *)

(*         (* apply the induction hypothesis *) *)
(*         assert ((defs ++ (i, Some (Gfun (Internal f))) :: nil) ++ gdefs = AST.prog_defs prog) as DEFSTAIL'. *)
(*         rewrite <- DEFSTAIL. rewrite <- app_assoc. simpl. auto. *)
(*         exploit (IHgdefs x0 (defs ++ (i, Some (Gfun (Internal f))) :: nil) m); eauto using MINJ'', DEFSTAIL'. *)
(*         (* nextblock *) *)
(*         erewrite Mem.nextblock_drop; eauto. *)
(*         erewrite Mem.nextblock_alloc; eauto. rewrite BLOCKEQ.       *)
(*         rewrite partial_genv_next. auto. *)
(*         (* nextblock' *) *)
(*         erewrite Mem.nextblock_drop; eauto. *)
(*         (* stack *) *)
(*         erewrite Mem.drop_perm_stack; eauto. *)
(*         (* perm ofs *) *)
(*         intros b0 ofs k p PERM. *)
(*         exploit Mem.perm_drop_4; eauto. *)
(*         (* ofsbound *) *)
(*         intros id b0 def ofs k p FINDSYM IN PERM'. *)
(*         rewrite in_app in IN. destruct IN as [IN | IN]. *)
(*         assert (i <> id).  *)
(*         { *)
(*           eapply defs_names_distinct_prefix_neq; eauto. *)
(*           rewrite <- DEFSTAIL in DEFNAMES. eauto. *)
(*         } *)
(*         erewrite partial_genv_find_symbol_neq in FINDSYM; eauto. *)
(*         assert (b <> b0).  *)
(*         { *)
(*           unfold not. subst. rewrite BLOCKEQ. intros. subst.  *)
(*           eapply Genv.find_symbol_genv_next_absurd; eauto. *)
(*         } *)
(*         erewrite (drop_perm_perm _ _ _ _ _ _ EQ) in PERM'. destruct PERM' as [PERM' PIN]. *)
(*         exploit Mem.perm_alloc_inv; eauto using ALLOCF.  *)
(*         rewrite dec_eq_false; auto. intros. eapply OFSBOUND; eauto. *)

(*         inv IN. inv H1.  *)
(*         rewrite partial_genv_find_symbol_eq in FINDSYM. inv FINDSYM. *)
(*         rewrite <- BLOCKEQ in PERM'. *)
(*         erewrite (drop_perm_perm _ _ _ _ _ _ EQ) in PERM'. destruct PERM' as [PERM' PIN]. *)
(*         exploit Mem.perm_alloc_inv; eauto using ALLOCF.  *)
(*         rewrite dec_eq_true. intros. *)
(*         simpl. assert (ofs = 0). omega. subst. *)
(*         eapply (prog_odef_size_pos defs id (Some (Gfun (Internal f)))); eauto. *)

(*         inv H1. *)
(*         (* findvalidsym *) *)
(*         intros id b0 ofs k p FINDSYM PERM. *)
(*         erewrite drop_perm_perm in PERM; eauto. destruct PERM as [PERM COND]. *)
(*         erewrite alloc_perm in PERM; eauto. destruct peq. *)
(*         subst. rewrite BLOCKEQ. *)
(*         rewrite BLOCKEQ in FINDSYM. apply Genv.find_invert_symbol in FINDSYM. *)
(*         unfold ge in FINDSYM. erewrite genv_invert_symbol_next in FINDSYM; eauto. inv FINDSYM. *)
(*         erewrite partial_genv_find_symbol_eq; eauto. *)
(*         exploit FINDVALIDSYM; eauto. intros FINDSYM'. *)
(*         apply find_symbol_inversion_1 in FINDSYM'. destruct FINDSYM' as [DEF' FINDSYM']. *)
(*         assert (i <> id).  *)
(*         { *)
(*           eapply defs_names_distinct_prefix_neq; eauto. *)
(*           rewrite <- DEFSTAIL in DEFNAMES. eauto. *)
(*         } *)
(*         erewrite partial_genv_find_symbol_neq; eauto. *)
(*         (* defs perm *) *)
(*         intros id odef slbl0 b' delta IN GMAP' SYMOFS ofs k p OFS. *)
(*         eapply Mem.perm_drop_3; eauto.  *)
(*         destruct (eq_block b' (gen_segblocks tprog (fst slbl))); auto. *)
(*         right. right. *)
(*         unfold Genv.symbol_block_offset in SYMOFS. unfold Genv.label_to_block_offset in SYMOFS. inv SYMOFS. *)
(*         unfold tge in H2. rewrite genv_gen_segblocks in H2. *)
(*         assert (odef_size (Some (Gfun (Internal f))) + Ptrofs.unsigned (snd slbl) <= Ptrofs.unsigned (snd slbl0)) as SZBND. *)
(*         {  *)
(*           eapply (make_maps_ofs_ordering prog (defs ++ (i, Some (Gfun (Internal f))) :: nil) gdefs *)
(*                                            i id (Some (Gfun (Internal f))) odef); eauto. *)
(*           rewrite in_app. right. apply in_eq. *)
(*           generalize (gen_segblocks_injective tprog). unfold injective_on_valid_segs. *)
(*           intros INJECTIVE. eapply INJECTIVE; eauto. *)
(*           eapply gen_segblocks_in_valid; eauto. *)
(*           eapply AGREE_SMINJ_INSTR.update_map_gmap_range; eauto. *)
(*         } *)
(*         simpl in SZBND. *)
(*         exploit prog_odef_size_pos; eauto. intros. simpl in H. omega. *)
(*         eapply DEFSPERM; eauto. apply in_cons; auto. *)

(*         (* finish this case *) *)
(*         intros (m3' & ALLOCG' & MINJ_FINAL). *)
(*         exists m3'. split; auto. simpl.  *)
(*         exploit transl_fun_inversion; eauto. *)
(*         intros (slbl' & GMAP' & FRANGE). *)
(*         rewrite GMAP in GMAP'. inv GMAP'. rewrite FRANGE. simpl. *)
(*         unfold tge. rewrite genv_gen_segblocks. setoid_rewrite Ptrofs.unsigned_repr. *)
(*         rewrite Z.add_comm. setoid_rewrite DROP. auto.  *)
(*         simpl.  *)
(*         assert (code_size (Asm.fn_code f) <= csize).  *)
(*         eapply code_size_upper_bound; eauto. *)
(*         exploit make_maps_sizes_pos; eauto. intros (DSZPOS & CSZPOS & EFSZPOS). *)
(*         omega. *)

(*       * (** the head of gdefs is an external function **) *)
(*         monadInv TRANSG. destruct (gmap i) eqn:ILBL; try now inversion EQ. *)
(*         destruct s. monadInv EQ. monadInv EQ2. *)
(*         simpl in ALLOCG. destr_match_in ALLOCG; try now inversion ALLOCG. *)
(*         destruct (Mem.alloc m1 0 1) eqn:ALLOCF. *)
(*         exploit Mem.alloc_result; eauto using ALLOCF. intros. *)
(*         exploit update_map_gmap_some; eauto.  *)
(*         intros (slbl & GMAP & OFSRANGE & OFSRANGE2). *)

(*         (* globs_meminj *) *)
(*         assert (globs_meminj gmap b = Some (gen_segblocks tprog (fst slbl), Ptrofs.unsigned (snd slbl))) as BINJ. *)
(*         { *)
(*           unfold globs_meminj. subst. rewrite BLOCKEQ. *)
(*           exploit genv_invert_symbol_next; eauto. intros INVSYM. *)
(*           setoid_rewrite INVSYM. rewrite GMAP. *)
(*           unfold Genv.symbol_block_offset. unfold Genv.label_to_block_offset. *)
(*           rewrite genv_gen_segblocks. auto. *)
(*         } *)

(*         (* alloc mapped injection *) *)
(*         exploit (Mem.alloc_left_mapped_weak_inject  *)
(*                    (globs_meminj gmap) (def_frame_inj m1) m1 m1' 0 1 m0 *)
(*                    b (gen_segblocks tprog (fst slbl)) (Ptrofs.unsigned (snd slbl)) *)
(*                    BINJ MINJ ALLOCF); eauto. *)
(*         (* valid block *) *)
(*         exploit AGREE_SMINJ_INSTR.update_map_gmap_range; eauto. intros. *)
(*         exploit (gen_segblocks_in_valid tprog); eauto. intros SEGBVALID. *)
(*         red in SEGBVALID. destruct SEGBVALID. red. *)
(*         rewrite BLOCKEQ'. auto. *)
(*         (* valid offset *) *)
(*         apply Ptrofs.unsigned_range_2. *)
(*         (* preservation of permission *) *)
(*         intros ofs k p OFS INJPERM. *)
(*         exploit (fun id odef slbl b' => DEFSPERM id odef slbl b' (Ptrofs.unsigned (snd slbl))); eauto.  *)
(*         apply in_eq. *)
(*         unfold Genv.symbol_block_offset. unfold Genv.label_to_block_offset. *)
(*         unfold tge. rewrite genv_gen_segblocks. auto. *)
(*         instantiate (1:=ofs). *)
(*         exploit prog_odef_size_pos; eauto. intros. *)
(*         rewrite Zplus_comm. eauto. *)
(*         (* correct alignment *) *)
(*         red. intros. *)
(*         eapply update_map_gmap_aligned; eauto. *)
(*         unfold alignw. red. exists 0. omega. *)
(*         exploit make_maps_sizes_pos; eauto. intros (DPOS & CPOS & EFPOS). omega. *)
(*         omega. *)
(*         unfold alignw. red. exists 0. omega. *)
(*         exploit make_maps_sizes_pos; eauto. intros (DPOS & CPOS & EFPOS). omega. *)
(*         omega. *)
(*         unfold alignw. red. exists 0. omega. *)
(*         exploit make_maps_sizes_pos; eauto. intros (DPOS & CPOS & EFPOS). omega. *)
(*         omega. *)
(*         unfold default_gid_map. intros. congruence. *)
(*         (* alloced memory has not been injected before *) *)
(*         intros b0 delta' ofs k p GINJ PERM' OFSABSURD. *)
(*         unfold globs_meminj in GINJ. *)
(*         destr_match_in GINJ; try now inv GINJ. *)
(*         destr_match_in GINJ; try now inv GINJ. *)
(*         unfold Genv.symbol_block_offset in GINJ. unfold Genv.label_to_block_offset in GINJ. *)
(*         rewrite genv_gen_segblocks in GINJ. *)
(*         inv GINJ. *)
(*         assert (fst s0 = fst slbl). *)
(*         {  *)
(*           eapply gen_segblocks_injective; eauto.  *)
(*           apply gen_segblocks_in_valid; eauto.  *)
(*           eapply AGREE_SMINJ_INSTR.update_map_gmap_range; eauto. *)
(*         } *)
(*         apply Genv.invert_find_symbol in EQ0. *)
(*         exploit FINDVALIDSYM; eauto. intros. *)
(*         exploit find_symbol_inversion_1; eauto. intros (def' & IN). *)
(*         destruct def'. *)
(*         exploit OFSBOUND; eauto. intros. *)
(*         assert (Ptrofs.unsigned (snd s0) + def_size g <= Ptrofs.unsigned (snd slbl)). *)
(*         { eapply (fun sl => OFSRANGE _ _ sl  IN); eauto. }  *)
(*         omega. *)

(*         assert (In (i1, None) (AST.prog_defs prog)). *)
(*         { rewrite <- DEFSTAIL. rewrite in_app. auto. } *)
(*         exploit update_map_gmap_none; eauto. congruence. *)
(*         (* stack frame is public *) *)
(*         intros fi INSTK o k pp PERM INJPERM. *)
(*         rewrite STK' in INSTK. inv INSTK. *)
(*         (* get the new weak injection *) *)
(*         intros MINJ'. *)
(*         erewrite alloc_pres_def_frame_inj in MINJ'; eauto. *)

(*         (* drop_perm injection *) *)
(*         exploit Mem.drop_parallel_weak_inject; eauto using MINJ'.  *)
(*         red. simpl. auto.  *)
(*         intros (m2' & DROP & MINJ''). *)
(*         erewrite drop_perm_pres_def_frame_inj in MINJ''; eauto. *)

(*         (* apply the induction hypothesis *) *)
(*         assert ((defs ++ (i, Some (Gfun (External e))) :: nil) ++ gdefs = AST.prog_defs prog) as DEFSTAIL'. *)
(*         rewrite <- DEFSTAIL. rewrite <- app_assoc. simpl. auto. *)
(*         exploit (IHgdefs x0 (defs ++ (i, Some (Gfun (External e))) :: nil) m); eauto using MINJ'', DEFSTAIL'. *)
(*         (* nextblock *) *)
(*         erewrite Mem.nextblock_drop; eauto. *)
(*         erewrite Mem.nextblock_alloc; eauto. rewrite BLOCKEQ.       *)
(*         rewrite partial_genv_next. auto. *)
(*         (* nextblock' *) *)
(*         erewrite Mem.nextblock_drop; eauto. *)
(*         (* stack *) *)
(*         erewrite Mem.drop_perm_stack; eauto. *)
(*         (* perm ofs *) *)
(*         intros b0 ofs k p PERM. *)
(*         exploit Mem.perm_drop_4; eauto. *)
(*         (* ofsbound *) *)
(*         intros id b0 def ofs k p FINDSYM IN PERM'. *)
(*         rewrite in_app in IN. destruct IN as [IN | IN]. *)
(*         assert (i <> id).  *)
(*         { *)
(*           eapply defs_names_distinct_prefix_neq; eauto. *)
(*           rewrite <- DEFSTAIL in DEFNAMES. eauto. *)
(*         } *)
(*         erewrite partial_genv_find_symbol_neq in FINDSYM; eauto. *)
(*         assert (b <> b0).  *)
(*         { *)
(*           unfold not. subst. rewrite BLOCKEQ. intros. subst.  *)
(*           eapply Genv.find_symbol_genv_next_absurd; eauto. *)
(*         } *)
(*         erewrite (drop_perm_perm _ _ _ _ _ _ EQ) in PERM'. destruct PERM' as [PERM' PIN]. *)
(*         exploit Mem.perm_alloc_inv; eauto using ALLOCF.  *)
(*         rewrite dec_eq_false; auto. intros. eapply OFSBOUND; eauto. *)

(*         inv IN. inv H0.  *)
(*         rewrite partial_genv_find_symbol_eq in FINDSYM. inv FINDSYM. *)
(*         rewrite <- BLOCKEQ in PERM'. *)
(*         erewrite (drop_perm_perm _ _ _ _ _ _ EQ) in PERM'. destruct PERM' as [PERM' PIN]. *)
(*         exploit Mem.perm_alloc_inv; eauto using ALLOCF.  *)
(*         rewrite dec_eq_true. intros. *)
(*         simpl. assert (ofs = 0). omega. subst. *)
(*         omega. *)

(*         inv H0. *)
(*         (* findvalidsym *) *)
(*         intros id b0 ofs k p FINDSYM PERM. *)
(*         erewrite drop_perm_perm in PERM; eauto. destruct PERM as [PERM COND]. *)
(*         erewrite alloc_perm in PERM; eauto. destruct peq. *)
(*         subst. rewrite BLOCKEQ. *)
(*         rewrite BLOCKEQ in FINDSYM. apply Genv.find_invert_symbol in FINDSYM. *)
(*         unfold ge in FINDSYM. erewrite genv_invert_symbol_next in FINDSYM; eauto. inv FINDSYM. *)
(*         erewrite partial_genv_find_symbol_eq; eauto. *)
(*         exploit FINDVALIDSYM; eauto. intros FINDSYM'. *)
(*         apply find_symbol_inversion_1 in FINDSYM'. destruct FINDSYM' as [DEF' FINDSYM']. *)
(*         assert (i <> id).  *)
(*         { *)
(*           eapply defs_names_distinct_prefix_neq; eauto. *)
(*           rewrite <- DEFSTAIL in DEFNAMES. eauto. *)
(*         } *)
(*         erewrite partial_genv_find_symbol_neq; eauto. *)
(*         (* defs perm *) *)
(*         intros id odef slbl0 b' delta IN GMAP' SYMOFS ofs k p OFS. *)
(*         eapply Mem.perm_drop_3; eauto.  *)
(*         destruct (eq_block b' (gen_segblocks tprog (fst slbl))); auto. *)
(*         right. right. *)
(*         unfold Genv.symbol_block_offset in SYMOFS. unfold Genv.label_to_block_offset in SYMOFS. inv SYMOFS. *)
(*         unfold tge in H1. rewrite genv_gen_segblocks in H1. *)
(*         assert (odef_size (Some (Gfun (External e))) + Ptrofs.unsigned (snd slbl) <= Ptrofs.unsigned (snd slbl0)) as SZBND. *)
(*         {  *)
(*           eapply (make_maps_ofs_ordering prog (defs ++ (i, Some (Gfun (External e))) :: nil) gdefs *)
(*                                            i id (Some (Gfun (External e))) odef); eauto. *)
(*           rewrite in_app. right. apply in_eq. *)
(*           generalize (gen_segblocks_injective tprog). unfold injective_on_valid_segs. *)
(*           intros INJECTIVE. eapply INJECTIVE; eauto. *)
(*           eapply gen_segblocks_in_valid; eauto. *)
(*           eapply AGREE_SMINJ_INSTR.update_map_gmap_range; eauto. *)
(*         } *)
(*         assert (odef_size (Some (Gfun (External e))) = 1) as EFSIZE by reflexivity. *)
(*         rewrite EFSIZE in SZBND. omega. *)
(*         eapply DEFSPERM; eauto. apply in_cons; auto. *)

(*         (* finish this case *) *)
(*         intros (m3' & ALLOCG' & MINJ_FINAL). *)
(*         exists m3'. split; auto. simpl. *)
(*         rewrite GMAP in ILBL. inv ILBL. *)
(*         unfold tge. rewrite genv_gen_segblocks. setoid_rewrite Ptrofs.unsigned_repr. *)
(*         rewrite Z.add_comm. setoid_rewrite DROP. auto.  *)
(*         generalize one_le_ptrofs_max_unsigned. omega. *)
 
(*       * (** the head of gdefs is a global variable **) *)
(*         monadInv TRANSG. destruct (gmap i) eqn:ILBL; try now inversion EQ. *)
(*         destruct s. monadInv EQ. monadInv EQ2. *)
(*         simpl in ALLOCG.  *)
(*         destr_match_in ALLOCG; try now inversion ALLOCG. *)
(*         destr_match_in EQ. *)
(*         destr_match_in EQ; try now inversion EQ. *)
(*         destr_match_in EQ; try now inversion EQ. *)
(*         rename EQ2 into ALLOCINIT. *)
(*         rename EQ3 into STOREZERO. *)
(*         rename EQ4 into STOREINIT. *)
(*         rename EQ into DROP. *)
(*         exploit Mem.alloc_result; eauto using ALLOCINIT. intros. *)
(*         exploit update_map_gmap_some; eauto.  *)
(*         intros (slbl & GMAP & OFSRANGE & OFSRANGE2). *)

(*         (* globs_meminj *) *)
(*         assert (globs_meminj gmap b = Some (gen_segblocks tprog (fst slbl), Ptrofs.unsigned (snd slbl))) as BINJ. *)
(*         { *)
(*           unfold globs_meminj. subst. rewrite BLOCKEQ. *)
(*           exploit genv_invert_symbol_next; eauto. intros INVSYM. *)
(*           setoid_rewrite INVSYM. rewrite GMAP. *)
(*           unfold Genv.symbol_block_offset. unfold Genv.label_to_block_offset. *)
(*           rewrite genv_gen_segblocks. auto. *)
(*         } *)

(*         (* alloc mapped injection *) *)
(*         exploit (Mem.alloc_left_mapped_weak_inject  *)
(*                    (globs_meminj gmap) (def_frame_inj m1) m1 m1' 0 (init_data_list_size (gvar_init v)) m0 *)
(*                    b (gen_segblocks tprog (fst slbl)) (Ptrofs.unsigned (snd slbl)) *)
(*                    BINJ MINJ ALLOCINIT); eauto. *)
(*         (* valid block *) *)
(*         exploit AGREE_SMINJ_INSTR.update_map_gmap_range; eauto. intros. *)
(*         exploit (gen_segblocks_in_valid tprog); eauto. intros SEGBVALID. *)
(*         red in SEGBVALID. destruct SEGBVALID. red. *)
(*         rewrite BLOCKEQ'. auto. *)
(*         (* valid offset *) *)
(*         apply Ptrofs.unsigned_range_2. *)
(*         (* preservation of permission *) *)
(*         intros ofs k p OFS INJPERM. *)
(*         exploit (fun id odef slbl b' => DEFSPERM id odef slbl b' (Ptrofs.unsigned (snd slbl))); eauto.  *)
(*         apply in_eq. *)
(*         unfold Genv.symbol_block_offset. unfold Genv.label_to_block_offset. *)
(*         unfold tge. rewrite genv_gen_segblocks. auto. *)
(*         instantiate (1:=ofs). *)
(*         exploit prog_odef_size_pos; eauto. intros. *)
(*         rewrite Zplus_comm. eauto. *)
(*         (* correct alignment *) *)
(*         red. intros. *)
(*         eapply update_map_gmap_aligned; eauto. *)
(*         unfold alignw. red. exists 0. omega. *)
(*         exploit make_maps_sizes_pos; eauto. intros (DPOS & CPOS & EFPOS). omega. *)
(*         omega. *)
(*         unfold alignw. red. exists 0. omega. *)
(*         exploit make_maps_sizes_pos; eauto. intros (DPOS & CPOS & EFPOS). omega. *)
(*         omega. *)
(*         unfold alignw. red. exists 0. omega. *)
(*         exploit make_maps_sizes_pos; eauto. intros (DPOS & CPOS & EFPOS). omega. *)
(*         omega. *)
(*         unfold default_gid_map. intros. congruence. *)
(*         (* alloced memory has not been injected before *) *)
(*         intros b0 delta' ofs k p GINJ PERM' OFSABSURD. *)
(*         unfold globs_meminj in GINJ. *)
(*         destr_match_in GINJ; try now inv GINJ. *)
(*         destr_match_in GINJ; try now inv GINJ. *)
(*         unfold Genv.symbol_block_offset in GINJ. unfold Genv.label_to_block_offset in GINJ.  *)
(*         rewrite genv_gen_segblocks in GINJ. inv GINJ. *)
(*         assert (fst s0 = fst slbl). *)
(*         {  *)
(*           eapply gen_segblocks_injective; eauto.  *)
(*           apply gen_segblocks_in_valid; eauto.  *)
(*           eapply AGREE_SMINJ_INSTR.update_map_gmap_range; eauto. *)
(*         } *)
(*         apply Genv.invert_find_symbol in EQ. *)
(*         exploit FINDVALIDSYM; eauto. intros. *)
(*         exploit find_symbol_inversion_1; eauto. intros (def' & IN). *)
(*         destruct def'. *)
(*         exploit OFSBOUND; eauto. intros. *)
(*         assert (Ptrofs.unsigned (snd s0) + def_size g <= Ptrofs.unsigned (snd slbl)). *)
(*         { eapply (fun sl => OFSRANGE _ _ sl IN); eauto. }  *)
(*         omega. *)

(*         assert (In (i1, None) (AST.prog_defs prog)). *)
(*         { rewrite <- DEFSTAIL. rewrite in_app. auto. } *)
(*         exploit update_map_gmap_none; eauto. congruence. *)
(*         (* stack frame is public *) *)
(*         intros fi INSTK o k pp PERM INJPERM. *)
(*         rewrite STK' in INSTK. inv INSTK. *)
(*         (* get the new weak injection *) *)
(*         intros MINJ'. *)
(*         erewrite alloc_pres_def_frame_inj in MINJ'; eauto. *)

(*         (* store_zeros injection *) *)
(*         exploit store_zeros_mapped_inject; eauto. *)
(*         intros (m2' & STOREZERO' & MINJZ).        *)
(*         erewrite (store_zeros_pres_def_frame_inj m0) in MINJZ; eauto. *)
        
(*         (* store_init_data_list inject *) *)
(*         exploit store_init_data_list_mapped_inject; eauto.  *)
(*         intros (m3' & STOREINIT' & MINJSI).         *)
(*         erewrite store_init_data_list_pres_def_frame_inj in MINJSI; eauto. *)
        
(*         (* dorp_perm inject *) *)
(*         exploit Mem.drop_parallel_weak_inject; eauto. *)
(*         red. simpl. auto. *)
(*         intros (m4' & DROP' & MINJDR). *)
(*         erewrite drop_perm_pres_def_frame_inj in MINJDR; eauto. *)
        
(*         (* apply the induction hypothesis *) *)
(*         assert ((defs ++ (i, Some (Gvar v)) :: nil) ++ gdefs = AST.prog_defs prog) as DEFSTAIL'. *)
(*         rewrite <- DEFSTAIL. rewrite <- app_assoc. simpl. auto. *)
(*         exploit (IHgdefs x0 (defs ++ (i, Some (Gvar v)) :: nil) m); eauto using MINJDR, DEFSTAIL'. *)
(*         (* nextblock *) *)
(*         erewrite Mem.nextblock_drop; eauto. *)
(*         erewrite Genv.store_init_data_list_nextblock; eauto. *)
(*         erewrite Genv.store_zeros_nextblock; eauto. *)
(*         erewrite Mem.nextblock_alloc; eauto. rewrite BLOCKEQ.       *)
(*         rewrite partial_genv_next. auto. *)
(*         (* nextblock' *) *)
(*         erewrite (Mem.nextblock_drop m3'); eauto. *)
(*         erewrite (store_init_data_list_nextblock _ _ m2'); eauto. *)
(*         erewrite Genv.store_zeros_nextblock; eauto. *)
(*         (* stack *) *)
(*         erewrite (Mem.drop_perm_stack m3'); eauto. *)
(*         erewrite (store_init_data_list_stack _ _ m2'); eauto. *)
(*         erewrite (Genv.store_zeros_stack m1'); eauto. *)
(*         (* perm ofs *) *)
(*         intros b0 ofs k p PERM. *)
(*         exploit Mem.perm_drop_4; eauto. intros PERM'. *)
(*         erewrite <- (store_init_data_list_perm _ _ m2') in PERM'; eauto. *)
(*         erewrite <- (Genv.store_zeros_perm _ _ _ _ m1') in PERM'; eauto.  *)
(*         (* perm *) *)
(*         intros id b0 def ofs k p FINDSYM IN PERM'. *)
(*         rewrite in_app in IN. destruct IN as [IN | IN]. *)

(*         assert (i <> id).  *)
(*         { *)
(*           eapply defs_names_distinct_prefix_neq; eauto. *)
(*           rewrite <- DEFSTAIL in DEFNAMES. eauto. *)
(*         } *)
(*         erewrite partial_genv_find_symbol_neq in FINDSYM; eauto. *)
(*         assert (b <> b0).  *)
(*         { *)
(*           unfold not. subst. rewrite BLOCKEQ. intros. subst.  *)
(*           eapply Genv.find_symbol_genv_next_absurd; eauto. *)
(*         } *)
(*         erewrite (drop_perm_perm _ _ _ _ _ _ DROP) in PERM'. destruct PERM' as [PERM' PIN]. *)
(*         erewrite <- (Genv.store_init_data_list_perm _ _ _ _ _ _ _ _ _ STOREINIT) in PERM'; eauto. *)
(*         erewrite <- (Genv.store_zeros_perm _ _ _ _ _ _ _ _ STOREZERO) in PERM'; eauto. *)
(*         exploit Mem.perm_alloc_inv; eauto using ALLOCINIT.  *)
(*         rewrite dec_eq_false; auto. intros. eapply OFSBOUND; eauto. *)

(*         inv IN. inv H0.  *)
(*         rewrite partial_genv_find_symbol_eq in FINDSYM. inv FINDSYM. *)
(*         rewrite <- BLOCKEQ in PERM'. *)
(*         erewrite (drop_perm_perm _ _ _ _ _ _ DROP) in PERM'. destruct PERM' as [PERM' PIN]. *)
(*         erewrite <- (Genv.store_init_data_list_perm _ _ _ _ _ _ _ _ _ STOREINIT) in PERM'; eauto. *)
(*         erewrite <- (Genv.store_zeros_perm _ _ _ _ _ _ _ _ STOREZERO) in PERM'; eauto. *)
(*         exploit Mem.perm_alloc_inv; eauto using ALLOCINIT.  *)
(*         rewrite dec_eq_true. intros. *)
(*         simpl. omega.  *)

(*         inv H0. *)
        
(*         (* findvalidsym *) *)
(*         intros id b0 ofs k p FINDSYM PERM. *)
(*         erewrite drop_perm_perm in PERM; eauto. destruct PERM as [PERM COND]. *)
(*         erewrite <- Genv.store_init_data_list_perm in PERM; eauto. *)
(*         erewrite <- Genv.store_zeros_perm in PERM; eauto. *)
(*         erewrite alloc_perm in PERM; eauto. destruct peq. *)
(*         subst. rewrite BLOCKEQ. *)
(*         rewrite BLOCKEQ in FINDSYM. apply Genv.find_invert_symbol in FINDSYM. *)
(*         unfold ge in FINDSYM. erewrite genv_invert_symbol_next in FINDSYM; eauto. inv FINDSYM. *)
(*         erewrite partial_genv_find_symbol_eq; eauto. *)
(*         exploit FINDVALIDSYM; eauto. intros FINDSYM'. *)
(*         apply find_symbol_inversion_1 in FINDSYM'. destruct FINDSYM' as [DEF' FINDSYM']. *)
(*         assert (i <> id). *)
(*         { *)
(*           eapply defs_names_distinct_prefix_neq; eauto. *)
(*           rewrite <- DEFSTAIL in DEFNAMES. eauto. *)
(*         } *)
(*         erewrite partial_genv_find_symbol_neq; eauto. *)
(*         (* defs perm *) *)
(*         intros id odef slbl0 b' delta IN GMAP' SYMOFS ofs k p OFS. *)
(*         eapply Mem.perm_drop_3; eauto.  *)
(*         destruct (eq_block b' (gen_segblocks tprog (fst slbl))); auto. *)
(*         right. right. *)
(*         unfold Genv.symbol_block_offset in SYMOFS. unfold Genv.label_to_block_offset in SYMOFS. inv SYMOFS. *)
(*         unfold tge in H1. rewrite genv_gen_segblocks in H1. *)
(*         assert (odef_size (Some (Gvar v)) + Ptrofs.unsigned (snd slbl) <= Ptrofs.unsigned (snd slbl0)) as SZBND. *)
(*         {  *)
(*           eapply (make_maps_ofs_ordering prog (defs ++ (i, Some (Gvar v)) :: nil) gdefs *)
(*                                            i id (Some (Gvar v)) odef); eauto. *)
(*           rewrite in_app. right. apply in_eq. *)
(*           generalize (gen_segblocks_injective tprog). unfold injective_on_valid_segs. *)
(*           intros INJECTIVE. eapply INJECTIVE; eauto. *)
(*           eapply gen_segblocks_in_valid; eauto. *)
(*           eapply AGREE_SMINJ_INSTR.update_map_gmap_range; eauto.           *)
(*         } *)
(*         assert (odef_size (Some (Gvar v)) = init_data_list_size (gvar_init v)) as EFSIZE by reflexivity. *)
(*         rewrite EFSIZE in SZBND. omega. *)
(*         erewrite <- store_init_data_list_perm; eauto. *)
(*         erewrite <- Genv.store_zeros_perm; eauto. *)
(*         eapply DEFSPERM; eauto. apply in_cons; auto. *)

(*         (* Finish this case *) *)
(*         intros (m5' & ALLOCG' & MINJ_FINAL). *)
(*         exists m5'. split; auto. simpl. *)
(*         rewrite GMAP in ILBL. inv ILBL. *)
(*         unfold tge. rewrite genv_gen_segblocks.  *)
(*         erewrite <- transl_gvar_pres_size; eauto. *)
(*         setoid_rewrite STOREZERO'. *)
(*         unfold tge in STOREINIT'. setoid_rewrite STOREINIT'. *)
(*         rewrite Z.add_comm.  *)
(*         erewrite <- transl_gvar_pres_perm; eauto. *)
(*         setoid_rewrite DROP'. auto. *)
        
(*     + (* THE head of gdefs is None *) *)
(*       monadInv TRANSG. simpl in ALLOCG. *)
(*       set (mz := Mem.alloc m1 0 0) in *. destruct mz eqn:ALLOCZ. subst mz. *)
(*       eapply (IHgdefs tgdefs (defs ++ (i, None) :: nil) m m2); eauto. *)
(*       rewrite <- DEFSTAIL. rewrite List.app_assoc_reverse. simpl. auto. *)
(*       assert (gmap i = None). *)
(*       {  *)
(*         eapply update_map_gmap_none; eauto.  *)
(*         rewrite <- DEFSTAIL. apply in_app. right. apply in_eq. *)
(*       } *)

(*       (* globs_meminj *) *)
(*       assert (globs_meminj gmap b = None) as BINJ. *)
(*       { *)
(*         exploit Mem.alloc_result; eauto using ALLOCZ. intros. subst b. *)
(*         unfold globs_meminj. rewrite BLOCKEQ.        *)
(*         erewrite genv_invert_symbol_next; eauto. rewrite H. congruence. *)
(*       } *)

(*       exploit Mem.alloc_left_unmapped_weak_inject; eauto using MINJ. *)
(*       intros MINJ'. *)
(*       erewrite alloc_pres_def_frame_inj in MINJ'; eauto. *)
(*       (* next block *) *)
(*       unfold partial_genv. rewrite Genv.add_globals_app. simpl. *)
(*       exploit Mem.nextblock_alloc; eauto. intros NB. rewrite NB. f_equal. *)
(*       rewrite BLOCKEQ. unfold partial_genv. auto. *)

(*       (* perm *) *)
(*         intros id b0 def ofs k p FINDSYM IN PERM'. *)
(*         rewrite in_app in IN. destruct IN as [IN | IN]. *)

(*         assert (i <> id).  *)
(*         { *)
(*           eapply defs_names_distinct_prefix_neq; eauto. *)
(*           rewrite <- DEFSTAIL in DEFNAMES. eauto. *)
(*         } *)
(*         erewrite partial_genv_find_symbol_neq in FINDSYM; eauto. *)
(*         assert (b <> b0).  *)
(*         { *)
(*           exploit Mem.alloc_result; eauto using ALLOCZ. intros. subst b. *)
(*           unfold not. rewrite BLOCKEQ. intros. subst.  *)
(*           eapply Genv.find_symbol_genv_next_absurd; eauto. *)
(*         } *)
(*         exploit Mem.perm_alloc_inv; eauto using ALLOCZ.  *)
(*         rewrite dec_eq_false; auto. intros. eapply OFSBOUND; eauto. *)

(*         inv IN. inv H.  *)

(*         inv H. *)

(*         (* findvalidsym *) *)
(*         intros id b0 ofs k p FINDSYM PERM. *)
(*         erewrite alloc_perm in PERM; eauto. destruct peq. *)
(*         subst. exploit Mem.alloc_result; eauto using ALLOCZ. intros. subst. *)
(*         rewrite BLOCKEQ. *)
(*         rewrite BLOCKEQ in FINDSYM. apply Genv.find_invert_symbol in FINDSYM. *)
(*         unfold ge in FINDSYM. erewrite genv_invert_symbol_next in FINDSYM; eauto. inv FINDSYM. *)
(*         erewrite partial_genv_find_symbol_eq; eauto. *)
(*         exploit FINDVALIDSYM; eauto. intros FINDSYM'. *)
(*         apply find_symbol_inversion_1 in FINDSYM'. destruct FINDSYM' as [DEF' FINDSYM']. *)
(*         assert (i <> id).  *)
(*         { *)
(*           eapply defs_names_distinct_prefix_neq; eauto. *)
(*           rewrite <- DEFSTAIL in DEFNAMES. eauto. *)
(*         } *)
(*         erewrite partial_genv_find_symbol_neq; eauto. *)
(*         (* defs perm *) *)
(*         intros id odef slbl0 b' delta IN GMAP' SYMOFS ofs k p OFS. *)
(*         eapply DEFSPERM; eauto. apply in_cons; auto. *)
(* Qed. *)

(* Lemma globs_meminj_domain_valid : forall gmap lmap dsize csize efsize m2 b p *)
(*     (UPDATE: make_maps prog = (gmap, lmap, dsize, csize, efsize)) *)
(*     (ALLOCG: Genv.alloc_globals ge Mem.empty (AST.prog_defs prog) = Some m2) *)
(*     (TRANSPROG: transl_prog_with_map gmap lmap prog dsize csize efsize = OK tprog) *)
(*     (INJ: globs_meminj gmap b = Some p), *)
(*     Mem.valid_block m2 b.  *)
(* Proof. *)
(*   intros. unfold globs_meminj in INJ.  *)
(*   destr_match_in INJ; inv INJ. destr_match_in H0; inv H0. *)
(*   assert (Genv.init_mem prog = Some m2) as INITM by auto. *)
(*   apply Genv.invert_find_symbol in EQ. *)
(*   eapply Genv.find_symbol_not_fresh; eauto. *)
(* Qed. *)

(* Lemma alloc_all_globals_inject :  *)
(*   forall tgdefs m2 m1' gmap lmap  code dsize csize efsize *)
(*     (DEFNAMES: list_norepet (map fst (AST.prog_defs prog))) *)
(*     (UPDATE: make_maps prog = (gmap, lmap, dsize, csize, efsize)) *)
(*     (TRANSPROG: transl_prog_with_map gmap lmap prog dsize csize efsize = OK tprog) *)
(*     (TRANSG: transl_globdefs gmap lmap (AST.prog_defs prog) = OK (tgdefs, code)) *)
(*     (BOUND: dsize + csize + efsize <= Ptrofs.max_unsigned) *)
(*     (MINJ: Mem.weak_inject (globs_meminj gmap) (def_frame_inj Mem.empty) Mem.empty m1') *)
(*     (BLOCKEQ: Mem.nextblock m1' = (pos_advance_N init_block (length (list_of_segments tprog)))) *)
(*     (STK: Mem.stack m1' = nil) *)
(*     (PERMOFS : forall b ofs k p, Mem.perm m1' b ofs k p -> 0 <= ofs < Ptrofs.max_unsigned) *)
(*     (DEFSPERM: forall id odef slbl b' delta, *)
(*        In (id, odef) (AST.prog_defs prog) -> *)
(*        gmap id = Some slbl -> *)
(*        Genv.symbol_block_offset tge slbl = (b', delta) -> *)
(*        (forall ofs k p, 0 <= ofs < odef_size odef -> Mem.perm m1' b' (delta+ofs) k p)) *)
(*     (ALLOCG: Genv.alloc_globals ge Mem.empty (AST.prog_defs prog) = Some m2), *)
(*     exists m2', alloc_globals tge (Genv.genv_segblocks tge) m1' tgdefs = Some m2' *)
(*            /\ Mem.inject (globs_meminj gmap) (def_frame_inj m2) m2 m2'. *)
(* Proof. *)
(*   intros. exploit (alloc_globals_inject (AST.prog_defs prog) tgdefs nil); eauto. *)
(*   rewrite Mem.nextblock_empty; eauto. *)
(*   intros id b def ofs k p FINDSYM IN PERM. inv IN. *)
(*   intros id b ofs k p FINDSYM PERM. *)
(*   exploit Mem.perm_empty; eauto. contradiction. *)
(*   intros (m2' & ALLOCG' & WINJ). exists m2'. split; auto. *)
(*   eapply Mem.weak_inject_to_inject; eauto. *)
(*   intros. eapply globs_meminj_domain_valid; eauto. *)
(* Qed. *)


(* Lemma globs_meminj_ofs_pos : forall gmap b b' delta, *)
(*     globs_meminj gmap b = Some (b', delta) -> delta >= 0. *)
(* Proof. *)
(*   unfold globs_meminj. intros. destr_match_in H; inv H. *)
(*   destr_match_in H1; inv H1. generalize (Ptrofs.unsigned_range (snd s)). *)
(*   omega. *)
(* Qed. *)


(* Lemma alloc_segments_weak_inject: forall gmap lmap dsize csize efsize m *)
(*     (UPDATE: make_maps prog = (gmap, lmap, dsize, csize, efsize)) *)
(*     (TRANSPROG: transl_prog_with_map gmap lmap prog dsize csize efsize = OK tprog) *)
(*     (NEXTBLOCK: Mem.nextblock m = init_block) *)
(*     (STACK: Mem.stack m = nil), *)
(*     Mem.weak_inject (globs_meminj gmap) (def_frame_inj Mem.empty)  *)
(*                     Mem.empty (alloc_segments m (list_of_segments tprog)). *)
(* Proof. *)
(*   intros. unfold def_frame_inj. erewrite Mem.empty_stack; eauto. *)
(*   eapply Mem.empty_weak_inject; eauto. *)
(*   - erewrite  alloc_segments_stack; eauto. *)
(*   - intros b b' delta H. eapply globs_meminj_ofs_pos; eauto. *)
(*   - intros b b' delta H. unfold globs_meminj in H. *)
(*     destr_match_in H; inv H. *)
(*     destr_match_in H1; inv H1.  *)
(*     exploit AGREE_SMINJ_INSTR.update_map_gmap_range; eauto. intros IN. *)
(*     generalize TRANSF. intros TRANSF'. *)
(*     red in TRANSF'. unfold transf_program in TRANSF'. repeat destr_in TRANSF'. inv UPDATE. *)
(*     destruct w. *)
(*     exploit gen_segblocks_in_valid; eauto. intros SEGBVALID. *)
(*     red in SEGBVALID. destruct SEGBVALID. *)
(*     red. rewrite genv_gen_segblocks. *)
(*     unfold init_block in H1. simpl in H1. *)
(*     erewrite alloc_segments_nextblock; eauto. *)
(*     rewrite NEXTBLOCK. unfold init_block. simpl. *)
(*     auto. *)
(* Qed. *)

(* Lemma alloc_global_ext : forall f1 f2 ge m def, *)
(*     (forall x, f1 x = f2 x) -> alloc_global ge f1 m def = alloc_global ge f2 m def. *)
(* Proof. *)
(*   intros f1 f2 ge0 m def H. *)
(*   destruct def. destruct p. destruct o. destruct g. *)
(*   - simpl. rewrite (H (segblock_id s)). auto. *)
(*   - simpl. rewrite (H (segblock_id s)). auto. *)
(*   - simpl. auto. *)
(* Qed. *)

(* Lemma alloc_globals_ext : forall defs f1 f2 ge m, *)
(*     (forall x, f1 x = f2 x) -> alloc_globals ge f1 m defs = alloc_globals ge f2 m defs. *)
(* Proof. *)
(*   induction defs. intros. *)
(*   - simpl. auto. *)
(*   - intros f1 f2 ge0 m H. simpl. erewrite alloc_global_ext; eauto.  *)
(*     destr_match. erewrite IHdefs; eauto. auto. *)
(* Qed. *)

(* Definition find_segsize (segs: list segment) id : option ptrofs := *)
(*   match (List.find (fun s => ident_eq (segid s) id) segs) with *)
(*   | None => None *)
(*   | Some s => Some (segsize s) *)
(*   end. *)

(* Definition gen_segs dsize csize efsize : list segment := *)
(*   (mkSegment data_segid (Ptrofs.repr dsize))  *)
(*     :: (mkSegment code_segid (Ptrofs.repr csize)) *)
(*     :: (mkSegment extfuns_segid (Ptrofs.repr efsize)) :: nil. *)

(* Lemma update_maps_gmap_ofs_le_segsize : *)
(*   forall defs (gmap : GID_MAP_TYPE) (lmap : LABEL_MAP_TYPE) (dsize csize efsize : Z) (id : ident) *)
(*     def slbl *)
(*     gmap1 lmap1 dsize1 csize1 efsize1 *)
(*     (DZLBND: dsize1 >= 0) *)
(*     (DZUBND: dsize <= Ptrofs.max_unsigned) *)
(*     (CZALNG: (alignw | csize1)) *)
(*     (CZLBND: csize1 >= 0) *)
(*     (CZUBND: csize <= Ptrofs.max_unsigned) *)
(*     (EFZLBND: efsize1 >= 0) *)
(*     (EFZUBND: efsize <= Ptrofs.max_unsigned) *)
(*     (UPDATE: update_maps gmap1 lmap1 dsize1 csize1 efsize1 defs = (gmap, lmap, dsize, csize, efsize)) *)
(*     (NORPT: list_norepet (map fst defs)) *)
(*     (IN: In (id, Some def) defs) *)
(*     (GMAP: gmap id = Some slbl), *)
(*     exists sz, find_segsize (gen_segs dsize csize efsize) (fst slbl) = Some sz /\ *)
(*           (Ptrofs.unsigned (snd slbl)) + (def_size def) <= Ptrofs.unsigned sz. *)
(* Proof. *)
(*   induction defs. intros. *)
(*   - inv IN. *)
(*   - intros.  *)
(*     assert (dsize1 <= dsize) as DSZLE. eapply dsize_mono; eauto. *)
(*     assert (csize1 <= csize) as CSZLE. eapply csize_mono; eauto. *)
(*     assert (efsize1 <= efsize) as EFSZLE. eapply efsize_mono; eauto. *)
(*     inv IN.  *)
(*     + destruct def. destruct f. *)
(*       * unfold update_maps in UPDATE. simpl in UPDATE. *)
(*         destruct (update_instrs lmap1 csize1 id (Asm.fn_code f)) eqn:UPDINSTRS. *)
(*         exploit update_instrs_code_size; eauto. intros. subst. simpl.  *)
(*         inv NORPT. exploit update_gmap_not_in; eauto. *)
(*         intros GMAP'. rewrite GMAP in GMAP'. *)
(*         unfold update_gid_map in GMAP'. rewrite peq_true in GMAP'. inv GMAP'. *)
(*         unfold code_label. simpl.  *)
(*         exists (Ptrofs.repr csize). split; auto. *)
(*         repeat rewrite Ptrofs.unsigned_repr. *)
(*         apply Zle_trans with (align (csize1 + code_size (Asm.fn_code f)) alignw). *)
(*         apply alignw_le. eapply csize_mono; eauto. apply alignw_divides. *)
(*         split; auto. omega. omega. *)
(*       * unfold update_maps in UPDATE. simpl in UPDATE. *)
(*         simpl.  *)
(*         inv NORPT. exploit update_gmap_not_in; eauto. *)
(*         intros GMAP'. rewrite GMAP in GMAP'. *)
(*         unfold update_gid_map in GMAP'. rewrite peq_true in GMAP'. inv GMAP'. *)
(*         unfold extfun_label. simpl.  *)
(*         exists (Ptrofs.repr efsize). split; auto. *)
(*         repeat rewrite Ptrofs.unsigned_repr. *)
(*         apply Zle_trans with (efsize1 + alignw). unfold alignw. omega. *)
(*         eapply efsize_mono; eauto. omega. omega. *)
(*       * unfold update_maps in UPDATE. simpl in UPDATE. *)
(*         simpl.  *)
(*         inv NORPT. exploit update_gmap_not_in; eauto. *)
(*         intros GMAP'. rewrite GMAP in GMAP'. *)
(*         unfold update_gid_map in GMAP'. rewrite peq_true in GMAP'. inv GMAP'. *)
(*         unfold data_label. simpl.  *)
(*         exists (Ptrofs.repr dsize). split; auto. *)
(*         repeat rewrite Ptrofs.unsigned_repr. *)
(*         apply Zle_trans with (dsize1 + align (init_data_list_size (gvar_init v)) alignw). *)
(*         generalize (alignw_le (init_data_list_size (gvar_init v))). omega.  *)
(*         eapply dsize_mono; eauto. omega. omega. *)
(*     + inv NORPT. unfold update_maps in UPDATE. simpl in UPDATE.  *)
(*       destruct a.  *)
(*       destruct (update_maps_def gmap1 lmap1 dsize1 csize1 efsize1 i o) eqn:UPDDEF. *)
(*       destruct p. destruct p. destruct p.  *)
(*       eapply (IHdefs _ _ _ _ _ id def slbl g l z1 z0 z); eauto. *)
(*       assert (dsize1 <= z1). eapply update_dsize_mono; eauto. omega. *)
(*       eapply update_csize_div; eauto. *)
(*       assert (csize1 <= z0). eapply update_csize_mono; eauto. omega. *)
(*       assert (efsize1 <= z). eapply update_efsize_mono; eauto. omega. *)
(* Qed. *)

(* Lemma transl_prog_segs : forall gmap lmap prog dsize csize efsize tprog, *)
(*     transl_prog_with_map gmap lmap prog dsize csize efsize = OK tprog -> *)
(*     list_of_segments tprog = gen_segs dsize csize efsize. *)
(* Proof. *)
(*   intros. monadInv H. unfold list_of_segments. *)
(*   simpl. unfold gen_segs. auto. *)
(* Qed. *)
 
(* Lemma make_maps_gmap_ofs_le_segsize : *)
(*   forall (gmap : GID_MAP_TYPE) (lmap : LABEL_MAP_TYPE) (dsize csize efsize : Z) (id : ident) *)
(*     def slbl *)
(*     (UPDATE: make_maps prog = (gmap, lmap, dsize, csize, efsize)) *)
(*     (IN: In (id, Some def) (AST.prog_defs prog)) *)
(*     (GMAP: gmap id = Some slbl), *)
(*     exists sz, find_segsize (list_of_segments tprog) (fst slbl) = Some sz /\ *)
(*           (Ptrofs.unsigned (snd slbl)) + (def_size def) <= Ptrofs.unsigned sz. *)
(* Proof. *)
(*   intros. *)
(*   generalize TRANSF. intros TRANSF'. *)
(*   unfold match_prog, transf_program in TRANSF'. *)
(*   repeat destr_in TRANSF'. *)
(*   inv UPDATE. *)
(*   unfold make_maps in Heqp. *)
(*   assert (0 <= dsize). eapply dsize_mono; eauto. *)
(*   assert (0 <= csize). eapply csize_mono; eauto. apply Z.divide_0_r. *)
(*   assert (0 <= efsize). eapply efsize_mono; eauto. *)
(*   erewrite transl_prog_segs; eauto. *)
(*   eapply update_maps_gmap_ofs_le_segsize; eauto; try omega. *)
(*   apply Z.divide_0_r. *)
(*   destruct w. auto. *)
(* Qed. *)

(* Lemma alloc_segments_perm: forall segs m b m' ofs k p *)
(*   (ALLOCSEGS: m' = alloc_segments m segs) *)
(*   (PERM: Mem.perm m b ofs k p), *)
(*   Mem.perm m' b ofs k p. *)
(* Proof. *)
(*   induction segs; intros. *)
(*   - inv ALLOCSEGS. simpl. auto. *)
(*   - inv ALLOCSEGS. simpl. *)
(*     destruct (Mem.alloc m 0 (Ptrofs.unsigned (segsize a))) eqn:ALLOC. *)
(*     eapply IHsegs; eauto. *)
(*     eapply Mem.perm_alloc_1; eauto. *)
(* Qed.     *)
      

(* Lemma alloc_segments_acc_segblocks_perm : forall segs m m' sid sz k p ofs smap *)
(*     (ALLOCSEGS: m' = alloc_segments m segs) *)
(*     (FINDSZ: find_segsize segs sid = Some sz) *)
(*     (SMAP: smap = acc_segblocks (Mem.nextblock m) (map segid segs) (fun id => undef_seg_block)) *)
(*     (OFSBND: 0 <= ofs < Ptrofs.unsigned sz), *)
(*     Mem.perm m' (smap sid) ofs k p. *)
(* Proof. *)
(*   induction segs; intros. *)
(*   - inv FINDSZ. *)
(*   - simpl in ALLOCSEGS. *)
(*     destruct (Mem.alloc m 0 (Ptrofs.unsigned (segsize a))) eqn:ALLOC. *)
(*     rewrite map_cons in SMAP. simpl in SMAP. subst. *)
(*     destruct ident_eq. *)
(*     + unfold find_segsize in FINDSZ. *)
(*       simpl in FINDSZ.  subst. setoid_rewrite peq_true in FINDSZ. *)
(*       inv FINDSZ. exploit Mem.nextblock_alloc; eauto. intros NB. *)
(*       exploit Mem.alloc_result; eauto. intros. subst. *)
(*       eapply alloc_segments_perm; eauto. *)
(*       apply Mem.perm_implies with (p1:=Freeable); auto. *)
(*       eapply Mem.perm_alloc_2; eauto. *)
(*       constructor. *)
(*     + unfold find_segsize in FINDSZ. *)
(*       simpl in FINDSZ.  setoid_rewrite peq_false in FINDSZ; auto. *)
(*       eapply IHsegs; eauto. *)
(*       erewrite <- Mem.nextblock_alloc; eauto. *)
(* Qed.       *)

Lemma init_mem_pres_inject : forall m gmap lmap dsize csize 
    (UPDATE: make_maps prog = (gmap, lmap, dsize, csize))
    (TRANSPROG: transl_prog_with_map gmap lmap prog dsize csize = OK tprog)
    (INITMEM: Genv.init_mem prog = Some m),
    exists m', init_mem tprog = Some m' /\ Mem.inject (globs_meminj gmap) (def_frame_inj m) m m'.
Proof.
Admitted.
(*   unfold Genv.init_mem, init_mem. intros. *)
(*   destruct (Mem.alloc Mem.empty 0 0) eqn:IALLOC.  *)
(*   exploit Mem.nextblock_alloc; eauto. intros NEXTBLOCK.  *)
(*   rewrite Mem.nextblock_empty in NEXTBLOCK. simpl in NEXTBLOCK. *)
(*   exploit alloc_segments_weak_inject; eauto. *)
(*   erewrite Mem.alloc_stack_blocks; eauto.  *)
(*   erewrite Mem.empty_stack; eauto. *)
(*   intros SINJ. *)
(*   set (m1 := alloc_segments m0 (list_of_segments tprog)) in *. *)
(*   generalize (alloc_all_globals_inject). intro AAGI. *)
(*   generalize TRANSF. intros TRANSF'. unfold match_prog in TRANSF'. *)
(*   unfold transf_program in TRANSF'. *)
(*   destruct (check_wellformedness prog) eqn:WF; try congruence. repeat destr_in TRANSF'. *)
(*   unfold transl_prog_with_map in H0. monadInv H0.  *)
(*   rename EQ into TRANSGLOBS. *)
(*   rewrite H0 in *. inversion UPDATE. subst g l z1 z0 z. *)
(*   exploit AAGI; eauto using INITMEM, SINJ, Mem.inject_ext. *)
(*   - clear H0. inv w. auto. *)
(*   - exploit alloc_segments_nextblock; eauto. intros. *)
(*     unfold m1. rewrite H. simpl. rewrite NEXTBLOCK. auto. *)
(*   - unfold m1. erewrite alloc_segments_stack; eauto. *)
(*     erewrite Mem.alloc_stack_blocks; eauto. *)
(*     erewrite Mem.empty_stack; eauto. *)
(*   - eapply alloc_segments_perm_ofs; eauto. unfold m1; auto. *)
(*     intros b0 ofs k p PERM. erewrite alloc_perm in PERM; eauto. *)
(*     destruct peq. omega. apply Mem.perm_empty in PERM. contradiction. *)
(*   - intros id odef slbl b' delta IN GMAP SYMOFS ofs k p OFS. *)
(*     destruct odef as [def|]. *)
(*     + exploit make_maps_gmap_ofs_le_segsize; eauto. *)
(*       intros (sz & FINDSEGSZ & BND). simpl in OFS. *)
(*       unfold Genv.symbol_block_offset in SYMOFS. *)
(*       unfold Genv.label_to_block_offset in SYMOFS. inversion SYMOFS. *)
(*       subst delta b'. unfold tge. rewrite H0. *)
(*       rewrite genv_gen_segblocks. *)
(*       unfold m1. rewrite H0.       *)
(*       eapply alloc_segments_acc_segblocks_perm; eauto. *)
(*       unfold gen_segblocks. rewrite NEXTBLOCK. reflexivity. *)
(*       generalize (Ptrofs.unsigned_range_2 (snd slbl)); eauto. intros. *)
(*       omega. *)
(*     + simpl in OFS. omega. *)
(*   - intros (m1' & ALLOC' & MINJ). *)
(*     exists m1'. split. subst. simpl. *)
(*     erewrite (alloc_globals_ext _ _ (Genv.genv_segblocks tge)); eauto.  *)
(*     intros x1. subst tge. rewrite genv_gen_segblocks. rewrite H0. auto. *)
(*     auto. *)
(* Qed. *)

(* Lemma find_funct_ptr_next : *)
(*   Genv.find_funct_ptr ge (Globalenvs.Genv.genv_next ge) = None. *)
(* Proof. *)
(*   unfold Globalenvs.Genv.find_funct_ptr.  *)
(*   destruct (Genv.find_def ge (Globalenvs.Genv.genv_next ge)) eqn:EQ; auto. *)
(*   destruct g; auto. *)
(*   unfold Genv.find_def in EQ. *)
(*   apply Globalenvs.Genv.genv_defs_range in EQ. *)
(*   exploit Plt_strict; eauto. contradiction. *)
(* Qed. *)

(* Lemma match_sminj_incr : forall gmap lmap j j', *)
(*     (forall b, b <> Globalenvs.Genv.genv_next ge -> j' b = j b) -> *)
(*     inject_incr j j' -> *)
(*     match_sminj gmap lmap j -> match_sminj gmap lmap j'. *)
(* Proof. *)
(*   intros gmap lmap j j' INJINV INJINCR MSMINJ. constructor. *)
(*   - intros b b' f ofs ofs' i FINDPTR FINDINSTR J. *)
(*     eapply (agree_sminj_instr gmap lmap j MSMINJ); eauto.  *)
(*     exploit (INJINV b). *)
(*     unfold not. intros.  *)
(*     subst b. rewrite find_funct_ptr_next in FINDPTR. congruence. *)
(*     intros. congruence. *)

(*   - intros id gloc H.  *)
(*     exploit (agree_sminj_glob gmap lmap j MSMINJ); eauto.  *)
(*     intros (ofs' & b & b' & FSYM & SYMADDR & MAP). *)
(*     exists ofs', b, b'. split; auto.  *)

(*   - intros id b f l z l' FSYM FPTR LPOS LMAP. *)
(*     exploit (agree_sminj_lbl gmap lmap j MSMINJ); eauto. *)
(* Qed. *)

Lemma push_new_stage_def_frame_inj : forall m,
    def_frame_inj (Mem.push_new_stage m) = (1%nat :: def_frame_inj m).
Proof.
  unfold def_frame_inj. intros.
  erewrite Mem.push_new_stage_stack. simpl. auto.
Qed.

Definition find_symbol_block_bound (ge:genv) :=
  forall id b ofs, Genv.find_symbol ge id = Some (b, ofs) -> Pos.lt b (Genv.genv_next ge).

Lemma add_global_pres_find_symbol_block_bound: forall ge def,
  find_symbol_block_bound ge -> find_symbol_block_bound (add_global ge def).
Proof.
  unfold find_symbol_block_bound. intros.
  unfold add_global in *. destruct def. destruct p. simpl in *.
  destruct o. destruct g. destruct f.
  - apply Pos.lt_lt_succ. eapply H; eauto.
  - destruct ident_eq. 
    + subst. inv H0. apply Pos.lt_succ_diag_r.
    + apply Pos.lt_lt_succ. eapply H; eauto.
  - apply Pos.lt_lt_succ. eapply H; eauto.
  - destruct ident_eq. 
    + subst. inv H0. apply Pos.lt_succ_diag_r.
    + apply Pos.lt_lt_succ. eapply H; eauto.
Qed.

Lemma add_globals_pres_find_symbol_block_bound: forall defs ge,
  find_symbol_block_bound ge -> find_symbol_block_bound (add_globals ge defs).
Proof.
  induction defs; intros; simpl.
  - auto.
  - apply IHdefs. apply add_global_pres_find_symbol_block_bound. auto.
Qed.


Lemma find_symbol_globenv_block_bound :
  forall (id : ident) b ofs, Genv.find_symbol (globalenv tprog) id = Some (b, ofs) 
                        -> Pos.lt b (Genv.genv_next (globalenv tprog)).
Proof.
  unfold globalenv. simpl. intros.
  exploit add_globals_pres_find_symbol_block_bound; eauto. 
  red. simpl. intros.
  unfold match_prog in TRANSF. unfold transf_program in TRANSF.
  repeat destr_in TRANSF.
  clear H. monadInv H2; simpl in H0.
  unfold gidmap_to_symbmap in H0. 
  destr_match_in H0; inv H0. destruct s.
  inv H1. 
  exploit update_map_gmap_range; eauto. simpl.
  unfold segmap.
  intros. repeat destruct H; simpl.
  - unfold code_block. apply Pos.lt_le_trans with 3%positive.
    apply Pos.lt_succ_diag_r. admit.
  - unfold data_block. apply Pos.lt_succ_diag_r.
Admitted.

Lemma init_meminj_genv_next_inv : forall b delta
    (MINJ: init_meminj b = Some (Genv.genv_next tge, delta)),
    b = Globalenvs.Genv.genv_next ge.
Proof.
  intros.
  unfold init_meminj in MINJ. destruct eq_block; inv MINJ.
  - unfold ge. auto.
  - destr_match_in H0; inv H0.
    destr_match_in H1; inv H1.
    destruct p. inv H0.
    exploit find_symbol_globenv_block_bound; eauto. 
    intros.
    exfalso. generalize H.
    setoid_rewrite <- Pos.compare_nlt_iff.
    apply Pos.lt_irrefl.
Qed.


Lemma genv_internal_codeblock_add_global:
  forall g def,
    Genv.genv_internal_codeblock (add_global g def) = Genv.genv_internal_codeblock g.
Proof.
  unfold add_global. intros. destruct def. destruct p. simpl. auto.
Qed.

Lemma genv_internal_codeblock_add_globals:
  forall l g,
    Genv.genv_internal_codeblock (add_globals g l) = Genv.genv_internal_codeblock g.
Proof.
  induction l; simpl; intros; auto.
  rewrite IHl. 
  rewrite genv_internal_codeblock_add_global.
  auto.
Qed.


(* Lemma genv_segblocks_add_globals: *)
(*   forall l g, *)
(*     Genv.genv_segblocks (add_globals g l) = Genv.genv_segblocks g. *)
(* Proof. *)
(*   induction l; simpl; intros; auto. *)
(*   rewrite IHl. unfold add_global.  *)
(*   destruct a, p, o; auto. *)
(*   destruct g0; auto. *)
(* Qed. *)


Lemma update_map_funct:
  forall gmap lmap dsize csize b f i s,
    make_maps prog = (gmap, lmap, dsize, csize) ->
    list_norepet (map fst (AST.prog_defs prog)) ->
    Globalenvs.Genv.find_funct_ptr ge b = Some (Internal f) ->
    Genv.invert_symbol ge b = Some i ->
    gmap i = Some s ->
    fst s = code_segid.
Proof.
  unfold make_maps. intros gmap lmap dsize csize b f i s UM LNR FFP IVS GM.
  exploit @Genv.find_symbol_funct_ptr_inversion. reflexivity.
  apply Genv.invert_find_symbol. unfold ge in IVS. apply IVS.
  eauto.
  intros.
  eapply (umind _ _ _ _ _ _ _ _ _ UM (fun g l d c => forall s, g i = Some s -> In (i, Some (Gfun (Internal f))) (AST.prog_defs prog) -> fst s = code_segid)).
  inversion 1.
  - intros.
    erewrite update_gmap in H3. 2: eauto.
    destr_in H3; eauto.
    subst.
    exploit @norepet_unique. apply LNR. apply H4. apply H2. reflexivity. intro A; inv A. inv H3.
    reflexivity.
  - auto.
  - auto.
Qed.

(* Lemma update_map_ext_funct: *)
(*   forall gmap lmap dsize csize efsize b f i s, *)
(*     make_maps prog = (gmap, lmap, dsize, csize, efsize) -> *)
(*     list_norepet (map fst (AST.prog_defs prog)) -> *)
(*     Genv.find_funct_ptr ge b = Some (External f) -> *)
(*     Genv.invert_symbol ge b = Some i -> *)
(*     gmap i = Some s -> *)
(*     fst s = extfuns_segid. *)
(* Proof. *)
(*   unfold make_maps. intros gmap lmap dsize csize efsize b f i s UM LNR FFP IVS GM. *)
(*   exploit @Genv.find_symbol_funct_ptr_inversion. reflexivity. *)
(*   apply Genv.invert_find_symbol. unfold ge in IVS. apply IVS. *)
(*   eauto. *)
(*   intros. *)
(*   eapply (umind _ _ _ _ _ _ _ _ _ _ _ UM (fun g l d c e => forall s, g i = Some s -> In (i, Some (Gfun (External f))) (AST.prog_defs prog) -> fst s = extfuns_segid)). *)
(*   inversion 1. *)
(*   - intros. *)
(*     erewrite update_gmap in H3. 2: eauto. *)
(*     destr_in H3; eauto. *)
(*     subst. *)
(*     exploit @norepet_unique. apply LNR. apply H4. apply H2. reflexivity. intro A; inv A. inv H3. *)
(*     reflexivity. *)
(*   - auto. *)
(*   - auto. *)
(* Qed. *)

Lemma transl_prog_seg_code:
  forall gmap lmap dsize csize,
    transl_prog_with_map gmap lmap prog dsize csize = OK tprog ->
    segid (fst (code_seg tprog)) = code_segid.
Proof.
  unfold transl_prog_with_map.
  intros. monadInvX H. simpl. auto.
Qed.

Lemma transl_prog_seg_data:
  forall gmap lmap dsize csize,
    transl_prog_with_map gmap lmap prog dsize csize = OK tprog ->
    segid (data_seg tprog) = data_segid.
Proof.
  unfold transl_prog_with_map.
  intros. monadInvX H. simpl. auto.
Qed.

(* Lemma transl_prog_seg_ext: *)
(*   forall gmap lmap dsize csize efsize, *)
(*     transl_prog_with_map gmap lmap prog dsize csize efsize = OK tprog -> *)
(*     segid (extfuns_seg tprog) = extfuns_segid. *)
(* Proof. *)
(*   unfold transl_prog_with_map. *)
(*   intros. monadInvX H. simpl. auto. *)
(* Qed. *)

Lemma transl_prog_map : forall g l p p' dz sz,
  transl_prog_with_map g l p dz sz = OK p' -> glob_map p' = g.
Proof.
  intros. monadInv H. simpl. auto.
Qed.

Lemma add_globals_pres_internal_block : forall defs ge ge' b,
  add_globals ge defs = ge' -> 
  Genv.genv_internal_codeblock ge' b = Genv.genv_internal_codeblock ge b.
Admitted.


Lemma gidmap_symbmap_internal_block:
  forall gmap lmap dsize csize b b' f i ofs,
    make_maps prog = (gmap, lmap, dsize, csize) ->
    transl_prog_with_map gmap lmap prog dsize csize = OK tprog ->
    list_norepet (map fst (AST.prog_defs prog)) ->
    Globalenvs.Genv.find_funct_ptr ge b = Some (Internal f) ->
    Genv.invert_symbol ge b = Some i ->
    gidmap_to_symbmap segmap (glob_map tprog) i = Some (b',ofs) ->
    b' = code_block.
Proof.
  intros. 
  exploit transl_prog_map; eauto. intros. subst.
  unfold gidmap_to_symbmap in H4. destr_match_in H4; inv H4.
  destruct s. inv H6.
  exploit update_map_funct; eauto. simpl. intros. subst.
  unfold segmap. simpl. auto.
Qed.


Lemma transl_prog_list_norepet : forall gmap lmap dsize csize
  (TL: transl_prog_with_map gmap lmap prog dsize csize = OK tprog)
  (NPT: list_norepet (map fst (AST.prog_defs prog))),
  list_norepet (map fst (prog_defs tprog)).
Proof.
Admitted.

Lemma transl_prog_pres_internal_fun : forall g l p dz cz p' i def
  (TL: transl_prog_with_map g l p dz cz = OK p')
  (IN: In (i,def) (AST.prog_defs p)),
  exists def' sb c, In (i, def', sb) (prog_defs p') /\ transl_globdef g i def = OK (i, def', sb, c).
Proof.
Admitted.

Definition def_is_var_or_internal_fun (i:ident) (defs: list (ident * option gdef * segblock)) := 
  forall def sb, In (i, def, sb) defs -> (exists v, def = Some (Gvar v)) \/ (exists f, def = (Some (Gfun (Internal f)))).

Lemma add_globals_pres_find_symbol : forall ge i defs,
  def_is_var_or_internal_fun i defs ->
  Genv.find_symbol (add_globals ge defs) i = Genv.find_symbol ge i.
Admitted.

Lemma unique_def_is_internal_fun : forall defs i f sb
  (NPT: list_norepet (map fst defs))
  (IN: In (i, Some (Gfun (Internal f)), sb) defs),
  def_is_var_or_internal_fun i defs.
Admitted.


Lemma find_symbol_internal_block:
  forall gmap lmap dsize csize b b' f i ofs
    (MK: make_maps prog = (gmap, lmap, dsize, csize))
    (TL: transl_prog_with_map gmap lmap prog dsize csize = OK tprog)
    (NPT: list_norepet (map fst (AST.prog_defs prog)))
    (FPTR: Globalenvs.Genv.find_funct_ptr ge b = Some (Internal f))
    (INVS: Globalenvs.Genv.invert_symbol ge b = Some i)
    (FSYM: Genv.find_symbol tge i = Some (b',ofs)),
    b' = code_block.
Proof.
  intros. apply Genv.invert_find_symbol in INVS.
  unfold ge in *. exploit Genv.find_symbol_funct_ptr_inversion; eauto.
  intros INS.
  exploit transl_prog_list_norepet; eauto. intros NPT'.
  exploit transl_prog_pres_internal_fun; eauto. 
  intros (def' & sb & c & IN' & TLGF).
  monadInv TLGF.
  unfold tge, globalenv in FSYM. 
  assert (def_is_var_or_internal_fun i (prog_defs tprog)).
  eapply unique_def_is_internal_fun; eauto.
  erewrite add_globals_pres_find_symbol in FSYM; eauto. simpl in FSYM.
  eapply gidmap_symbmap_internal_block; eauto.
  apply Genv.find_invert_symbol. auto.
Qed.

Lemma valid_instr_offset_is_internal_init:
  list_norepet (map fst (AST.prog_defs prog)) ->
  valid_instr_offset_is_internal init_meminj.
Proof.
  intro NRP.
  red.
  intros b b' f ofs i ofs' FFP FI INJ.
  unfold Genv.genv_internal_codeblock. 
  destruct tge eqn:TGE.
  unfold tge in TGE. unfold globalenv in TGE.
  exploit (fun ge ge' => add_globals_pres_internal_block (prog_defs tprog) ge ge' b'); eauto. 
  simpl. intros. rewrite H. clear TGE H.
  assert (match_prog prog tprog) as TRANSF' by auto.
  unfold match_prog in TRANSF'. unfold transf_program in TRANSF'.
  repeat destr_in TRANSF'.
  unfold gen_internal_codeblock.
  erewrite transl_prog_seg_code; eauto.
  unfold segmap. simpl.
  unfold init_meminj in INJ. destr_in INJ.
  exfalso. subst. unfold ge in FFP. 
  exploit Globalenvs.Genv.genv_next_find_funct_ptr_absurd; eauto.
  destr_in INJ; inv INJ.
  destr_in H1; inv H1. destruct p. inv H2.
  fold tge in Heqo0.
  assert (b' = code_block).
  eapply find_symbol_internal_block; eauto. subst. auto.
Qed.

(* Lemma valid_instr_offset_is_internal_init: *)
(*   forall gmap lmap dsize csize j, *)
(*     transl_prog_with_map gmap lmap prog dsize csize = OK tprog -> *)
(*     make_maps prog = (gmap, lmap, dsize, csize) -> *)
(*     list_norepet (map fst (AST.prog_defs prog)) -> *)
(*     (forall b, b <> Globalenvs.Genv.genv_next ge -> j b = init_meminj b) -> *)
(*     valid_instr_offset_is_internal j. *)
(* Proof. *)
(*   intros gmap lmap dsize csize j TP UM LNR INJ b b' f ofs i ofs' FFP FI JB. *)
(*   assert (b <> Globalenvs.Genv.genv_next ge). *)
(*   { *)
(*     unfold Genv.find_funct_ptr in FFP. destr_in FFP. *)
(*     unfold Genv.find_def in Heqo. eapply Globalenvs.Genv.genv_defs_range in Heqo. *)
(*     apply Plt_ne. auto. *)
(*   } *)
(*   rewrite INJ in JB; auto. *)
(*   unfold init_meminj in JB. *)
(*   rewrite pred_dec_false in JB by auto. *)
(*   destr_in JB. repeat destr_in JB. *)
(*   unfold tge. *)
(*   unfold globalenv. simpl. *)
(*   rewrite genv_internal_codeblock_add_globals. simpl. *)
(*   rewrite genv_segblocks_add_globals. simpl. *)
(*   unfold gen_segblocks. simpl. *)
(*   unfold gen_internal_codeblock. *)
(*   unfold proj_sumbool. destr. exfalso; apply n; clear n. *)
(*   exploit update_map_funct; eauto. intro EQ. rewrite EQ. *)
(*   rewrite pred_dec_false. rewrite pred_dec_true. *)
(*   rewrite pred_dec_false. rewrite pred_dec_true; auto. *)
(*   erewrite transl_prog_seg_code; eauto. erewrite transl_prog_seg_data; eauto. unfold code_segid, data_segid. congruence. *)
(*   erewrite transl_prog_seg_code; eauto. *)
(*   erewrite transl_prog_seg_data; eauto. unfold code_segid, data_segid. congruence. *)
(* Qed. *)

(* Lemma extfun_target_block: *)
(*     forall gmap lmap dsize csize efsize j, *)
(*     transl_prog_with_map gmap lmap prog dsize csize efsize = OK tprog -> *)
(*     make_maps prog = (gmap, lmap, dsize, csize, efsize) -> *)
(*     list_norepet (map fst (AST.prog_defs prog)) ->                    *)
(*     (forall b, b <> Globalenvs.Genv.genv_next ge -> j b = init_meminj gmap b) -> *)
(*     forall b b' f ofs  *)
(*       (FFP : Genv.find_funct_ptr ge b = Some (External f)) *)
(*       (JB: j b = Some (b', ofs)), *)
(*       b' = extfuns_segid. *)
(* Proof. *)
(*   intros gmap lmap dsize csize efsize j TP UM LNR INJ b b' f ofs FFP JB. *)
(*   assert (b <> Globalenvs.Genv.genv_next ge). *)
(*   { *)
(*     unfold Genv.find_funct_ptr in FFP. destr_in FFP. *)
(*     unfold Genv.find_def in Heqo. eapply Globalenvs.Genv.genv_defs_range in Heqo. *)
(*     apply Plt_ne. auto. *)
(*   } *)
(*   rewrite INJ in JB; auto. *)
(*   unfold init_meminj in JB. *)
(*   rewrite pred_dec_false in JB by auto. *)
(*   repeat destr_in JB. *)
(*   unfold tge. *)
(*   unfold globalenv. simpl. *)
(*   rewrite genv_segblocks_add_globals. simpl. *)
(*   unfold gen_segblocks. simpl. *)
(*   exploit update_map_ext_funct; eauto. intro EQ. rewrite EQ. *)
(*   rewrite pred_dec_false. rewrite pred_dec_false. rewrite pred_dec_true. *)
(*   unfold extfuns_segid. auto. *)
(*   erewrite transl_prog_seg_ext; eauto. *)
(*   erewrite transl_prog_seg_code; eauto; unfold code_segid, extfuns_segid; congruence. *)
(*   erewrite transl_prog_seg_data; eauto; unfold extfuns_segid, data_segid; congruence. *)
(* Qed. *)

(* Lemma genv_defs_add_globals_notin: *)
(*   forall defs g b o s *)
(*     (NIN: forall i d sb, In (i, Some d, sb) defs -> Genv.symbol_address g (segblock_to_label sb) Ptrofs.zero <> Vptr b o) *)
(*     (SA: Genv.symbol_address g (segblock_to_label s) Ptrofs.zero = Vptr b o), *)
(*     Genv.genv_defs (add_globals g defs) b o = Genv.genv_defs g b o. *)
(* Proof. *)
(*   induction defs; simpl; intros; eauto. *)
(*   erewrite IHdefs; eauto. *)
(*   - unfold add_global. *)
(*     repeat destr. simpl. apply pred_dec_false. *)
(*     apply not_eq_sym. *)
(*     eapply NIN. eauto. *)
(*   - intros. *)
(*     revert NIN. *)
(*     unfold Genv.symbol_address. *)
(*     unfold Genv.label_to_ptr. *)
(*     erewrite <- add_global_pres_genv_segblocks. 2: eauto. *)
(*     intro NIN; eapply NIN. eauto. *)
(*   - rewrite <- SA. *)
(*     unfold Genv.symbol_address. *)
(*     unfold Genv.label_to_ptr. f_equal. *)
(*     symmetry; eapply add_global_pres_genv_segblocks. eauto. *)
(* Qed. *)

(* Lemma symbol_address_add_global: *)
(*   forall g d s o, *)
(*     Genv.symbol_address (add_global g d) s o = Genv.symbol_address g s o. *)
(* Proof. *)
(*   unfold Genv.symbol_address, Genv.label_to_ptr. *)
(*   intros. *)
(*   f_equal. symmetry. eapply add_global_pres_genv_segblocks. eauto. *)
(* Qed. *)

Fixpoint filter_map {A B: Type} (f: A -> option B) (l: list A): list B :=
  match l with
    nil => nil
  | a::r => match f a with
             Some b => b :: filter_map f r
           | None => filter_map f r
           end
  end.

Lemma in_filter_map_iff {A B} (f: A -> option B) : forall l x,
    In x (filter_map f l) <-> (exists y, f y = Some x /\ In y l).
Proof.
  induction l; simpl; intros.
  split. easy. intros (y & EQ & F); auto.
  destr. simpl. rewrite IHl.
  split.
  intros [EQ | (y & EQ & INy)]; subst; eauto.
  intros (y & EQ & [EQ1 | IN]); subst; eauto. left; congruence.
  rewrite IHl.
  split.
  intros (y & EQ & INy); subst; eauto.
  intros (y & EQ & [EQ1 | IN]); subst; eauto. congruence.
Qed.

Lemma filter_map_ext:
  forall {A B} (f g: A -> option B) (EXT: forall x, f x = g x) l,
    filter_map f l = filter_map g l.
Proof.
  induction l; simpl; intros; eauto.
  rewrite EXT. destr.
Qed.

Lemma list_norepet_filter_map:
  forall {A B} (f: A -> option B) a l,
    list_norepet (filter_map f (a::l)) ->
    list_norepet (filter_map f l).
Proof.
  simpl; intros.
  destr_in H; inv H; auto.
Qed.
      
(* Lemma genv_defs_add_globals: *)
(*   forall *)
(*     (* defs gmap lmap dsize csize efsize gmap' lmap' dsize' csize' efsize' *) *)
(*     (* (UM : update_maps gmap lmap dsize csize efsize defs = (gmap', lmap', dsize', csize', efsize')) *) *)
(*     (* gmap *) *)
(*     tdefs *)
(*     g *)
(*     (* s i *) *)
(*     (* (GM: gmap i = Some s) *) *)
(*     i f s *)
(*     (DEFS: In (i, Some (FlatAsmGlobdef.Gfun (V:=unit) f), s) tdefs) *)
(*     b o *)
(*     (LNR: list_norepet (filter_map (fun '(i,d,s) => match d with *)
(*                                                    None => None *)
(*                                                  | Some _ => Some (Genv.symbol_address g (segblock_to_label s) Ptrofs.zero) *)
(*                                                  end) tdefs)) *)
(*     (SA: Genv.symbol_address g (segblock_to_label s) Ptrofs.zero = Vptr b o), *)
(*     Genv.genv_defs (add_globals g tdefs) b o = Some f. *)
(* Proof. *)
(*   intros. *)
(*   unfold Genv.symbol_address in SA. *)
(*   unfold Genv.label_to_ptr in SA. *)
(*   unfold offset_seglabel in SA. destr_in SA. simpl in SA. inv SA. *)
(*   rewrite Ptrofs.add_zero in *. *)
(*   revert g i s0 i0 s f LNR Heqs0 DEFS. *)
(*   induction tdefs; intros. easy. *)
(*   destruct DEFS. *)
(*   - subst. simpl. *)
(*     erewrite genv_defs_add_globals_notin. *)
(*     + unfold add_global. simpl. rewrite Heqs0. *)
(*       unfold Genv.symbol_address, Genv.label_to_ptr. simpl. rewrite Ptrofs.add_zero. rewrite pred_dec_true; auto. *)
(*     + intros. *)
(*       intro EQ. *)
(*       inv LNR. apply H2. apply in_filter_map_iff. eexists; split. 2: apply H. simpl. auto. *)
(*       rewrite Heqs0. revert EQ. unfold Genv.symbol_address, Genv.label_to_ptr. simpl. rewrite Ptrofs.add_zero. *)
(*       intro A; inv A; auto. rewrite Ptrofs.add_zero. auto. *)
(*     + rewrite ! Heqs0. unfold Genv.symbol_address, Genv.label_to_ptr. simpl. rewrite Ptrofs.add_zero. auto. *)
(*   - erewrite <- IHtdefs. *)
(*     rewrite <- (add_global_pres_genv_segblocks a g _ eq_refl). eauto. 2: eauto. 2: eauto. *)
(*     erewrite filter_map_ext in LNR. *)
(*     eapply list_norepet_filter_map. apply LNR. simpl. intros. *)
(*     repeat destr. subst. *)
(*     rewrite symbol_address_add_global. auto. *)
(* Qed. *)

(* Lemma transl_extfun_exists : forall gmap lmap defs gdefs code f id o, *)
(*     transl_globdefs gmap lmap defs = OK (gdefs, code) -> *)
(*     In (id, Some (Gfun (External f))) defs -> *)
(*     gmap id = Some (extfuns_segid, o) -> *)
(*     exists s, *)
(*       In (id, Some (FlatAsmGlobdef.Gfun (External f)), s) gdefs /\ *)
(*       segblock_id s = extfuns_segid /\ segblock_start s = o. *)
(* Proof. *)
(*   induction defs; simpl; intros. *)
(*   - contradiction. *)
(*   - destruct a. monadInv H. *)
(*     destruct H0. *)
(*     + inv H. simpl in EQ. repeat destr_in EQ. inv EQ2. inv H1.  eexists; split. left; eauto. *)
(*       split. reflexivity. simpl. auto. *)
(*     + repeat destr_in EQ2; eauto. *)
(*       edestruct IHdefs as (s & IN & EQs); eauto. *)
(*       eexists; split. right; eauto. auto. *)
(* Qed. *)


(* Lemma transl_globdef_ident: *)
(*   forall gmap lmap i def p0 c, *)
(*     transl_globdef gmap lmap i def = OK (Some (p0,c)) -> *)
(*     fst (fst p0) = i. *)
(* Proof. *)
(*   intros. *)
(*   unfold transl_globdef in H. repeat destr_in H. *)
(*   monadInv H1. simpl. auto. simpl; auto.  *)
(*   monadInv H1. simpl. auto. *)
(* Qed. *)


(* Lemma transl_globdefs_in_defs: *)
(*   forall gmap lmap defs gdefs c, *)
(*     transl_globdefs gmap lmap defs = OK (gdefs, c) -> *)
(*     forall i, *)
(*       In i (map fst (map fst gdefs)) -> *)
(*       In i (map fst defs). *)
(* Proof. *)
(*   induction defs; simpl; intros; eauto. inv H. easy. *)
(*   repeat destr_in H. *)
(*   monadInv H2. *)
(*   repeat destr_in EQ2; eauto. *)
(*   simpl in H0. destruct H0. *)
(*   - subst. *)
(*     left; simpl. symmetry. eapply transl_globdef_ident; eauto. *)
(*   - eauto. *)
(* Qed. *)

(* Lemma transl_globdefs_norepet: *)
(*   forall gmap lmap defs gdefs c, *)
(*     transl_globdefs gmap lmap defs = OK (gdefs, c) -> *)
(*     list_norepet (map fst defs) -> *)
(*     list_norepet (map fst (map fst gdefs)). *)
(* Proof. *)
(*   induction defs; simpl; intros; eauto. inv H. constructor. *)
(*   repeat destr_in H. *)
(*   monadInv H2. *)
(*   inv H0. *)
(*   repeat destr_in EQ2; eauto. *)
(*   simpl. constructor; eauto. *)
(*   intro IN. *)
(*   eapply transl_globdefs_in_defs in IN; eauto. *)
(*   erewrite transl_globdef_ident in IN; eauto. *)
(* Qed. *)

(* Lemma in_transl_globdefs'': *)
(*   forall gmap lmap l gdefs code, *)
(*     transl_globdefs gmap lmap l = OK (gdefs, code) -> *)
(*     forall i o s, *)
(*       In (i, o, s) gdefs -> *)
(*       exists d sb c, *)
(*         In (i,d) l /\ *)
(*         transl_globdef gmap lmap i d = OK (Some (i, o, sb, c)). *)
(* Proof. *)
(*   induction l; simpl; intros; eauto. inv H; easy. *)
(*   repeat destr_in H. monadInv H2. *)
(*   destruct o0. *)
(*   - simpl in *. repeat destr_in EQ. monadInv H1. inv EQ2. simpl in *. *)
(*     unfold transl_fun in EQ. repeat destr_in EQ. monadInv H1. repeat destr_in EQ0. simpl in *. *)
(*     destruct H0 as [H0|H0]. inv H0. *)
(*     do 3 eexists; split; simpl; eauto. simpl. unfold transl_fun. rewrite Heqo0. rewrite EQ. simpl. destr. *)
(*     edestruct IHl as (d & sb & c & IN & TG); eauto. *)
(*     exists d, sb, c; repeat apply conj; eauto. *)
(*     inv EQ2. simpl in *. *)
(*     destruct H0 as [H0|H0]. inv H0. *)
(*     do 3 eexists; split; simpl; eauto. simpl. rewrite Heqo0. eauto. *)
(*     edestruct IHl as (d & sb & c & IN & TG); eauto. *)
(*     exists d, sb, c; repeat apply conj; eauto. *)
(*     monadInv H1. inv EQ2. simpl in *. *)
(*     unfold transl_gvar in EQ. monadInv EQ. *)
(*     destruct H0 as [H0|H0]. inv H0. *)
(*     do 3 eexists; split; simpl; eauto. simpl. rewrite Heqo0. unfold transl_gvar. rewrite EQ0. simpl. eauto. *)
(*     edestruct IHl as (d & sb & c & IN & TG); eauto. *)
(*     exists d, sb, c; repeat apply conj; eauto. *)
(*   - simpl in *. inv EQ. inv EQ2. *)
(*     edestruct IHl as (d & sb & c & IN & TG); eauto. *)
(*     exists d, sb, c; repeat apply conj; eauto. *)
(* Qed. *)

(* Lemma in_transl_globdefs': *)
(*   forall gmap lmap l gdefs code, *)
(*     transl_globdefs gmap lmap l = OK (gdefs, code) -> *)
(*     forall i o s, *)
(*       In (i, o, s) gdefs -> *)
(*       exists sb, *)
(*         gmap i = Some sb /\ *)
(*         segblock_id s = fst sb /\ *)
(*         segblock_start s = snd sb. *)
(* Proof. *)
(*   induction l; simpl; intros; eauto. inv H; easy. *)
(*   repeat destr_in H. monadInv H2. *)
(*   destruct o0. *)
(*   - simpl in *. repeat destr_in EQ. monadInv H1. inv EQ2. simpl in *. *)
(*     unfold transl_fun in EQ. repeat destr_in EQ. monadInv H1. repeat destr_in EQ0. simpl in *. *)
(*     destruct H0 as [H0|H0]. inv H0. rewrite Heqo0. *)
(*     eexists; repeat apply conj; simpl; eauto. *)
(*     eapply IHl; eauto. *)
(*     inv EQ2. simpl in *. *)
(*     destruct H0 as [H0|H0]. inv H0. rewrite Heqo0. *)
(*     eexists; split; simpl; eauto. *)
(*     eapply IHl; eauto. *)
(*     monadInv H1. inv EQ2. simpl in *. *)
(*     unfold transl_gvar in EQ. monadInv EQ. simpl in *. *)
(*     destruct H0 as [H0|H0]. inv H0. rewrite Heqo0. *)
(*     eexists; split; simpl; eauto. *)
(*     eapply IHl; eauto. *)
(*   - simpl in *. inv EQ. inv EQ2. *)
(*     eapply IHl; eauto. *)
(* Qed. *)

(* Lemma list_map_norepet_kv: *)
(*   forall {A B C}  (key: A -> B) (val: A -> option C) *)
(*     (l: list A) *)
(*     (lnr: list_norepet (map key l)) *)
(*     (inj: forall a1 a2 v1 v2, In a1 l -> In a2 l -> key a1 <> key a2 -> val a1 = Some v1 -> val a2 = Some v2 -> v1 <> v2), *)
(*     list_norepet (filter_map val l). *)
(* Proof. *)
(*   induction l; simpl; intros. constructor. *)
(*   inv lnr. *)
(*   trim IHl. auto. *)
(*   trim IHl. eauto. *)
(*   destr. *)
(*   constructor; eauto. *)
(*   intro IN. rewrite in_filter_map_iff in IN. *)
(*   rewrite in_map_iff in H1. *)
(*   destruct IN as (x & EQ & IN). *)
(*   eapply inj. 4: apply EQ. auto. auto. intro KEY. *)
(*   apply H1. exists x; split; auto. eauto. auto. *)
(* Qed. *)

Lemma extfun_transf:
  forall gmap lmap dsize csize j,
    wf_prog prog ->
    transl_prog_with_map gmap lmap prog dsize csize = OK tprog ->
    make_maps prog = (gmap, lmap, dsize, csize) ->
    dsize + csize <= Ptrofs.max_unsigned ->
    list_norepet (map fst (AST.prog_defs prog)) ->
    (forall b, b <> Globalenvs.Genv.genv_next ge -> j b = init_meminj b) ->
    forall b b' f ofs
      (FFP : Globalenvs.Genv.find_funct_ptr ge b = Some (External f))
      (JB: j b = Some (b', ofs)),
      Genv.find_funct tge (Vptr b' (Ptrofs.repr ofs)) = Some (External f).
Proof.
Admitted.
(*   intros gmap lmap dsize csize efsize j WF TP UM SZ LNR INJ b b' f ofs FFP JB. *)
(*   assert (b <> Globalenvs.Genv.genv_next ge). *)
(*   { *)
(*     unfold Genv.find_funct_ptr in FFP. destr_in FFP. *)
(*     unfold Genv.find_def in Heqo. eapply Globalenvs.Genv.genv_defs_range in Heqo. *)
(*     apply Plt_ne. auto. *)
(*   } *)
(*   rewrite INJ in JB; auto. *)
(*   unfold init_meminj in JB. *)
(*   rewrite pred_dec_false in JB by auto. *)
(*   repeat destr_in JB. *)
(*   unfold tge, Genv.find_funct. *)
(*   unfold globalenv. simpl. *)
(*   rewrite genv_segblocks_add_globals. simpl. *)
(*   unfold gen_segblocks. simpl. *)
(*   exploit update_map_ext_funct; eauto. intro EQ. rewrite EQ. *)
(*   rewrite pred_dec_false. rewrite pred_dec_false. rewrite pred_dec_true. *)
(*   2: erewrite transl_prog_seg_ext; eauto. *)
(*   2: erewrite transl_prog_seg_code; eauto; unfold code_segid, extfuns_segid; congruence. *)
(*   2: erewrite transl_prog_seg_data; eauto; unfold extfuns_segid, data_segid; congruence. *)
(*   exploit @Genv.find_symbol_funct_ptr_inversion. reflexivity. *)
(*   apply Genv.invert_find_symbol. eauto. eauto. intro IN. *)
(*   unfold transl_prog_with_map in TP. monadInv TP. simpl in *. *)
(*   destruct s. simpl in *. subst s. *)
(*   edestruct transl_extfun_exists as (ss & INs & EQs & EQo); eauto. *)
(*   destruct ss; simpl in *. subst segblock_id segblock_start. *)
(*   erewrite genv_defs_add_globals. eauto. *)
(*   eauto. *)
(*   unfold Genv.symbol_address. simpl. unfold Genv.label_to_ptr. simpl. *)
(*   { *)
(*     eapply list_map_norepet_kv. rewrite <- map_map. eapply transl_globdefs_norepet; eauto. *)
(*     simpl. *)
(*     intros ((i1 & o1) & s1) ((i2 & o2) & s2) v1 v2 IN1 IN2 DIFF. simpl in DIFF. *)
(*     destruct o1, o2; try congruence. *)
(*     destruct (in_transl_globdefs' _ _ _ _ _ EQ0 _ _ _ IN1) as (sb1 & G1 & SI1 & SS1). *)
(*     destruct (in_transl_globdefs' _ _ _ _ _ EQ0 _ _ _ IN2) as (sb2 & G2 & SI2 & SS2). *)
(*     destruct (in_transl_globdefs'' _ _ _ _ _ EQ0 _ _ _ IN1) as (d1 & ? & ? & INl1 & TG1). *)
(*     destruct (in_transl_globdefs'' _ _ _ _ _ EQ0 _ _ _ IN2) as (d2 & ? & ? & INl2 & TG2). *)
(*     rewrite ! Ptrofs.add_zero. intros A B VEQ. subst v2. rewrite <- B in A. *)
(*     clear B. *)
(*     inversion A. clear A. *)
(*     destruct s1, s2, sb1, sb2. simpl in *. subst s0 i4 s i3 segblock_start0. *)
(*     exploit update_maps_gmap_inj. eauto. eauto. auto. apply INl1. apply INl2. auto. eauto. eauto. *)
(*     destruct (peq segblock_id segblock_id0). *)
(*     - subst segblock_id0. *)
(*       intros [A | A]. congruence. *)
(*       assert (odef_size d1 <= 0 \/ odef_size d2 <= 0). omega. *)
(*       clear A. clear H2. *)
(*       destruct d1; simpl in TG1; try congruence. *)
(*       destruct d2; simpl in TG2; try congruence. simpl in H0. *)
(*       clear - WF INl1 INl2 H0. *)
(*       inv WF. red in wf_prog_not_empty. rewrite Forall_forall in wf_prog_not_empty. *)
(*       exploit wf_prog_not_empty. apply in_map, INl1. *)
(*       exploit wf_prog_not_empty. apply in_map, INl2. simpl. *)
(*       unfold def_not_empty. simpl. omega. *)
(*     - intros _. apply n. clear n. repeat destr_in H2. *)
(*       exploit update_map_gmap_range. eauto. apply G1. *)
(*       exploit update_map_gmap_range. eauto. apply G2. simpl. clear H1. intuition subst; congruence. *)
(*   } *)
(*   unfold Genv.symbol_address. simpl. unfold Genv.label_to_ptr. *)
(*   simpl. f_equal. rewrite Ptrofs.add_zero. rewrite Ptrofs.repr_unsigned. auto. *)
(* Qed. *)


Lemma extfun_entry_is_external_init:
  forall gmap lmap dsize csize,
    transl_prog_with_map gmap lmap prog dsize csize = OK tprog ->
    make_maps prog = (gmap, lmap, dsize, csize) ->
    list_norepet (map fst (AST.prog_defs prog)) ->
    extfun_entry_is_external init_meminj.
Proof.
Admitted.
(* Lemma extfun_entry_is_external_init: *)
(*   forall gmap lmap dsize csize j, *)
(*     transl_prog_with_map gmap lmap prog dsize csize = OK tprog -> *)
(*     make_maps prog = (gmap, lmap, dsize, csize) -> *)
(*     list_norepet (map fst (AST.prog_defs prog)) -> *)
(*     (forall b, b <> Globalenvs.Genv.genv_next ge -> j b = init_meminj b) -> *)
(*     extfun_entry_is_external j. *)
(* Proof. *)
(*   intros gmap lmap dsize csize j TP UM LNR INJ b b' f ofs FFP JB. *)
(*   assert (b <> Globalenvs.Genv.genv_next ge). *)
(*   { *)
(*     unfold Globalenvs.Genv.find_funct_ptr in FFP. destr_in FFP. *)
(*     unfold Genv.find_def in Heqo. eapply Globalenvs.Genv.genv_defs_range in Heqo. *)
(*     apply Plt_ne. auto. *)
(*   } *)
(*   rewrite INJ in JB; auto. *)
(*   unfold init_meminj in JB. *)
(*   rewrite pred_dec_false in JB by auto. *)
(*   destr_in JB. repeat destr_in JB. *)
(*   assert (b' <> Genv.genv_next tge). eapply find_symbol_not_genv_next; eauto. *)
(*   unfold tge. *)
(*   unfold globalenv. simpl. *)
(*   rewrite genv_internal_codeblock_add_globals. simpl. *)
(*   unfold gen_internal_codeblock. *)
(*   erewrite transl_prog_seg_code; eauto.  *)
(*   unfold segmap. simpl. *)
(*   Admitted. *)

(*   erewrite transl_prog_seg_ext; eauto. *)
(*   erewrite transl_prog_seg_code; eauto. unfold code_segid, extfuns_segid. congruence. *)
(*   erewrite transl_prog_seg_data; eauto. unfold extfuns_segid, data_segid. congruence. *)
  

(*   rewrite genv_segblocks_add_globals. simpl. *)
(*   unfold gen_segblocks. simpl. *)
(*   unfold gen_internal_codeblock. *)
(*   unfold proj_sumbool. destr. contradict e. *)
(*   exploit update_map_ext_funct; eauto. intro EQ. rewrite EQ. *)
(*   rewrite pred_dec_false. rewrite pred_dec_false. rewrite pred_dec_true. *)
(*   rewrite pred_dec_false. rewrite pred_dec_true; eauto. congruence. *)
(*   erewrite transl_prog_seg_code; eauto. erewrite transl_prog_seg_data; eauto. unfold code_segid, data_segid. congruence. *)
(*   erewrite transl_prog_seg_ext; eauto. *)
(*   erewrite transl_prog_seg_code; eauto. unfold code_segid, extfuns_segid. congruence. *)
(*   erewrite transl_prog_seg_data; eauto. unfold extfuns_segid, data_segid. congruence. *)
(* Qed. *)

(* Lemma transl_globdefs_get_seg_block :  *)
(*   forall defs id def gmap lmap tdefs code *)
(*     (NORPT: list_norepet (map fst defs)) *)
(*     (IN: In (id, Some def) defs) *)
(*     (TRANSL: transl_globdefs gmap lmap defs = OK (tdefs, code)), *)
(*   exists sb, get_seg_block id tdefs = Some sb  *)
(*         /\ gmap id = Some (segblock_to_label sb). *)
(* Proof. *)
(*   induction defs. intros. *)
(*   - inv IN. *)
(*   - intros. inv IN. *)
(*     + monadInv TRANSL. *)
(*       destruct x.  *)
(*       * destruct p. inv EQ2.  *)
(*         destruct def. destruct f. *)
(*         (* Internal function *) *)
(*         monadInv EQ. exists (fn_range x). *)
(*         split. unfold get_seg_block. simpl.  *)
(*         setoid_rewrite peq_true. auto. *)
(*         monadInvX EQ0. destruct zle; monadInv EQ4. simpl. *)
(*         unfold segblock_to_label. simpl. auto. *)
(*         (* External function *) *)
(*         destruct (gmap id) eqn:GMAP. destruct s. *)
(*         inv EQ. eexists. split. *)
(*         unfold get_seg_block. simpl.  *)
(*         setoid_rewrite peq_true. auto. *)
(*         unfold segblock_to_label. simpl. auto. *)
(*         inv EQ. *)
(*         (* Global variable *) *)
(*         destruct (gmap id) eqn:GMAP. destruct s. *)
(*         monadInv EQ. eexists. split. *)
(*         unfold get_seg_block. simpl.  *)
(*         setoid_rewrite peq_true. auto. *)
(*         unfold segblock_to_label. simpl. auto. *)
(*         inv EQ. *)
(*       * inv EQ2. *)
(*         destruct def. destruct f. monadInv EQ. *)
(*         destruct (gmap id) eqn:GMAP. destruct s. monadInv EQ. *)
(*         monadInv EQ. *)
(*         destruct (gmap id) eqn:GMAP. destruct s. monadInv EQ. *)
(*         monadInv EQ. *)
(*     + monadInvX TRANSL.  *)
(*       * inv NORPT. *)
(*         exploit IHdefs; eauto.  *)
(*         intros (sb & GSB & GMAP). *)
(*         exists sb. split; auto. *)
(*         destruct p0. destruct p.  *)
(*         assert (i0 = i). *)
(*         { *)
(*           destruct g. destruct f. monadInv EQ0; auto. *)
(*           destr_match_in EQ0. destruct s0; monadInv EQ0; auto. *)
(*           monadInv EQ0. *)
(*           destr_match_in EQ0. destruct s0; monadInv EQ0; auto. *)
(*           monadInv EQ0. *)
(*         } *)
(*         subst. *)
(*         unfold get_seg_block. simpl. *)
(*         destruct ident_eq. subst. *)
(*         assert (In (fst (i, Some def)) (map fst defs)). *)
(*         { eapply in_map with (f:=fst); eauto. } *)
(*         simpl in H0. congruence. *)
(*         simpl. auto. *)
(*       * destruct g. destruct f. monadInv EQ0. *)
(*         destr_match_in EQ0. destruct s. monadInv EQ0. *)
(*         monadInv EQ0. *)
(*         destr_match_in EQ0. destruct s. monadInv EQ0. *)
(*         monadInv EQ0. *)
(*       * inv NORPT. *)
(*         eapply IHdefs; eauto. *)
(* Qed. *)

(* Lemma transl_prog_get_seg_block :  *)
(*   forall id def prog gmap lmap dsize csize efsize tprog *)
(*     (NORPT: list_norepet (map fst (AST.prog_defs prog))) *)
(*     (IN: In (id, Some def) (AST.prog_defs prog)) *)
(*     (TRANSL: transl_prog_with_map gmap lmap prog dsize csize efsize = OK tprog), *)
(*   exists sb, get_seg_block id (prog_defs tprog) = Some sb  *)
(*         /\ gmap id = Some (segblock_to_label sb). *)
(* Proof. *)
(*   intros. monadInv TRANSL. simpl. *)
(*   eapply transl_globdefs_get_seg_block; eauto. *)
(* Qed. *)
  

Lemma transl_prog_pres_main_id : forall gmap lmap prog dsize csize tprog,
    transl_prog_with_map gmap lmap prog dsize csize = OK tprog ->
    AST.prog_main prog = prog_main tprog.
Proof.
  intros. monadInv H. simpl. auto.
Qed.


Lemma symbol_address_inject : forall j id ofs
                                (MATCHINJ: match_inj j),
    Val.inject j (Senv.symbol_address ge id ofs) (Genv.symbol_address tge id ofs).
Proof.
  intros. unfold Senv.symbol_address.
  inv MATCHINJ.
  unfold Senv.find_symbol. simpl.
  destruct (Globalenvs.Genv.find_symbol ge id) eqn:FINDSYM; auto.
  exploit agree_inj_glob0; eauto.
  intros (b' & ofs' & FINDSYM' & JB).
  erewrite Genv.symbol_address_offset; eauto. 
  eapply Val.inject_ptr; eauto.
  rewrite Ptrofs.repr_unsigned. apply Ptrofs.add_commut.
  unfold Genv.symbol_address. rewrite FINDSYM'. 
  rewrite Ptrofs.add_zero_l. auto.
Qed.

Lemma main_ptr_inject:
  forall gmap lmap dsize csize 
    (MATCH_INJ: match_inj init_meminj)
    (MAKEMAPS: make_maps prog = (gmap, lmap, dsize, csize))
    (TRANSL: transl_prog_with_map gmap lmap prog dsize csize = OK tprog),
    Val.inject init_meminj
               (Globalenvs.Genv.symbol_address
                  (Globalenvs.Genv.globalenv prog)
                  (AST.prog_main prog) Ptrofs.zero)
               (Genv.symbol_address
                  (globalenv tprog)
                  (prog_main tprog) Ptrofs.zero).
Proof.
  intros.
  unfold match_prog in TRANSF. unfold transf_program in TRANSF.
  repeat destr_in TRANSF.  inv MAKEMAPS. inv w. auto.
  red in wf_prog_main_exists. rewrite Exists_exists in wf_prog_main_exists.
  destruct wf_prog_main_exists as (def & IN & P).
  destruct def. destruct o; destruct P as [IDEQ P]; inv P.
  erewrite <- transl_prog_pres_main_id; eauto.
  eapply symbol_address_inject; eauto.
Qed.



Lemma transf_initial_states : forall rs (SELF: forall j, forall r : PregEq.t, Val.inject j (rs r) (rs r)) st1,
    RawAsm.initial_state prog rs st1  ->
    exists st2, FlatAsm.initial_state tprog rs st2 /\ match_states st1 st2.
Proof.
  intros rs SELFINJECT st1 INIT.
  generalize TRANSF. intros TRANSF'.
  unfold match_prog in TRANSF'. unfold transf_program in TRANSF'.
  destruct (check_wellformedness prog) eqn:WF. 2: congruence. repeat destr_in TRANSF'.
  rename g into gmap.
  rename l into lmap.
  rename z0 into dsize. rename z into csize. 
  inv INIT.
  exploit init_meminj_match_sminj; eauto.
  intros MATCH_SMINJ.
  exploit (init_mem_pres_inject m gmap); eauto.
  intros (m' & INITM' & MINJ).
  inversion H1.
  (* push_new stage *)
  exploit Mem.push_new_stage_inject; eauto. intros NSTGINJ.
  exploit (Mem.alloc_parallel_inject (globs_meminj gmap) (1%nat :: def_frame_inj m)
          (Mem.push_new_stage m) (Mem.push_new_stage m')
          0 (Mem.stack_limit + align (size_chunk Mptr) 8) m1 bstack
          0 (Mem.stack_limit + align (size_chunk Mptr) 8)); eauto. omega. omega.
  intros (j' & m1' & bstack' & MALLOC' & AINJ & INCR & FBSTACK & NOTBSTK).
  rewrite <- push_new_stage_def_frame_inj in AINJ.
  erewrite alloc_pres_def_frame_inj in AINJ; eauto.
  assert (bstack = Globalenvs.Genv.genv_next ge).
  {
    exploit (Genv.init_mem_genv_next prog m); eauto. intros BEQ. unfold ge. rewrite BEQ.
    apply Mem.alloc_result in MALLOC; eauto.
    subst bstack. apply Mem.push_new_stage_nextblock.
  }
  assert (bstack' = Genv.genv_next tge).
  {
    exploit init_mem_genv_next; eauto. intros BEQ.
    unfold tge. rewrite BEQ.
    exploit Mem.alloc_result; eauto.
    intros. subst. apply Mem.push_new_stage_nextblock.
  }
  assert (forall x, j' x = init_meminj x).
  {
    intros. destruct (eq_block x bstack).
    subst x. rewrite FBSTACK. unfold init_meminj. subst.
    rewrite dec_eq_true; auto.
    erewrite NOTBSTK; eauto.
    unfold init_meminj. subst.
    rewrite dec_eq_false; auto.
  }
  exploit Mem.inject_ext; eauto. intros MINJ'.
  exploit Mem.drop_parallel_inject; eauto. red. simpl. auto.
  unfold init_meminj. fold ge. rewrite <- H4. rewrite pred_dec_true. eauto. auto.
  intros (m2' & MDROP' & DMINJ). simpl in MDROP'. rewrite Z.add_0_r in MDROP'.
  erewrite (drop_perm_pres_def_frame_inj m1) in DMINJ; eauto.
  
  assert (exists m3', Mem.record_stack_blocks m2' (make_singleton_frame_adt' bstack' frame_info_mono 0) = Some m3'
                 /\ Mem.inject (init_meminj) (def_frame_inj m3) m3 m3') as RCD.
  {
    unfold def_frame_inj. unfold def_frame_inj in DMINJ.
    eapply (Mem.record_stack_block_inject_flat m2 m3 m2' (init_meminj)
           (make_singleton_frame_adt' bstack frame_info_mono 0)); eauto.
    (* frame inject *)
<<<<<<< HEAD
    red. unfold make_singleton_frame_adt'. simpl. constructor. 
    simpl. intros b2 delta FINJ.
    unfold init_meminj in FINJ. fold ge in FINJ. rewrite <- H4 in FINJ. 
    rewrite pred_dec_true in FINJ; auto. inv FINJ.
=======
    red. unfold make_singleton_frame_adt'. simpl. constructor.
    simpl. intros b2 delta FINJ. rewrite <- H5 in FINJ.
    rewrite FBSTACK in FINJ. inv FINJ.
>>>>>>> b6b5d4d5
    exists frame_info_mono. split. auto. apply inject_frame_info_id.
    constructor.
    (* in frame *)
    unfold make_singleton_frame_adt'. simpl. unfold in_frame. simpl.
    repeat rewrite_stack_blocks.
    erewrite init_mem_stack; eauto.
    (* valid frame *)
    unfold make_singleton_frame_adt'. simpl. red. unfold in_frame.
    simpl. intuition. subst.
    eapply Mem.drop_perm_valid_block_1; eauto.
    eapply Mem.valid_new_block; eauto.
    (* frame_agree_perms *)
    red. unfold make_singleton_frame_adt'. simpl.
    intros b fi o k p BEQ PERM. inv BEQ; try contradiction.
    inv H7. unfold frame_info_mono. simpl.
    erewrite drop_perm_perm in PERM; eauto. destruct PERM.
    eapply Mem.perm_alloc_3; eauto.
    (* in frame iff *)
    unfold make_singleton_frame_adt'. unfold in_frame. simpl.
    intros b1 b2 delta INJB. split.
<<<<<<< HEAD
    intros BEQ. destruct BEQ; try contradiction. subst b1. 
    unfold init_meminj in INJB. fold ge in INJB. rewrite <- H4 in INJB.
    rewrite pred_dec_true in INJB; auto. inv INJB. left; auto.
    intros BEQ. destruct BEQ; try contradiction. subst b2. 
    assert (bstack' = Mem.nextblock (Mem.push_new_stage m')) as BEQ. 
=======
    intros BEQ. destruct BEQ; try contradiction. subst b1.
    rewrite <- H5 in INJB.
    rewrite INJB in FBSTACK; inv FBSTACK; auto.
    intros BEQ. destruct BEQ; try contradiction. subst b2.
    assert (bstack' = Mem.nextblock (Mem.push_new_stage m')) as BEQ.
>>>>>>> b6b5d4d5
    eapply Mem.alloc_result; eauto using MALLOC'.
    rewrite Mem.push_new_stage_nextblock in BEQ.
    erewrite <- init_mem_genv_next in BEQ; eauto using INITM'.
    subst bstack'.
    destruct (eq_block bstack b1); auto.
    assert (b1 <> bstack) by congruence.
<<<<<<< HEAD
    apply NOTBSTK in H5. rewrite H6 in H5. rewrite INJB in H5.
=======
    apply NOTBSTK in H4. rewrite H5 in H4.
>>>>>>> b6b5d4d5
    left. symmetry. subst bstack. eapply init_meminj_genv_next_inv; eauto.

    (* top frame *)
    red. repeat rewrite_stack_blocks. constructor. auto.
    (* size stack *)
    repeat rewrite_stack_blocks.
    erewrite init_mem_stack; eauto. simpl. omega.
  }

  destruct RCD as (m3' & RCDSB & RMINJ).
  set (rs0' := rs # PC <- (Genv.symbol_address tge tprog.(prog_main) Ptrofs.zero)
                  # RA <- Vnullptr
                  # RSP <- (Vptr bstack' (Ptrofs.repr (Mem.stack_limit + align (size_chunk Mptr) 8)))) in *.
  exists (State rs0' m3'). split.
  - eapply initial_state_intro; eauto.
    eapply initial_state_gen_intro; eauto. subst. fold tge in MDROP'. auto.
  - eapply match_states_intro; eauto.
    + eapply valid_instr_offset_is_internal_init; eauto. inv w; auto.
    + eapply extfun_entry_is_external_init; eauto. inv w; auto.
    + red.
      intros. eapply extfun_transf; eauto. inv w; auto.
      rewrite H6. eauto.
    + red. unfold rs0, rs0'.
      apply val_inject_set.
      apply val_inject_set.
      apply val_inject_set.
      auto.
      exploit (main_ptr_inject); eauto. unfold Globalenvs.Genv.symbol_address.
      unfold ge, ge0 in *. rewrite H2. fold tge. auto.
      unfold Vnullptr. destr; auto.
      econstructor. unfold init_meminj. subst bstack. fold ge. rewrite peq_true. subst bstack'.  fold tge. eauto.
      rewrite Ptrofs.add_zero. auto.
    + red. intros b g FD.
      unfold Genv.find_def in FD. eapply Genv.genv_defs_range in FD.
      revert FD. red. rewnb.
      fold ge. intros. xomega.
<<<<<<< HEAD
    + red.
      intros.
      erewrite update_gmap_not_in. 2: apply Heqp. reflexivity.
      intro IN. destruct (Genv.find_symbol_exists_1 prog id). apply IN. unfold ge, ge0 in *. congruence.  
=======
>>>>>>> b6b5d4d5
Qed.


Context `{external_calls_ops : !ExternalCallsOps mem }.
Context `{!EnableBuiltins mem}.
Existing Instance Asm.mem_accessors_default.
Existing Instance FlatAsm.mem_accessors_default.

Lemma eval_builtin_arg_inject : forall j m m' rs rs' sp sp' arg varg
    (MATCHINJ: match_inj j)
    (MINJ: Mem.inject j (def_frame_inj m) m m')
    (RSINJ: regset_inject j rs rs')
    (VINJ: Val.inject j sp sp')
    (EVALBI: eval_builtin_arg ge rs sp m arg varg),
    exists varg', FlatAsmBuiltin.eval_builtin_arg _ _ _ _ tge rs' sp' m' arg varg' /\
             Val.inject j varg varg'.
Proof.
  unfold regset_inject.
  induction arg; intros; inv EVALBI.
  - eexists; split; auto. constructor.
  - eexists; split; auto. constructor.
  - eexists; split; auto. constructor.
  - eexists; split; auto. constructor.
  - eexists; split; auto. constructor.
  - exploit Mem.loadv_inject; eauto.
    apply Val.offset_ptr_inject; eauto.
    intros (v2 & ML & VJ); auto.
    eexists; split. constructor. apply ML. auto.
  - eexists; split. constructor.
    apply Val.offset_ptr_inject; eauto.
  - exploit Mem.loadv_inject; eauto.
    apply symbol_address_inject; eauto.
    intros (v2 & ML & VJ); auto.
    eexists; split. constructor. apply ML. auto.
  - eexists; split. constructor.
    apply symbol_address_inject; eauto.
  - exploit IHarg1; eauto.
    intros (varg1 & EVALBI1 & JB1).
    exploit IHarg2; eauto.
    intros (varg2 & EVALBI2 & JB2).
    eexists; split. constructor; eauto.
    apply Val.longofwords_inject; auto.
Qed.    
   

Lemma eval_builtin_args_inject : forall j m m' rs rs' sp sp' args vargs
    (MATCHINJ: match_inj j)
    (MINJ: Mem.inject j (def_frame_inj m) m m')
    (RSINJ: regset_inject j rs rs')
    (VINJ: Val.inject j sp sp')
    (EVALBI: eval_builtin_args ge rs sp m args vargs),
    exists vargs', FlatAsmBuiltin.eval_builtin_args _ _ _ _ tge rs' sp' m' args vargs' /\
             Val.inject_list j vargs vargs'.
Proof.
  induction args; intros; simpl; inv EVALBI.
  - eexists. split. constructor. auto.
  - exploit eval_builtin_arg_inject; eauto.
    intros (varg' & EVARG & JB).
    exploit IHargs; eauto.
    intros (vargs' & EVARGS & JBS).
    exists (varg' :: vargs'). split; auto.
    unfold FlatAsmBuiltin.eval_builtin_args.
    apply list_forall2_cons; auto.
Qed.

Lemma extcall_arg_inject : forall rs1 rs2 m1 m2 l arg1 j,
    extcall_arg rs1 m1 l arg1 ->
    Mem.inject j (def_frame_inj m1) m1 m2 ->
    regset_inject j rs1 rs2 ->
    exists arg2,
      Val.inject j arg1 arg2 /\
      extcall_arg rs2 m2 l arg2.
Proof.
  intros. inv H.
  - unfold regset_inject in *.
    specialize (H1 (Asm.preg_of r)). eexists; split; eauto.
    constructor.
  - exploit Mem.loadv_inject; eauto.
    apply Val.offset_ptr_inject. apply H1.
    intros (arg2 & MLOADV & ARGINJ).
    exists arg2. split; auto.
    eapply extcall_arg_stack; eauto.
Qed.

Lemma extcall_arg_pair_inject : forall rs1 rs2 m1 m2 lp arg1 j,
    extcall_arg_pair rs1 m1 lp arg1 ->
    Mem.inject j (def_frame_inj m1) m1 m2 ->
    regset_inject j rs1 rs2 ->
    exists arg2,
      Val.inject j arg1 arg2 /\
      extcall_arg_pair rs2 m2 lp arg2.
Proof.
  intros. inv H.
  - exploit extcall_arg_inject; eauto.
    intros (arg2 & VINJ & EXTCALL).
    exists arg2. split; auto. constructor. auto.
  - exploit (extcall_arg_inject rs1 rs2 m1 m2 hi vhi); eauto.
    intros (arghi & VINJHI & EXTCALLHI).
    exploit (extcall_arg_inject rs1 rs2 m1 m2 lo vlo); eauto.
    intros (arglo & VINJLO & EXTCALLLO).
    exists (Val.longofwords arghi arglo). split.
    + apply Val.longofwords_inject; auto.
    + constructor; auto.
Qed.

Lemma extcall_arguments_inject_aux : forall rs1 rs2 m1 m2 locs args1 j,
   list_forall2 (extcall_arg_pair rs1 m1) locs args1 ->
    Mem.inject j (def_frame_inj m1) m1 m2 ->
    regset_inject j rs1 rs2 ->
    exists args2,
      Val.inject_list j args1 args2 /\
      list_forall2 (extcall_arg_pair rs2 m2) locs args2.
Proof.
  induction locs; simpl; intros; inv H.
  - exists nil. split.
    + apply Val.inject_list_nil.
    + unfold Asm.extcall_arguments. apply list_forall2_nil.
  - exploit extcall_arg_pair_inject; eauto.
    intros (arg2 & VINJARG2 & EXTCALLARG2).
    exploit IHlocs; eauto.
    intros (args2 & VINJARGS2 & EXTCALLARGS2).
    exists (arg2 :: args2). split; auto.
    apply list_forall2_cons; auto.
Qed.

Lemma extcall_arguments_inject : forall rs1 rs2 m1 m2 ef args1 j,
    Asm.extcall_arguments rs1 m1 (ef_sig ef) args1 ->
    Mem.inject j (def_frame_inj m1) m1 m2 ->
    regset_inject j rs1 rs2 ->
    exists args2,
      Val.inject_list j args1 args2 /\
      Asm.extcall_arguments rs2 m2 (ef_sig ef) args2.
Proof.
  unfold Asm.extcall_arguments. intros.
  eapply extcall_arguments_inject_aux; eauto.
Qed.

Axiom external_call_inject : forall ge j vargs1 vargs2 m1 m2 m1' vres1 t ef,
    Val.inject_list j vargs1 vargs2 ->
    Mem.inject j (def_frame_inj m1) m1 m2 ->
    external_call ef ge vargs1 m1 t vres1 m1' ->
    exists j' vres2 m2',
      external_call ef ge vargs2 m2 t vres2 m2' /\
      Val.inject j' vres1 vres2 /\ Mem.inject j' (def_frame_inj m1') m1' m2' /\
      inject_incr j j' /\
      inject_separated j j' m1 m2.

Axiom  external_call_valid_block: forall ef ge vargs m1 t vres m2 b,
    external_call ef ge vargs m1 t vres m2 -> Mem.valid_block m1 b -> Mem.valid_block m2 b.

Lemma extcall_pres_glob_block_valid : forall ef ge vargs m1 t vres m2,
  external_call ef ge vargs m1 t vres m2 -> glob_block_valid m1 -> glob_block_valid m2.
Proof.
  unfold glob_block_valid in *. intros.
  eapply external_call_valid_block; eauto.
Qed.

Lemma regset_inject_incr : forall j j' rs rs',
    regset_inject j rs rs' ->
    inject_incr j j' ->
    regset_inject j' rs rs'.
Proof.
  unfold inject_incr, regset_inject. intros.
  specialize (H r).
  destruct (rs r); inversion H; subst; auto.
  eapply Val.inject_ptr. apply H0. eauto. auto.
Qed.

Lemma undef_regs_pres_inject : forall j rs rs' regs,
  regset_inject j rs rs' ->
  regset_inject j (Asm.undef_regs regs rs) (Asm.undef_regs regs rs').
Proof.
  unfold regset_inject. intros. apply val_inject_undef_regs.
  auto.
Qed.    
  
Lemma Pregmap_gsspec_alt : forall (A : Type) (i j : Pregmap.elt) (x : A) (m : Pregmap.t A),
    (m # j <- x) i  = (if Pregmap.elt_eq i j then x else m i).
Proof.
  intros. apply Pregmap.gsspec.
Qed.

Lemma regset_inject_expand : forall j rs1 rs2 v1 v2 r,
  regset_inject j rs1 rs2 ->
  Val.inject j v1 v2 ->
  regset_inject j (rs1 # r <- v1) (rs2 # r <- v2).
Proof.
  intros. unfold regset_inject. intros.
  repeat rewrite Pregmap_gsspec_alt. 
  destruct (Pregmap.elt_eq r0 r); auto.
Qed.

Lemma regset_inject_expand_vundef_left : forall j rs1 rs2 r,
  regset_inject j rs1 rs2 ->
  regset_inject j (rs1 # r <- Vundef) rs2.
Proof.
  intros. unfold regset_inject. intros.
  rewrite Pregmap_gsspec_alt. destruct (Pregmap.elt_eq r0 r); auto.
Qed.

Lemma set_res_pres_inject : forall res j rs1 rs2,
    regset_inject j rs1 rs2 ->
    forall vres1 vres2,
    Val.inject j vres1 vres2 ->
    regset_inject j (set_res res vres1 rs1) (set_res res vres2 rs2).
Proof.
  induction res; auto; simpl; unfold regset_inject; intros.
  - rewrite Pregmap_gsspec_alt. destruct (Pregmap.elt_eq r x); subst.
    + rewrite Pregmap.gss. auto.
    + rewrite Pregmap.gso; auto.
  - exploit (Val.hiword_inject j vres1 vres2); eauto. intros. 
    exploit (Val.loword_inject j vres1 vres2); eauto. intros.
    apply IHres2; auto.
Qed.


Lemma nextinstr_pres_inject : forall j rs1 rs2 sz,
    regset_inject j rs1 rs2 ->
    regset_inject j (nextinstr rs1 sz) (nextinstr rs2 sz).
Proof.
  unfold nextinstr. intros. apply regset_inject_expand; auto.
  apply Val.offset_ptr_inject. auto.
Qed.  

Lemma nextinstr_nf_pres_inject : forall j rs1 rs2 sz,
    regset_inject j rs1 rs2 ->
    regset_inject j (nextinstr_nf rs1 sz) (nextinstr_nf rs2 sz).
Proof.
  intros. apply nextinstr_pres_inject.
  apply undef_regs_pres_inject. auto.
Qed. 


Lemma set_pair_pres_inject : forall j rs1 rs2 v1 v2 loc,
    regset_inject j rs1 rs2 ->
    Val.inject j v1 v2 ->
    regset_inject j (set_pair loc v1 rs1) (set_pair loc v2 rs2).
Proof.
  intros. unfold set_pair, Asm.set_pair. destruct loc; simpl.
  - apply regset_inject_expand; auto.
  - apply regset_inject_expand; auto.
    apply regset_inject_expand; auto.
    apply Val.hiword_inject; auto.
    apply Val.loword_inject; auto.
Qed.

Lemma vinject_pres_not_vundef : forall j v1 v2,
  Val.inject j v1 v2 -> v1 <> Vundef -> v2 <> Vundef.
Proof.
  intros. destruct v1; inversion H; subst; auto.
  congruence.
Qed.

Lemma vinject_pres_has_type : forall j v1 v2 t,
    Val.inject j v1 v2 -> v1 <> Vundef ->
    Val.has_type v1 t -> Val.has_type v2 t.
Proof.
  intros. destruct v1; inversion H; subst; simpl in H; auto. 
  congruence.
Qed.

Lemma inject_decr : forall b j j' m1 m2 b' ofs,
  Mem.valid_block m1 b -> inject_incr j j' -> inject_separated j j' m1 m2 ->
  j' b = Some (b', ofs) -> j b = Some (b', ofs).
Proof.
  intros. destruct (j b) eqn:JB.
  - unfold inject_incr in *. destruct p. exploit H0; eauto.
    intros. congruence.
  - unfold inject_separated in *. exploit H1; eauto.
    intros (NVALID1 & NVALID2). congruence.
Qed.

Lemma inject_pres_match_sminj : 
  forall j j' m1 m2 (ms: match_inj j), 
    glob_block_valid m1 -> inject_incr j j' -> inject_separated j j' m1 m2 -> 
    match_inj j'.
Proof.
  unfold glob_block_valid.
  intros. inversion ms. constructor; intros.
  -
    eapply (agree_inj_instr0 b b'); eauto.
    unfold Globalenvs.Genv.find_funct_ptr in H2. destruct (Globalenvs.Genv.find_def ge b) eqn:FDEF; try congruence.
    exploit H; eauto. intros.
    eapply inject_decr; eauto.
  -
    exploit agree_inj_glob0; eauto.
    intros (b' & ofs' & GLBL & JB).
    eexists; eexists; eexists; eauto.
  -
    exploit agree_inj_lbl0; eauto.
Qed.


Lemma inject_pres_valid_instr_offset_is_internal : forall j j' m1 m2,
    glob_block_valid m1 -> inject_incr j j' -> inject_separated j j' m1 m2 ->
    valid_instr_offset_is_internal j -> valid_instr_offset_is_internal j'.
Proof.
  unfold glob_block_valid.
  unfold valid_instr_offset_is_internal. intros.
  eapply H2; eauto.
  unfold Globalenvs.Genv.find_funct_ptr in H3. destruct (Globalenvs.Genv.find_def ge b) eqn:FDEF; try congruence.
  exploit H; eauto. intros.
  eapply inject_decr; eauto.
Qed.

Lemma inject_pres_extfun_entry_is_external : forall j j' m1 m2,
    glob_block_valid m1 -> inject_incr j j' -> inject_separated j j' m1 m2 ->
    extfun_entry_is_external j -> extfun_entry_is_external j'.
Proof.
  unfold glob_block_valid.
  unfold extfun_entry_is_external. intros.
  eapply H2; eauto.
  unfold Globalenvs.Genv.find_funct_ptr in H3. destruct (Globalenvs.Genv.find_def ge b) eqn:FDEF; try congruence.
  exploit H; eauto. intros.
  eapply inject_decr; eauto.
Qed.

Lemma inject_pres_match_find_funct : forall j j' m1 m2,
    glob_block_valid m1 -> inject_incr j j' -> inject_separated j j' m1 m2 ->
    match_find_funct j -> match_find_funct j'.
Proof.
  unfold glob_block_valid, match_find_funct. intros.
  eapply H2; eauto.
  unfold Globalenvs.Genv.find_funct_ptr in H3. destruct (Globalenvs.Genv.find_def ge b) eqn:FDEF; try congruence.
  exploit H; eauto. intros.
  eapply inject_decr; eauto.
Qed.



Lemma inject_symbol_address : forall j id ofs,
    match_inj j ->
    Val.inject j (Globalenvs.Genv.symbol_address ge id ofs) (Genv.symbol_address tge id ofs).
Proof.
  unfold Globalenvs.Genv.symbol_address.
  intros.
  destruct (Globalenvs.Genv.find_symbol ge id) eqn:FINDSYM; auto.
  inv H. exploit agree_inj_glob0; eauto.
  intros (b' & ofs' & SBOFS & JB).
  erewrite Genv.symbol_address_offset; eauto. 
  eapply Val.inject_ptr; eauto.
  rewrite Ptrofs.repr_unsigned. apply Ptrofs.add_commut.
  unfold Genv.symbol_address. rewrite SBOFS.
  rewrite Ptrofs.add_zero_l. auto.
Qed.


Ltac simpl_goal :=
  repeat match goal with
         | [ |- context [ Int.add Int.zero _ ] ] =>
           rewrite Int.add_zero_l
         | [ |- context [ Int64.add Int64.zero _ ] ] =>
           rewrite Int64.add_zero_l
         | [ |- context [Ptrofs.add _ (Ptrofs.of_int Int.zero)] ] =>
           rewrite Ptrofs.add_zero
         | [ |- context [Ptrofs.add _ (Ptrofs.of_int64 Int64.zero)] ] =>
           rewrite Ptrofs.add_zero
         | [ |- context [Ptrofs.add Ptrofs.zero _] ] =>
           rewrite Ptrofs.add_zero_l
         | [ |- context [Ptrofs.repr (Ptrofs.unsigned _)] ] =>
           rewrite Ptrofs.repr_unsigned
         end.

(* Ltac solve_symb_inj := *)
(*   match goal with *)
(*   | [  H1 : Globalenvs.Genv.symbol_address _ _ _ = _, *)
(*        H2 : Genv.symbol_address _ _ _ = _ |- _ ] => *)
(*     exploit inject_symbol_sectlabel; eauto; *)
(*     rewrite H1, H2; auto *)
(*   end. *)

Ltac destr_pair_if :=
  repeat match goal with
         | [ |- context [match ?a with pair _ _ => _ end] ] =>
           destruct a eqn:?
         | [ |- context [if ?h then _ else _] ] =>
           destruct h eqn:?
         end.

Ltac inject_match :=
  match goal with
  | [ |- Val.inject ?j (match ?a with _ => _ end) (match ?b with _ => _ end) ] =>
    assert (Val.inject j a b)
  end.

Ltac inv_valinj :=
  match goal with
         | [ H : Val.inject _ (Vint _) _ |- _ ] =>
           inversion H; subst
         | [ H : Val.inject _ (Vlong _) _ |- _ ] =>
           inversion H; subst
         | [ H : Val.inject _ (Vptr _ _) _ |- _ ] =>
           inversion H; subst
         end.

Ltac destr_valinj_right H :=
  match type of H with
  | Val.inject _ _ ?a =>
    destruct a eqn:?
  end.

Ltac destr_valinj_left H :=
  match type of H with
  | Val.inject _ ?a ?b =>
    destruct a eqn:?
  end.

Lemma eval_addrmode32_inject: forall j a rs1 rs2,
    match_inj j ->
    regset_inject j rs1 rs2 ->
    Val.inject j (Asm.eval_addrmode32 ge a rs1) (FlatAsm.eval_addrmode32 tge a rs2).
Proof.
  intros. unfold Asm.eval_addrmode32, FlatAsm.eval_addrmode32.
  destruct a. 
  destruct base, ofs, const; simpl in *. 
  - destruct p. repeat apply Val.add_inject; auto.
    destr_pair_if; auto.
    apply Val.mul_inject; auto.
  - destruct p,p0. repeat apply Val.add_inject; auto.
    destr_pair_if; auto.
    apply Val.mul_inject; auto.
    apply inject_symbol_address. auto.
  - repeat apply Val.add_inject; auto.
  - destruct p. apply Val.add_inject; auto. 
    inject_match. apply inject_symbol_address; auto.
    destr_valinj_left H1; inv H1; auto.
  - destruct p. 
    inject_match.
    apply Val.add_inject; auto.
    destr_pair_if; auto. 
    apply Val.mul_inject; auto.
    destr_valinj_left H1; inv H1; auto.
  - destruct p,p0.
    inject_match.
    apply Val.add_inject; auto.
    destr_pair_if; auto. 
    apply Val.mul_inject; auto.
    apply inject_symbol_address; auto.
    destr_valinj_left H1; inv H1; auto.
  - repeat apply Val.add_inject; auto.
  - destruct p. inject_match. inject_match.
    apply inject_symbol_address; auto.
    destr_valinj_left H1; inv H1; auto.
    destr_valinj_left H1; inv H1; auto.
Qed.    

Lemma eval_addrmode64_inject: forall j a rs1 rs2,
    match_inj j ->
    regset_inject j rs1 rs2 ->
    Val.inject j (Asm.eval_addrmode64 ge a rs1) (FlatAsm.eval_addrmode64 tge a rs2).
Proof.
  intros. unfold Asm.eval_addrmode32, FlatAsm.eval_addrmode32.
  destruct a. 
  destruct base, ofs, const; simpl in *.
  - destruct p. repeat apply Val.addl_inject; auto.
    destr_pair_if; auto.
    apply Val.mull_inject; auto.
  - destruct p,p0. repeat apply Val.addl_inject; auto.
    destr_pair_if; auto.
    apply Val.mull_inject; auto.
    apply inject_symbol_address. auto.
  - repeat apply Val.addl_inject; auto.
  - destruct p. apply Val.addl_inject; auto. 
    inject_match. apply inject_symbol_address; auto.
    destr_valinj_left H1; inv H1; auto.
    destr_pair_if; auto.
    eapply Val.inject_ptr; eauto. 
    repeat rewrite Ptrofs.add_assoc. 
    rewrite (Ptrofs.add_commut (Ptrofs.repr delta) (Ptrofs.of_int64 Int64.zero)). auto.
  - destruct p. 
    inject_match.
    apply Val.addl_inject; auto.
    destr_pair_if; auto. 
    apply Val.mull_inject; auto.
    destr_valinj_left H1; inv H1; auto.
    destr_pair_if; auto.
    eapply Val.inject_ptr; eauto. 
    repeat rewrite Ptrofs.add_assoc. 
    rewrite (Ptrofs.add_commut (Ptrofs.repr delta) (Ptrofs.of_int64 Int64.zero)). auto.
  - destruct p,p0.
    inject_match.
    apply Val.addl_inject; auto.
    destr_pair_if; auto. 
    apply Val.mull_inject; auto.
    apply inject_symbol_address; auto.
    destr_valinj_left H1; inv H1; auto.
    destr_pair_if; auto.
    eapply Val.inject_ptr; eauto. 
    repeat rewrite Ptrofs.add_assoc. 
    rewrite (Ptrofs.add_commut (Ptrofs.repr delta) (Ptrofs.of_int64 Int64.zero)). auto.
  - repeat apply Val.addl_inject; auto.
  - destruct p. inject_match. inject_match.
    apply inject_symbol_address; auto.
    destr_valinj_left H1; inv H1; auto.
    destr_pair_if; auto.
    eapply Val.inject_ptr; eauto. 
    repeat rewrite Ptrofs.add_assoc. 
    rewrite (Ptrofs.add_commut (Ptrofs.repr delta) (Ptrofs.of_int64 Int64.zero)). auto.
    destr_valinj_left H1; inv H1; auto.
    destr_pair_if; auto.
    eapply Val.inject_ptr; eauto. 
    repeat rewrite Ptrofs.add_assoc. 
    rewrite (Ptrofs.add_commut (Ptrofs.repr delta) (Ptrofs.of_int64 Int64.zero)). auto.
Qed.

Lemma eval_addrmode_inject: forall j a rs1 rs2,
    match_inj j ->
    regset_inject j rs1 rs2 ->
    Val.inject j (Asm.eval_addrmode ge a rs1) (FlatAsm.eval_addrmode tge a rs2).
Proof.
  intros. unfold Asm.eval_addrmode, eval_addrmode. destruct Archi.ptr64.
  + eapply eval_addrmode64_inject; eauto.
  + eapply eval_addrmode32_inject; eauto.
Qed.

Lemma exec_load_step: forall j rs1 rs2 m1 m2 rs1' m1' sz chunk rd a
                          (MINJ: Mem.inject j (def_frame_inj m1) m1 m2)
                          (MATCHINJ: match_inj j)
                          (* (GINJFLATMEM: globs_inj_into_flatmem j) *)
                          (INSTRINTERNAL: valid_instr_offset_is_internal j)
                          (EXTEXTERNAL: extfun_entry_is_external j)
                          (MATCHFINDFUNCT: match_find_funct j)
                          (RSINJ: regset_inject j rs1 rs2)
                          (GBVALID: glob_block_valid m1),
                          (* (GMUNDEF: gid_map_for_undef_syms gm), *)
    Asm.exec_load ge chunk m1 a rs1 rd sz = Next rs1' m1' ->
    exists rs2' m2',
      FlatAsm.exec_load tge chunk m2 a rs2 rd sz = Next rs2' m2' /\
      match_states (State rs1' m1') (State rs2' m2').
Proof.
  intros. unfold Asm.exec_load in *.
  exploit eval_addrmode_inject; eauto. intro EMODINJ.
  destruct (Mem.loadv chunk m1 (Asm.eval_addrmode ge a rs1)) eqn:MLOAD; try congruence.
  exploit Mem.loadv_inject; eauto. intros (v2 & MLOADV & VINJ).
  eexists. eexists. split.
  - unfold exec_load. rewrite MLOADV. auto.
  - inv H. eapply match_states_intro; eauto.
    apply nextinstr_pres_inject. apply undef_regs_pres_inject.
    apply regset_inject_expand; eauto.
Qed.

Lemma store_pres_glob_block_valid : forall m1 chunk b v ofs m2,
  Mem.store chunk m1 b ofs v = Some m2 -> glob_block_valid m1 -> glob_block_valid m2.
Proof.
  unfold glob_block_valid in *. intros.
  eapply Mem.store_valid_block_1; eauto.
Qed.

Lemma storev_pres_glob_block_valid : forall m1 chunk ptr v m2,
  Mem.storev chunk m1 ptr v = Some m2 -> glob_block_valid m1 -> glob_block_valid m2.
Proof.
  unfold Mem.storev. intros. destruct ptr; try congruence.
  eapply store_pres_glob_block_valid; eauto.
Qed.

Lemma exec_store_step: forall j rs1 rs2 m1 m2 rs1' m1' sz chunk r a dregs
                         (MINJ: Mem.inject j (def_frame_inj m1) m1 m2)
                         (MATCHINJ: match_inj j)
                         (* (GINJFLATMEM: globs_inj_into_flatmem j) *)
                         (INSTRINTERNAL: valid_instr_offset_is_internal j)
                         (EXTEXTERNAL: extfun_entry_is_external j)
                         (MATCHFINDFUNCT: match_find_funct j)
                         (RSINJ: regset_inject j rs1 rs2)
                         (GBVALID: glob_block_valid m1),
                         (* (GMUNDEF: gid_map_for_undef_syms gm), *)
    Asm.exec_store ge chunk m1 a rs1 r dregs sz = Next rs1' m1' ->
    exists rs2' m2',
      FlatAsm.exec_store tge chunk m2 a rs2 r dregs sz = Next rs2' m2' /\
      match_states (State rs1' m1') (State rs2' m2').
Proof.
  intros. unfold Asm.exec_store in *.
  exploit eval_addrmode_inject; eauto. intro EMODINJ.
  destruct (Mem.storev chunk m1 (Asm.eval_addrmode ge a rs1) (rs1 r)) eqn:MSTORE; try congruence.
  exploit Mem.storev_mapped_inject; eauto. intros (m2' & MSTOREV & MINJ').
  eexists. eexists. split.
  - unfold exec_store. rewrite MSTOREV. auto.
  - inv H. eapply match_states_intro; eauto.
    erewrite <- storev_pres_def_frame_inj; eauto.
    apply nextinstr_pres_inject. repeat apply undef_regs_pres_inject. auto.
    eapply storev_pres_glob_block_valid; eauto.
Qed.


(* Injection for cmpu_bool and cmplu_bool *)
Lemma valid_ptr_inj : forall j m m',
    Mem.inject j (def_frame_inj m) m m' ->
    forall b i b' delta,                                  
      j b = Some (b', delta) ->
      Mem.valid_pointer m b (Ptrofs.unsigned i) = true ->
      Mem.valid_pointer m' b' (Ptrofs.unsigned (Ptrofs.add i (Ptrofs.repr delta))) = true.
Proof.
  intros. eapply Mem.valid_pointer_inject'; eauto.
Qed.


Lemma weak_valid_ptr_inj: forall j m m',
  Mem.inject j (def_frame_inj m) m m' ->
  forall b1 ofs b2 delta,
  j b1 = Some(b2, delta) ->
  Mem.weak_valid_pointer m b1 (Ptrofs.unsigned ofs) = true ->
  Mem.weak_valid_pointer m' b2 (Ptrofs.unsigned (Ptrofs.add ofs (Ptrofs.repr delta))) = true.
Proof.
  intros. eapply Mem.weak_valid_pointer_inject'; eauto.
Qed.

Lemma weak_valid_ptr_no_overflow: forall j m m',
  Mem.inject j (def_frame_inj m) m m' ->
  forall b1 ofs b2 delta,
  j b1 = Some(b2, delta) ->
  Mem.weak_valid_pointer m b1 (Ptrofs.unsigned ofs) = true ->
  0 <= Ptrofs.unsigned ofs + Ptrofs.unsigned (Ptrofs.repr delta) <= Ptrofs.max_unsigned.
Proof.
  intros. eapply Mem.weak_valid_pointer_inject_no_overflow; eauto.
Qed.

Lemma valid_different_ptrs_inj: forall j m m',
  Mem.inject j (def_frame_inj m) m m' ->
  forall b1 ofs1 b2 ofs2 b1' delta1 b2' delta2,
  b1 <> b2 ->
  Mem.valid_pointer m b1 (Ptrofs.unsigned ofs1) = true ->
  Mem.valid_pointer m b2 (Ptrofs.unsigned ofs2) = true ->
  j b1 = Some (b1', delta1) ->
  j b2 = Some (b2', delta2) ->
  b1' <> b2' \/
  Ptrofs.unsigned (Ptrofs.add ofs1 (Ptrofs.repr delta1)) <> Ptrofs.unsigned (Ptrofs.add ofs2 (Ptrofs.repr delta2)).
Proof.
  intros. eapply Mem.different_pointers_inject; eauto.
Qed.

Definition cmpu_bool_inject := fun j m m' (MINJ: Mem.inject j (def_frame_inj m) m m') =>
                     Val.cmpu_bool_inject j (Mem.valid_pointer m) (Mem.valid_pointer m')
                                          (valid_ptr_inj j m m' MINJ)
                                          (weak_valid_ptr_inj j m m' MINJ)
                                          (weak_valid_ptr_no_overflow j m m' MINJ)
                                          (valid_different_ptrs_inj j m m' MINJ).

Lemma cmpu_bool_lessdef : forall j v1 v2 v1' v2' m m' c,
    Val.inject j v1 v1' -> Val.inject j v2 v2' ->
    Mem.inject j (def_frame_inj m) m m' ->
    Val.opt_lessdef (Val.cmpu_bool (Mem.valid_pointer m) c v1 v2)
                (Val.cmpu_bool (Mem.valid_pointer m') c v1' v2').
Proof.
  intros. destruct (Val.cmpu_bool (Mem.valid_pointer m) c v1 v2) eqn:EQ.
  - exploit (cmpu_bool_inject j m m' H1 c v1 v2); eauto.
    intros. rewrite H2. constructor.
  - constructor.
Qed.

Definition cmplu_bool_inject := fun j m m' (MINJ: Mem.inject j (def_frame_inj m) m m') =>
                     Val.cmplu_bool_inject j (Mem.valid_pointer m) (Mem.valid_pointer m')
                                           (valid_ptr_inj j m m' MINJ)
                                           (weak_valid_ptr_inj j m m' MINJ)
                                           (weak_valid_ptr_no_overflow j m m' MINJ)
                                           (valid_different_ptrs_inj j m m' MINJ).


Lemma cmplu_bool_lessdef : forall j v1 v2 v1' v2' m m' c,
    Val.inject j v1 v1' -> Val.inject j v2 v2' ->
    Mem.inject j (def_frame_inj m) m m' ->
    Val.opt_lessdef (Val.cmplu_bool (Mem.valid_pointer m) c v1 v2)
                (Val.cmplu_bool (Mem.valid_pointer m') c v1' v2').
Proof.
  intros. destruct (Val.cmplu_bool (Mem.valid_pointer m) c v1 v2) eqn:EQ.
  - exploit (cmplu_bool_inject j m m' H1 c v1 v2); eauto.
    intros. rewrite H2. constructor.
  - constructor.
Qed.

Lemma val_of_optbool_lessdef : forall j v1 v2,
    Val.opt_lessdef v1 v2 -> Val.inject j (Val.of_optbool v1) (Val.of_optbool v2).
Proof.
  intros. destruct v1; auto.
  simpl. inv H. destruct b; constructor.
Qed.

Lemma cmpu_inject : forall j v1 v2 v1' v2' m m' c,
    Val.inject j v1 v1' -> Val.inject j v2 v2' ->
    Mem.inject j (def_frame_inj m) m m' ->
    Val.inject j (Val.cmpu (Mem.valid_pointer m) c v1 v2)
               (Val.cmpu (Mem.valid_pointer m') c v1' v2').
Proof.
  intros. unfold Val.cmpu.
  exploit (cmpu_bool_lessdef j v1 v2); eauto. intros. 
  exploit val_of_optbool_lessdef; eauto.
Qed.

Lemma val_negative_inject: forall j v1 v2,
  Val.inject j v1 v2 -> Val.inject j (Val.negative v1) (Val.negative v2).
Proof.
  intros. unfold Val.negative. destruct v1; auto.
  inv H. auto.
Qed.

Lemma val_negativel_inject: forall j v1 v2,
  Val.inject j v1 v2 -> Val.inject j (Val.negativel v1) (Val.negativel v2).
Proof.
  intros. unfold Val.negativel. destruct v1; auto.
  inv H. auto.
Qed.

Lemma sub_overflow_inject : forall v1 v2 v1' v2' j,
    Val.inject j v1 v2 -> Val.inject j v1' v2' -> 
    Val.inject j (Val.sub_overflow v1 v1') (Val.sub_overflow v2 v2').
Proof.
  intros. unfold Val.sub_overflow. 
  destruct v1; auto. inv H. 
  destruct v1'; auto. inv H0. auto.
Qed.

Lemma subl_overflow_inject : forall v1 v2 v1' v2' j,
    Val.inject j v1 v2 -> Val.inject j v1' v2' -> 
    Val.inject j (Val.subl_overflow v1 v1') (Val.subl_overflow v2 v2').
Proof.
  intros. unfold Val.subl_overflow. 
  destruct v1; auto. inv H. 
  destruct v1'; auto. inv H0. auto.
Qed.

Lemma compare_ints_inject: forall j v1 v2 v1' v2' rs rs' m m',
    Val.inject j v1 v1' -> Val.inject j v2 v2' ->
    Mem.inject j (def_frame_inj m) m m' ->
    regset_inject j rs rs' -> 
    regset_inject j (compare_ints v1 v2 rs m) (compare_ints v1' v2' rs' m').
Proof.
  intros. unfold compare_ints, Asm.compare_ints.
  repeat apply regset_inject_expand; auto.
  - apply cmpu_inject; auto.
  - apply cmpu_inject; auto.
  - apply val_negative_inject. apply Val.sub_inject; auto.
  - apply sub_overflow_inject; auto.
Qed.

Lemma cmplu_lessdef : forall j v1 v2 v1' v2' m m' c,
    Val.inject j v1 v1' -> Val.inject j v2 v2' ->
    Mem.inject j (def_frame_inj m) m m' ->
    Val.opt_val_inject j (Val.cmplu (Mem.valid_pointer m) c v1 v2)
                     (Val.cmplu (Mem.valid_pointer m') c v1' v2').
Proof.
  intros. unfold Val.cmplu.
  exploit (cmplu_bool_lessdef j v1 v2 v1' v2' m m' c); eauto. intros.
  inversion H2; subst; simpl; constructor.
  apply Val.vofbool_inject.
Qed.

Lemma compare_longs_inject: forall j v1 v2 v1' v2' rs rs' m m',
    Val.inject j v1 v1' -> Val.inject j v2 v2' ->
    Mem.inject j (def_frame_inj m) m m' ->
    regset_inject j rs rs' -> 
    regset_inject j (compare_longs v1 v2 rs m) (compare_longs v1' v2' rs' m').
Proof.
  intros. unfold compare_longs, Asm.compare_longs.
  repeat apply regset_inject_expand; auto.
  - unfold Val.cmplu.
    exploit (cmplu_bool_lessdef j v1 v2 v1' v2' m m' Ceq); eauto. intros.
    inversion H3; subst.
    + simpl. auto. 
    + simpl. apply Val.vofbool_inject.
  - unfold Val.cmplu.
    exploit (cmplu_bool_lessdef j v1 v2 v1' v2' m m' Clt); eauto. intros.
    inversion H3; subst.
    + simpl. auto. 
    + simpl. apply Val.vofbool_inject.
  - apply val_negativel_inject. apply Val.subl_inject; auto.
  - apply subl_overflow_inject; auto.
Qed.

Ltac solve_val_inject :=
  match goal with
  (* | [ H : Val.inject _ (Vint _) (Vlong _) |- _] => inversion H *)
  (* | [ H : Val.inject _ (Vint _) (Vfloat _) |- _] => inversion H *)
  (* | [ H : Val.inject _ (Vint _) (Vsingle _) |- _] => inversion H *)
  (* | [ H : Val.inject _ (Vint _) (Vptr _ _) |- _] => inversion H *)
  (* | [ H : Val.inject _ (Vptr _ _) (Vlong _) |- _] => inversion H *)
  (* | [ H : Val.inject _ (Vptr _ _) (Vfloat _) |- _] => inversion H *)
  (* | [ H : Val.inject _ (Vptr _ _) (Vsingle _) |- _] => inversion H *)
  | [ H : Val.inject _ (Vfloat _) Vundef |- _] => inversion H
  | [ H : Val.inject _ (Vfloat _) (Vint _) |- _] => inversion H
  | [ H : Val.inject _ (Vfloat _) (Vlong _) |- _] => inversion H
  | [ H : Val.inject _ (Vfloat _) (Vsingle _) |- _] => inversion H
  | [ H : Val.inject _ (Vfloat _) (Vptr _ _) |- _] => inversion H
  | [ H : Val.inject _ (Vfloat _) (Vfloat _) |- _] => inv H; solve_val_inject
  | [ H : Val.inject _ (Vsingle _) Vundef |- _] => inversion H
  | [ H : Val.inject _ (Vsingle _) (Vint _) |- _] => inversion H
  | [ H : Val.inject _ (Vsingle _) (Vlong _) |- _] => inversion H
  | [ H : Val.inject _ (Vsingle _) (Vsingle _) |- _] => inv H; solve_val_inject
  | [ H : Val.inject _ (Vsingle _) (Vptr _ _) |- _] => inversion H
  | [ H : Val.inject _ (Vsingle _) (Vfloat _) |- _] => inversion H
  | [ |- Val.inject _ (Val.of_bool ?v) (Val.of_bool ?v) ] => apply Val.vofbool_inject
  | [ |- Val.inject _ Vundef _ ] => auto
  end.

Ltac solve_regset_inject :=
  match goal with
  | [ H: regset_inject ?j ?rs1 ?rs2 |- regset_inject ?j (Asm.undef_regs ?uregs ?rs1) (Asm.undef_regs ?uregs ?rs2)] =>
    apply undef_regs_pres_inject; auto
  | [ |- regset_inject _ (Asm.undef_regs _ _) _ ] =>
    unfold Asm.undef_regs; solve_regset_inject
  | [ |- regset_inject _ _ (Asm.undef_regs _ _) ] =>
    unfold Asm.undef_regs; simpl; solve_regset_inject
  | [ |- regset_inject _ (?rs1 # ?r <- ?v1) (?rs2 # ?r <- ?v2) ] =>
    apply regset_inject_expand; [solve_regset_inject | solve_val_inject]
  | [ H: regset_inject ?j ?rs1 ?rs2 |- regset_inject ?j ?rs1 ?rs2 ] =>
    auto
  end.

Lemma compare_floats_inject: forall j v1 v2 v1' v2' rs rs',
    Val.inject j v1 v1' -> Val.inject j v2 v2' ->
    regset_inject j rs rs' -> 
    regset_inject j (compare_floats v1 v2 rs) (compare_floats v1' v2' rs').
Proof.
  intros. unfold compare_floats, Asm.compare_floats.
  destruct v1, v2, v1', v2'; try solve_regset_inject. 
Qed.

Lemma compare_floats32_inject: forall j v1 v2 v1' v2' rs rs',
    Val.inject j v1 v1' -> Val.inject j v2 v2' ->
    regset_inject j rs rs' -> 
    regset_inject j (compare_floats32 v1 v2 rs) (compare_floats32 v1' v2' rs').
Proof.
  intros. unfold compare_floats32, Asm.compare_floats32.
  destruct v1, v2, v1', v2'; try solve_regset_inject. 
Qed.

  
Ltac solve_store_load :=
  match goal with
  | [ H : Asm.exec_instr _ _ _ _ _ _ = Next _ _ |- _ ] =>
    unfold Asm.exec_instr in H; simpl in H; solve_store_load
  | [ H : Asm.exec_store _ _ _ _ _ _ _ _ = Next _ _ |- _ ] =>
    exploit exec_store_step; eauto
  | [ H : Asm.exec_load _ _ _ _ _ _ _ = Next _ _ |- _ ] =>
    exploit exec_load_step; eauto
  end.

Ltac solve_opt_lessdef := 
  match goal with
  | [ |- Val.opt_lessdef (match ?rs1 ?r with
                     | _ => _
                     end) _ ] =>
    let EQ := fresh "EQ" in (destruct (rs1 r) eqn:EQ; solve_opt_lessdef)
  | [ |- Val.opt_lessdef None _ ] => constructor
  | [ |- Val.opt_lessdef (Some _) (match ?rs2 ?r with
                              | _ => _
                              end) ] =>
    let EQ := fresh "EQ" in (destruct (rs2 r) eqn:EQ; solve_opt_lessdef)
  | [ H1: regset_inject _ ?rs1 ?rs2, H2: ?rs1 ?r = _, H3: ?rs2 ?r = _ |- _ ] =>
    generalize (H1 r); rewrite H2, H3; clear H2 H3; inversion 1; subst; solve_opt_lessdef
  | [ |- Val.opt_lessdef (Some ?v) (Some ?v) ] => constructor
  end.

Lemma eval_testcond_inject: forall j c rs1 rs2,
    regset_inject j rs1 rs2 ->
    Val.opt_lessdef (Asm.eval_testcond c rs1) (Asm.eval_testcond c rs2).
Proof.
  intros. destruct c; simpl; try solve_opt_lessdef.
Qed.

Hint Resolve nextinstr_nf_pres_inject nextinstr_pres_inject regset_inject_expand
  regset_inject_expand_vundef_left undef_regs_pres_inject
  Val.zero_ext_inject Val.sign_ext_inject Val.longofintu_inject Val.longofint_inject
  Val.singleoffloat_inject Val.loword_inject Val.floatofsingle_inject Val.intoffloat_inject Val.maketotal_inject
  Val.intoffloat_inject Val.floatofint_inject Val.intofsingle_inject Val.singleofint_inject
  Val.longoffloat_inject Val.floatoflong_inject Val.longofsingle_inject Val.singleoflong_inject
  eval_addrmode32_inject eval_addrmode64_inject eval_addrmode_inject
  Val.neg_inject Val.negl_inject Val.add_inject Val.addl_inject
  Val.sub_inject Val.subl_inject Val.mul_inject Val.mull_inject Val.mulhs_inject Val.mulhu_inject
  Val.mullhs_inject Val.mullhu_inject Val.shr_inject Val.shrl_inject Val.or_inject Val.orl_inject
  Val.xor_inject Val.xorl_inject Val.and_inject Val.andl_inject Val.notl_inject
  Val.shl_inject Val.shll_inject Val.vzero_inject Val.notint_inject
  Val.shru_inject Val.shrlu_inject Val.ror_inject Val.rorl_inject
  compare_ints_inject compare_longs_inject compare_floats_inject compare_floats32_inject
  Val.addf_inject Val.subf_inject Val.mulf_inject Val.divf_inject Val.negf_inject Val.absf_inject
  Val.addfs_inject Val.subfs_inject Val.mulfs_inject Val.divfs_inject Val.negfs_inject Val.absfs_inject
  val_of_optbool_lessdef eval_testcond_inject Val.offset_ptr_inject: inject_db.

Ltac solve_exec_instr :=
  match goal with
  | [ |- Next _ _ = Next _ _ ] =>
    reflexivity
  | [ |- context [eval_testcond _ _] ]=>
    unfold eval_testcond; solve_exec_instr
  | [ H: Asm.eval_testcond ?c ?r = _ |- context [Asm.eval_testcond ?c ?r] ] =>
    rewrite H; solve_exec_instr
  | [ H: _ = Asm.eval_testcond ?c ?r |- context [Asm.eval_testcond ?c ?r] ] =>
    rewrite <- H; solve_exec_instr
  end.

Ltac solve_match_states :=
  match goal with
  | [ H: Asm.Stuck = Next _ _ |- _ ] => inv H
  | [ |- exists _, _ ] => eexists; solve_match_states
  | [ |- (FlatAsm.exec_instr _ _ _ _ = Next _ _) /\ match_states _ _ ] =>
    split; [simpl; solve_exec_instr | econstructor; eauto; solve_match_states]
  | [ |- regset_inject _ _ _ ] =>
    eauto 10 with inject_db
  end.

Ltac destr_eval_testcond :=
  match goal with
  | [ H : match Asm.eval_testcond ?c ?rs with | _ => _ end = Next _ _ |- _ ] =>
    let ETEQ := fresh "ETEQ" in (
      destruct (Asm.eval_testcond c rs) eqn:ETEQ); destr_eval_testcond
  | [ H : Some ?b = Asm.eval_testcond _ _ |- _ ] =>
    match b with
    | true => fail 1
    | false => fail 1
    | _ => destruct b; destr_eval_testcond
    end
  | [ H : Asm.eval_testcond _ _ = Some ?b |- _] =>
    match b with
    | true => fail 1
    | false => fail 1
    | _ => destruct b; destr_eval_testcond
    end
  | [ H : Asm.Next _ _ = Next _ _ |- _ ] =>
    inv H; destr_eval_testcond
  | [ H: Val.opt_lessdef (Some true) (Asm.eval_testcond _ _) |- _ ] =>
    inv H; destr_eval_testcond
  | [ H: Val.opt_lessdef (Some false) (Asm.eval_testcond _ _) |- _ ] =>
    inv H; destr_eval_testcond
  | _ => idtac
  end.

Ltac destr_match_outcome :=
  match goal with
  | [ H: Asm.Stuck = Next _ _ |- _ ] => inv H
  | [ H: Asm.Next _ _ = Next _ _ |- _ ] => inv H; destr_match_outcome
  | [ H: match ?a with _ => _ end = Next _ _ |- _] =>
    let EQ := fresh "EQ" in (destruct a eqn:EQ; destr_match_outcome)
  | _ => idtac
  end.


Lemma goto_label_pres_mem : forall f l rs1 m1 rs1' m1',
    Asm.goto_label ge f l rs1 m1 = Next rs1' m1' -> m1 = m1'.
Proof.
  unfold Asm.goto_label. intros.
  destruct (label_pos l 0 (Asm.fn_code f)); try inv H. 
  destruct (rs1 Asm.PC); try inv H1.
  destruct (Globalenvs.Genv.find_funct_ptr ge b); try inv H0. auto.
Qed.

Lemma goto_label_inject : forall rs1 rs2 id b f l j m1 m2 rs1' m1' ofs
                            (MATCHSMINJ: match_inj j)
                            (RINJ: regset_inject j rs1 rs2)
                            (MINJ:Mem.inject j (def_frame_inj m1) m1 m2),
    rs1 PC = Vptr b ofs ->
    Globalenvs.Genv.find_symbol ge id = Some b ->
    Globalenvs.Genv.find_funct_ptr ge b = Some (Internal f) ->
    Asm.goto_label ge f l rs1 m1 = Next rs1' m1' ->
    exists rs2', goto_label tge id l rs2 m2 = Next rs2' m2 /\
            regset_inject j rs1' rs2' /\ Mem.inject j (def_frame_inj m1') m1' m2.
Proof.
  intros. unfold Asm.goto_label in H2.
  destruct (label_pos l 0 (Asm.fn_code f)) eqn:EQLBL; try inv H2.
  setoid_rewrite H in H4. rewrite H1 in H4. inv H4.
  exploit agree_inj_lbl; eauto. intros.
  eexists. split.
  unfold goto_label. auto. split; auto.
  repeat apply regset_inject_expand; auto.
Qed.

Lemma goto_tbl_label_inject : forall id tbl l b f j rs1 rs2 m1 m2 rs1' m1' i ofs
                                (MATCHSMINJ: match_inj j)
                                (RINJ: regset_inject j rs1 rs2)
                                (MINJ:Mem.inject j (def_frame_inj m1) m1 m2),
    rs1 PC = Vptr b ofs ->
    Globalenvs.Genv.find_symbol ge id = Some b ->
    Globalenvs.Genv.find_funct_ptr ge b = Some (Internal f) ->
    list_nth_z tbl i = Some l ->
    Asm.goto_label ge f l ((rs1 # RAX <- Vundef) # RDX <- Vundef) m1 = Next rs1' m1' ->
    exists rs2',
      FlatAsm.goto_label tge id l ((rs2 # RAX <- Vundef) # RDX <- Vundef) m2 = Next rs2' m2 /\
      regset_inject j rs1' rs2' /\ Mem.inject j (def_frame_inj m1') m1' m2.
Proof.
  induction tbl; simpl; intros.
  - congruence.
  - destruct (zeq i 0).
    + inv H2. 
      exploit (goto_label_inject ((rs1 # RAX <- Vundef) # RDX <- Vundef) ((rs2 # RAX <- Vundef) # RDX <- Vundef)); eauto with inject_db.
    + exploit IHtbl; eauto.
Qed.

Lemma add_globals_pres_senv :
  forall (defs : list (ident * option gdef * segblock)) (ge : genv),
  Genv.genv_senv (add_globals ge defs) = Genv.genv_senv ge.
Proof.
  induction defs; intros.
  - simpl. auto.
  - simpl. erewrite IHdefs; eauto.
    unfold add_global. destruct a. destruct p. 
    destruct (Genv.genv_symb ge0 i) eqn:GENVSYM.
    + destruct p. simpl. auto.
    + auto.
Qed.

Lemma transl_prog_pres_senv : forall gmap lmap dsize csize tprog prog,
    transl_prog_with_map gmap lmap prog dsize csize = OK tprog ->
    (Genv.genv_senv (globalenv tprog)) = (Globalenvs.Genv.globalenv prog).
Proof.
  intros gmap lmap dsize csize tprog0 prog0 H.
  monadInv H. unfold globalenv. simpl.
  rewrite add_globals_pres_senv; eauto.
Qed.



(** The internal step preserves the invariant *)
Lemma exec_instr_step : forall j rs1 rs2 m1 m2 rs1' m1' i i' id sid ofs ofs' f b
                        (MINJ: Mem.inject j (def_frame_inj m1) m1 m2)
                        (MATCHSMINJ: match_inj j)
                        (* (GINJFLATMEM: globs_inj_into_flatmem j) *)
                        (INSTRINTERNAL: valid_instr_offset_is_internal j)
                        (EXTEXTERNAL: extfun_entry_is_external j)
                        (MATCHFINDFUNCT: match_find_funct j)
                        (RSINJ: regset_inject j rs1 rs2)
                        (GBVALID: glob_block_valid m1),
    rs1 PC = Vptr b ofs ->
    Globalenvs.Genv.find_symbol ge id = Some b ->
    Globalenvs.Genv.find_funct_ptr ge b = Some (Internal f) ->
    Asm.find_instr (Ptrofs.unsigned ofs) (Asm.fn_code f) = Some i ->
    RawAsm.exec_instr ge f i rs1 m1 = Next rs1' m1' ->
    transl_instr ofs' id sid i = OK i' ->
    exists rs2' m2',
      FlatAsm.exec_instr tge i' rs2 m2 = Next rs2' m2' /\
      match_states (State rs1' m1') (State rs2' m2').
Proof.
  intros.
  destruct i; inv H3; simpl in *; monadInvX H4;
                        try first [solve_store_load |
                                   solve_match_states].

  - (* Pmov_rs *)
    apply nextinstr_nf_pres_inject.
    apply regset_inject_expand; auto.
    inv MATCHSMINJ.
    unfold Globalenvs.Genv.symbol_address.
    destruct (Globalenvs.Genv.find_symbol ge id0) eqn:FINDSYM; auto.
    exploit agree_inj_glob0; eauto.
    intros (b1 & ofs1 & GLBL & JB).
    erewrite Genv.find_sym_to_addr with (ofs:=ofs1); eauto.
    rewrite <- (Ptrofs.add_zero_l ofs1).
    eapply Val.inject_ptr; eauto.
    rewrite Ptrofs.repr_unsigned. auto.

  (* Divisions *)
  - unfold Asm.exec_instr in H6; simpl in H6.
    destr_match_outcome. 
    generalize (RSINJ Asm.RDX). generalize (RSINJ Asm.RAX). generalize (RSINJ r1).
    rewrite EQ, EQ0, EQ1. inversion 1; subst. inversion 1; subst. inversion 1; subst.
    eexists; eexists. split. simpl. setoid_rewrite <- H10. setoid_rewrite <- H8.
    setoid_rewrite <- H6. rewrite EQ2. auto.
    eapply match_states_intro; eauto with inject_db.

  - unfold Asm.exec_instr in H6; simpl in H6.
    destr_match_outcome. 
    generalize (RSINJ Asm.RDX). generalize (RSINJ Asm.RAX). generalize (RSINJ r1).
    rewrite EQ, EQ0, EQ1. inversion 1; subst. inversion 1; subst. inversion 1; subst.
    eexists; eexists. split. simpl. setoid_rewrite <- H10. setoid_rewrite <- H8.
    setoid_rewrite <- H6. rewrite EQ2. auto.
    eapply match_states_intro; eauto with inject_db.

  - unfold Asm.exec_instr in H6; simpl in H6.
    destr_match_outcome. 
    generalize (RSINJ Asm.RDX). generalize (RSINJ Asm.RAX). generalize (RSINJ r1).
    rewrite EQ, EQ0, EQ1. inversion 1; subst. inversion 1; subst. inversion 1; subst.
    eexists; eexists. split. simpl. setoid_rewrite <- H10. setoid_rewrite <- H8.
    setoid_rewrite <- H6. rewrite EQ2. auto.
    eapply match_states_intro; eauto with inject_db.

  - unfold Asm.exec_instr in H6; simpl in H6.
    destr_match_outcome. 
    generalize (RSINJ Asm.RDX). generalize (RSINJ Asm.RAX). generalize (RSINJ r1).
    rewrite EQ, EQ0, EQ1. inversion 1; subst. inversion 1; subst. inversion 1; subst.
    eexists; eexists. split. simpl. setoid_rewrite <- H10. setoid_rewrite <- H8.
    setoid_rewrite <- H6. rewrite EQ2. auto.
    eapply match_states_intro; eauto with inject_db.
     
  - (* Pcmov *)
    unfold Asm.exec_instr in H6; simpl in H6.
    exploit (eval_testcond_inject j c rs1 rs2); eauto.
    intros. 
    destr_eval_testcond; try solve_match_states.
    destruct (Asm.eval_testcond c rs2) eqn:EQ'. destruct b0; solve_match_states.
    solve_match_states.

  - (* Pjmp_l *)
    unfold Asm.exec_instr in H6; simpl in H6.
    unfold Asm.goto_label in H6. destruct (label_pos l 0 (Asm.fn_code f)) eqn:LBLPOS; inv H6.
    destruct (rs1 Asm.PC) eqn:PC1; inv H4. 
    destruct (Globalenvs.Genv.find_funct_ptr ge b0); inv H5.
    eexists; eexists. split. simpl.
    unfold goto_label. eauto.
    eapply match_states_intro; eauto.
    apply regset_inject_expand; auto. 
    rewrite H in *. inv PC1. inv H.
    eapply agree_inj_lbl; eauto.

  - (* Pjmp_s *)
    repeat destr_in H6.
    destruct ros; simpl in *; monadInvX EQ.
    do 2 eexists; split; eauto.
    econstructor; eauto.
    apply regset_inject_expand; auto.
    do 2 eexists; split; eauto.
    econstructor; eauto.
    apply regset_inject_expand; auto.
<<<<<<< HEAD
    inversion MATCHSMINJ. 
    exploit (agree_sminj_glob0 i s); eauto.
    intros (ofs1 & b1 & b' & FSYM & LBLOFS & JB). 
    unfold Globalenvs.Genv.symbol_address. rewrite FSYM. 
    rewrite LBLOFS. econstructor; eauto.
    simpl_goal. auto.
=======
    inversion MATCHSMINJ.
    unfold Globalenvs.Genv.symbol_address. destr_match; auto.
    exploit (agree_inj_glob0 symb b0); eauto.
    intros (b1 & ofs1 & LBLOFS & JB). 
    erewrite Genv.find_sym_to_addr with (ofs:=ofs1); eauto.
    rewrite <- (Ptrofs.add_zero_l ofs1).
    eapply Val.inject_ptr; eauto.
    rewrite Ptrofs.repr_unsigned. auto.    
>>>>>>> b6b5d4d5

  - (* Pjcc *)
    unfold Asm.exec_instr in H6; simpl in H6.
    exploit (eval_testcond_inject j c rs1 rs2); eauto.
    intros.
    destr_eval_testcond; try solve_match_states.
    exploit goto_label_inject; eauto. intros (rs2' & GOTO & RINJ' & MINJ').
    exists rs2', m2. split. simpl. rewrite <- H7. auto.
    eapply match_states_intro; eauto.
    assert (m1 = m1') by (eapply goto_label_pres_mem; eauto). subst. auto.

  - (* Pjcc2 *)
    unfold Asm.exec_instr in H6; simpl in H6.
    exploit (eval_testcond_inject j c1 rs1 rs2); eauto.
    exploit (eval_testcond_inject j c2 rs1 rs2); eauto.
    intros ELF1 ELF2.
    destr_eval_testcond; try solve_match_states.
    exploit goto_label_inject; eauto. intros (rs2' & GOTO & RINJ' & MINJ').
    exists rs2', m2. split. simpl. setoid_rewrite <- H5. setoid_rewrite <- H7. auto.
    eapply match_states_intro; eauto.
    assert (m1 = m1') by (eapply goto_label_pres_mem; eauto). subst. auto.

  - (* Pjmptbl *)
    unfold Asm.exec_instr in H6; simpl in H6.
    destruct (rs1 r) eqn:REQ; inv H6.
    destruct (list_nth_z tbl (Int.unsigned i)) eqn:LEQ; inv H4.
    assert (rs2 r = Vint i) by
        (generalize (RSINJ r); rewrite REQ; inversion 1; auto).
    exploit (goto_tbl_label_inject id tbl l); eauto. 
    intros (rs2' & GLBL & RSINJ' & MINJ').
    exists rs2', m2. split. simpl. setoid_rewrite H3. setoid_rewrite LEQ. auto. 
    eapply match_states_intro; eauto.
    assert (m1 = m1') by (eapply goto_label_pres_mem; eauto). subst. auto.
    
  - (* Pcall_s *)
    repeat destr_in H6.
    generalize (RSINJ PC).
    destruct ros; simpl in *; monadInvX EQ; do 2 eexists; split; eauto; econstructor; eauto.
    repeat apply regset_inject_expand; auto.
    + apply Val.offset_ptr_inject. eauto.
<<<<<<< HEAD
    + repeat apply regset_inject_expand; auto.
      apply Val.offset_ptr_inject. eauto.
      exploit (inject_symbol_sectlabel gm lm j i s Ptrofs.zero); eauto.
=======
    + exploit (inject_symbol_address j symb Ptrofs.zero); eauto. 
>>>>>>> b6b5d4d5
      
  (* - (* Pallocframe *) *)
  (*   generalize (RSINJ RSP). intros RSPINJ. *)
  (*   destruct (Mem.storev Mptr m1 *)
  (*                        (Val.offset_ptr *)
  (*                           (Val.offset_ptr (rs1 RSP) *)
  (*                                           (Ptrofs.neg (Ptrofs.repr (align (frame_size frame) 8)))) *)
  (*                           ofs_ra) (rs1 RA)) eqn:STORERA; try inv H6. *)
  (*   exploit (fun a1 a2 => *)
  (*              storev_mapped_inject' j Mptr m1 a1 (rs1 RA) m1' m2 a2 (rs2 RA)); eauto with inject_db. *)
  (*   intros (m2' & STORERA' & MINJ2). *)
  (*   destruct (rs1 RSP) eqn:RSP1; simpl in *; try congruence. *)
  (*   inv RSPINJ. *)
  (*   eexists; eexists. *)
  (*   (* Find the resulting state *) *)
  (*   rewrite <- H5 in STORERA'. rewrite STORERA'. split. eauto. *)
  (*   (* Solve match states *) *)
  (*   eapply match_states_intro; eauto. *)
  (*   eapply nextinstr_pres_inject; eauto. *)
  (*   repeat eapply regset_inject_expand; eauto. *)
  (*   eapply Val.inject_ptr; eauto. *)
  (*   repeat rewrite (Ptrofs.add_assoc i). *)
  (*   rewrite (Ptrofs.add_commut (Ptrofs.repr delta)). auto. *)
  (*   eapply store_pres_glob_block_valid; eauto. *)

  (* - (* Pfreeframe *) *)
  (*   generalize (RSINJ RSP). intros. *)
  (*   destruct (Mem.loadv Mptr m1 (Val.offset_ptr (rs1 RSP) ofs_ra)) eqn:EQRA; try inv H6. *)
  (*   exploit (fun g a2 => Mem.loadv_inject j g m1' m2 Mptr (Val.offset_ptr (rs1 Asm.RSP) ofs_ra) a2 v); eauto. *)
  (*   apply Val.offset_ptr_inject. auto. *)
  (*   intros (v2 & MLOAD2 & VINJ2). *)
  (*   eexists; eexists. split. simpl. *)
  (*   setoid_rewrite MLOAD2. auto. *)
  (*   eapply match_states_intro; eauto with inject_db. *)

  - repeat destr_in H6. simpl. 
    eexists _, _; split; eauto. econstructor; eauto.
    repeat apply regset_inject_expand; auto.
Qed.


Theorem step_simulation:
  forall S1 t S2,
    RawAsm.step ge S1 t S2 ->
    forall S1' (MS: match_states S1 S1'),
    exists S2',
      FlatAsm.step tge S1' t S2' /\
      match_states S2 S2'.
Proof.
  destruct 1; intros; inv MS.

  - (* Internal step *)
    unfold regset_inject in RSINJ. generalize (RSINJ Asm.PC). rewrite H. 
    inversion 1; subst.
    exploit (agree_inj_instr j MATCHSMINJ b b2 f ofs delta i); eauto.
    intros (id & i' & sid & ofs1 & FITARG & FSYMB & TRANSL).
    exploit (exec_instr_step j rs rs'0 m m'0 rs' m' i i' id); eauto.
    intros (rs2' & m2' & FEXEC & MS1).
    exists (State rs2' m2'). split; auto.
    eapply FlatAsm.exec_step_internal; eauto.
        
  - (* Builtin *)
    unfold regset_inject in RSINJ. generalize (RSINJ Asm.PC). rewrite H.
    inversion 1; subst.
<<<<<<< HEAD
    exploit (agree_sminj_instr gm lm j MATCHSMINJ b b2 f ofs delta (Asm.Pbuiltin ef args res)); auto.
    intros (id & i' & sid & ofs1 & FITARG & FSYMB & TRANSL).
    (* exploit (globs_to_funs_inj_into_flatmem j); eauto. inversion 1; subst. *)
    monadInv TRANSL. monadInv EQ.
    set (pbseg := {| segblock_id := sid; segblock_start := Ptrofs.repr ofs1; segblock_size := Ptrofs.repr (instr_size (Asm.Pbuiltin ef args res)) |}) in *.
    exploit (eval_builtin_args_inject gm lm j m m'0 rs rs'0 (rs Asm.RSP) (rs'0 Asm.RSP) args vargs x0); auto.
=======
    exploit (agree_inj_instr j MATCHSMINJ b b2 f ofs delta (Asm.Pbuiltin ef args res, sz)); auto.
    intros (id & i' & sid & ofs1 & FITARG & FSYMB & TRANSL).
    (* exploit (globs_to_funs_inj_into_flatmem j); eauto. inversion 1; subst. *)
    monadInv TRANSL. (* monadInv EQ. *)
    set (pbseg := {| segblock_id := sid; segblock_start := Ptrofs.repr ofs1; segblock_size := Ptrofs.repr (si_size sz) |}) in *.
    exploit (eval_builtin_args_inject j m m'0 rs rs'0 (rs Asm.RSP) (rs'0 Asm.RSP) args vargs); auto.
>>>>>>> b6b5d4d5
    intros (vargs' & EBARGS & ARGSINJ).
    assert (Globalenvs.Genv.to_senv ge = (Genv.genv_senv tge)) as SENVEQ. 
    { 
      unfold match_prog in TRANSF. unfold transf_program in TRANSF.
      repeat destr_in TRANSF. 
      symmetry. eapply transl_prog_pres_senv; eauto.
    }
    generalize (external_call_inject ge j vargs vargs' m m'0 m' vres t ef ARGSINJ MINJ H3).
    rewrite SENVEQ.
    intros (j' & vres2 & m2' & EXTCALL & RESINJ & MINJ' & INJINCR & INJSEP).
    set (rs' := nextinstr_nf (set_res res vres2 (undef_regs (map preg_of (Machregs.destroyed_by_builtin ef)) rs'0)) (segblock_size pbseg)).
    exploit (fun b ofs => FlatAsm.exec_step_builtin tge id b ofs
                                       ef args res rs'0  m'0 vargs' t vres2 rs' m2' pbseg); eauto. 
    (* unfold valid_instr_offset_is_internal in INSTRINTERNAL. *)
    (* eapply INSTRINTERNAL; eauto. *)
    intros FSTEP. eexists; split; eauto.
    eapply match_states_intro with (j:=j'); eauto.
    (* Supposely the following propreties can proved by separation property of injections *)
    + eapply (inject_pres_match_sminj j); eauto.
    (* + eapply (inject_pres_globs_inj_into_flatmem j); eauto. *)
    + eapply (inject_pres_valid_instr_offset_is_internal j); eauto.
    + eapply (inject_pres_extfun_entry_is_external j); eauto.
    + eapply (inject_pres_match_find_funct j); eauto.
    + subst rs'. intros. subst pbseg; simpl.
      assert (regset_inject j' rs rs'0) by 
          (eapply regset_inject_incr; eauto).
      set (dregs := (map Asm.preg_of (Machregs.destroyed_by_builtin ef))) in *.
      generalize (undef_regs_pres_inject j' rs rs'0 dregs H5). intros.
      set (rs1 := (Asm.undef_regs dregs rs)) in *.
      set (rs2 := (Asm.undef_regs dregs rs'0)) in *.
      generalize (fun h => set_res_pres_inject res j' 
                  rs1 rs2 h vres vres2 RESINJ).
      set (rs3 := (Asm.set_res res vres rs1)) in *.
      set (rs4 := (Asm.set_res res vres2 rs2)) in *.
      intros.
      eauto with inject_db.
    + eapply extcall_pres_glob_block_valid; eauto.

  - (* External call *)
    unfold regset_inject in RSINJ. generalize (RSINJ Asm.PC). rewrite H. 
    inversion 1; subst. rewrite Ptrofs.add_zero_l in H6.
    (* exploit (globs_to_funs_inj_into_flatmem j); eauto. inversion 1; subst. *)
    edestruct storev_mapped_inject' as (m2' & SV & INJ2); eauto.
    apply Val.offset_ptr_inject. eauto.
    edestruct (extcall_arguments_inject) as (args2 & ARGSINJ & EXTCALLARGS); eauto.
    assert (Globalenvs.Genv.to_senv ge = (Genv.genv_senv tge)) as SENVEQ. 
    { 
      unfold match_prog in TRANSF. unfold transf_program in TRANSF.
      repeat destr_in TRANSF. 
      symmetry. eapply transl_prog_pres_senv; eauto.
    }
    exploit (external_call_inject ge j args args2 ); eauto.
    rewrite SENVEQ.
<<<<<<< HEAD
    intros (j' & res' & m2'' & EXTCALL & RESINJ & MINJ' & INJINCR & INJSEP).
    exploit (fun ofs => FlatAsm.exec_step_external tge b2 ofs ef args2 res'); eauto.
=======
    intros (j' & res' & m2' & EXTCALL & RESINJ & MINJ' & INJINCR & INJSEP).
    exploit (fun ofs => FlatAsm.exec_step_external tge b2 ofs ef args2 res'); eauto. 
>>>>>>> b6b5d4d5
    + generalize (RSINJ Asm.RSP). intros. 
      eapply vinject_pres_has_type; eauto.
    + generalize (RSINJ Asm.RA). intros. 
      eapply vinject_pres_has_type; eauto.
    + generalize (RSINJ Asm.RSP). intros. 
      eapply vinject_pres_not_vundef; eauto.
    + generalize (RSINJ Asm.RA). intros. 
      eapply vinject_pres_not_vundef; eauto.
    + intros FSTEP. eexists. split. apply FSTEP.
      eapply match_states_intro with (j := j'); eauto.
      * eapply (inject_pres_match_sminj j); eauto.
        intros b1 b0 delta0 J1 J2.
        generalize (INJSEP _ _ _ J1 J2).
        unfold Mem.valid_block. rewnb. eauto.
      (* * eapply (inject_pres_globs_inj_into_flatmem j); eauto. *)
      * eapply (inject_pres_valid_instr_offset_is_internal j); eauto.
        intros b1 b0 delta0 J1 J2.
        generalize (INJSEP _ _ _ J1 J2).
        unfold Mem.valid_block. rewnb. eauto.
      * eapply (inject_pres_extfun_entry_is_external j); eauto.
        intros b1 b0 delta0 J1 J2.
        generalize (INJSEP _ _ _ J1 J2).
        unfold Mem.valid_block. rewnb. eauto.
      * eapply (inject_pres_match_find_funct j); eauto.
        intros b1 b0 delta0 J1 J2.
        generalize (INJSEP _ _ _ J1 J2).
        unfold Mem.valid_block. rewnb. eauto.
      * assert (regset_inject j' rs rs'0) by 
            (eapply regset_inject_incr; eauto).
        set (dregs := (map Asm.preg_of Conventions1.destroyed_at_call)) in *.
        generalize (undef_regs_pres_inject j' rs rs'0 dregs H4). intros.
        set (rs1 := (Asm.undef_regs dregs rs)) in *.
        set (rs2 := (Asm.undef_regs dregs rs'0)) in *.
        set (cdregs := (CR Asm.ZF :: CR Asm.CF :: CR Asm.PF :: CR Asm.SF :: CR Asm.OF :: nil)) in *.
        generalize (undef_regs_pres_inject j' rs1 rs2 cdregs). intros.
        set (rs3 := (Asm.undef_regs cdregs rs1)) in *.
        set (rs4 := (Asm.undef_regs cdregs rs2)) in *.
        generalize (set_pair_pres_inject j' rs3 rs4 res res' 
                                         (Asm.loc_external_result (ef_sig ef))).
        intros.
        apply regset_inject_expand; auto.
        apply regset_inject_expand; auto.
      * eapply extcall_pres_glob_block_valid; eauto.
        red. red. rewnb. eauto.
Qed.        

Lemma transf_final_states:
  forall st1 st2 r,
  match_states st1 st2 -> Asm.final_state st1 r -> FlatAsm.final_state st2 r.
Proof.
  intros st1 st2 r MATCH FINAL.
  inv FINAL. inv MATCH. constructor. 
  - red in RSINJ. generalize (RSINJ PC). rewrite H. 
    unfold Vnullptr. destruct Archi.ptr64; inversion 1; auto.
  - red in RSINJ. generalize (RSINJ RAX). rewrite H0.
    inversion 1. auto.
Qed.
  
Theorem transf_program_correct:
  forward_simulation (RawAsm.semantics prog (Pregmap.init Vundef)) (FlatAsm.semantics tprog (Pregmap.init Vundef)).
Proof.
  eapply forward_simulation_step with match_states.
  - simpl. intros. 
    unfold match_prog in TRANSF. unfold transf_program in TRANSF.
    repeat destr_in TRANSF.    
    erewrite transl_prog_pres_senv; eauto. auto.
  - simpl. intros s1 IS. 
    exploit transf_initial_states; eauto.
    intros.
    rewrite Pregmap.gi. auto.
  - simpl. intros s1 s2 r MS FS. eapply transf_final_states; eauto.
  - simpl. intros s1 t s1' STEP s2 MS. 
    edestruct step_simulation as (STEP' & MS'); eauto.
Qed.

End PRESERVATION.


End WITHMEMORYMODEL.<|MERGE_RESOLUTION|>--- conflicted
+++ resolved
@@ -839,68 +839,6 @@
 (*   apply target_code_labels_are_valid. *)
 (* Qed. *)
 
-<<<<<<< HEAD
-Lemma transl_instrs_ofs_bound: forall code code' gmap lmap id sid ofs fofs,
-  transl_instrs gmap lmap id sid ofs code = OK (fofs, code') -> ofs <= fofs.
-Proof.
-  induction code; simpl; intros.
-  - inv H. omega.
-  - monadInv H. apply IHcode in EQ1. 
-    generalize (instr_size_positive a). omega.
-Qed.
-
-Lemma find_instr_transl_instrs : forall code gmap lmap id sid i ofs ofs' fofs code',
-    find_instr (Ptrofs.unsigned ofs) code = Some i ->
-    transl_instrs gmap lmap id sid (Ptrofs.unsigned ofs') code = OK (fofs, code') ->
-    fofs <= Ptrofs.max_unsigned ->
-    exists i' ofs1, transl_instr gmap lmap ofs1 id sid i = OK i' 
-               /\ segblock_to_label (snd i') = (sid, Ptrofs.add ofs ofs')
-               /\ In i' code'.
-Proof.
-  induction code; simpl; intros.
-  - inv H.
-  - monadInv H0. destruct zeq.
-    + inv H. eexists; eexists; split; eauto.
-      rewrite <- (Ptrofs.repr_unsigned ofs). rewrite e. rewrite Ptrofs.add_zero_l. split.
-      eapply transl_instr_segblock; eauto. apply in_eq.
-    + exploit (IHcode gmap lmap id sid i 
-                      (Ptrofs.repr (Ptrofs.unsigned ofs - instr_size a))
-                      (Ptrofs.repr (Ptrofs.unsigned ofs' + instr_size a))); eauto.
-      rewrite Ptrofs.unsigned_repr. auto. 
-      generalize (find_instr_ofs_non_negative code (Ptrofs.unsigned ofs - instr_size a) i H).
-      generalize (instr_size_positive a).
-      generalize (Ptrofs.unsigned_range_2 ofs). intros. omega.
-      rewrite Ptrofs.unsigned_repr. eauto. 
-      generalize (transl_instrs_ofs_bound code x1 gmap lmap id sid
-                                          (Ptrofs.unsigned ofs' + instr_size a) fofs EQ1).
-      generalize (Ptrofs.unsigned_range_2 ofs'). 
-      generalize (instr_size_positive a). omega.
-      intros (i' & ofs1 & TRANSI & SBEQ & IN).
-      eexists; eexists; split. eauto. split.
-      rewrite SBEQ. f_equal.
-      
-      rewrite Ptrofs.add_unsigned. repeat rewrite Ptrofs.unsigned_repr.
-      replace (Ptrofs.unsigned ofs - instr_size a + (Ptrofs.unsigned ofs' + instr_size a)) with
-              (Ptrofs.unsigned ofs + Ptrofs.unsigned ofs') by omega.
-      rewrite <- Ptrofs.add_unsigned. auto.
-      generalize (transl_instrs_ofs_bound code x1 gmap lmap id sid
-                                          (Ptrofs.unsigned ofs' + instr_size a) fofs EQ1).
-      generalize (Ptrofs.unsigned_range_2 ofs'). 
-      generalize (instr_size_positive a). omega.
-      generalize (find_instr_ofs_non_negative code (Ptrofs.unsigned ofs - instr_size a) i H).
-      generalize (instr_size_positive a).
-      generalize (Ptrofs.unsigned_range_2 ofs). intros. omega.
-      apply in_cons. auto.
-Qed.
-=======
-
-(* (************* *)
-(*    The following sequence of lemmas shows that if an instruction is  *)
-(*    in the source program, then it is translated into an instruction *)
-(*    in the target program at certain location  *)
-(*  **********) *)
->>>>>>> b6b5d4d5
-
 (* Lemma transl_instr_segblock : forall gmap lmap ofs' id i i' sid, *)
 (*       transl_instr gmap lmap (Ptrofs.unsigned ofs') id sid i = OK i' -> *)
 (*       segblock_to_label (snd i') = (sid, ofs'). *)
@@ -1021,42 +959,6 @@
 
 (* End WITHTRANSF. *)
 
-<<<<<<< HEAD
-Lemma label_pos_inv : forall l ofs a instrs z,
-    label_pos l ofs (a :: instrs) = Some z ->
-    (a = Asm.Plabel l /\ z = ofs + instr_size a) 
-    \/ (a <> Asm.Plabel l /\ label_pos l (ofs + instr_size a) instrs = Some z).
-Proof.
-  intros l ofs a instrs z H.
-  simpl in H. unfold Asm.is_label in H; simpl in H.
-  destruct a; try now (right; solve_label_pos_inv).
-  destruct peq.
-  - subst. left. inv H. auto.
-  - right. simpl. split. unfold not. inversion 1. congruence.
-    auto.
-Qed.
-
-Lemma update_instrs_map_pres_lmap_2 : forall instrs l id lmap lmap' csize csize',
-    ~ In (Asm.Plabel l) (instrs) ->
-    update_instrs lmap csize id instrs = (lmap',csize') ->
-    lmap' id l = lmap id l.
-Proof.
-  unfold update_instrs.
-  induction instrs; simpl; intros; auto.
-  - inv H0; auto. 
-  - assert (Asm.Plabel l <> a /\ ~ In (Asm.Plabel l) (instrs)) as H1
-        by (apply not_in_cons; auto). destruct H1.
-    erewrite IHinstrs. 2: auto. 2: eauto.
-    destr.
-    unfold update_label_map. rewrite peq_true. rewrite peq_false. auto.
-    unfold is_label in Heqo. destr_in Heqo.
-Qed.
-=======
-(* End AGREE_SMINJ_GLOB. *)
-
-(* (** Lemmas for proving agree_sminj_lbl **) *)
-(* Module AGREE_SMINJ_LBL. *)
->>>>>>> b6b5d4d5
 
 (* Lemma defs_nodup_labels : forall defs f id, *)
 (*     defs_no_duplicated_labels defs -> *)
@@ -1107,67 +1009,6 @@
 (*     unfold update_label_map. rewrite peq_true. rewrite peq_false. auto. *)
 (*     unfold is_label in Heqo. destr_in Heqo. *)
 (* Qed. *)
-
-<<<<<<< HEAD
-Lemma update_instrs_map_lmap_inversion : forall instrs csize l z ofs id csize' lmap lmap' l'
-    (MAXSIZE: csize' <= Ptrofs.max_unsigned)
-    (MINSIZE: csize  >= 0)
-    (LNR: list_norepet (labels instrs))
-    (LPOS: label_pos l ofs instrs = Some z)
-    (UI: update_instrs lmap csize id instrs = (lmap', csize'))
-    (LM: lmap' id l = Some l'),
-    l' = (code_segid , Ptrofs.repr (csize + z - ofs)) /\ 0 <= (csize + z - ofs) <= Ptrofs.max_unsigned.
-Proof.
-  induction instrs; simpl; intros; auto.
-  - inv LPOS.
-  - apply label_pos_inv in LPOS. destruct LPOS as [[LAB EQ] | [NLAB LPOS]].
-    + subst. simpl in *. subst. simpl in *.
-      rewrite update_instrs_cons in UI. destr_in UI.
-      erewrite update_instrs_other_label in LM. 3: eauto. 2: inv LNR; auto.
-      unfold update_instr in Heqp. repeat destr_in Heqp.
-      unfold is_label in Heqo; repeat destr_in Heqo.
-      unfold update_label_map in LM.
-      rewrite ! peq_true in LM. inv LM. unfold code_label.
-      split.
-      f_equal. f_equal. omega.
-      rewrite (update_instrs_code_size _ _ _ _ _ _ UI) in MAXSIZE.
-      generalize (instr_size_positive (Asm.Plabel l1)).
-      generalize (code_size_non_neg instrs). omega.
-      unfold is_label in Heqo;  simpl in Heqo; repeat destr_in Heqo.
-    + rewrite update_instrs_cons in UI. destr_in UI.
-      specialize (IHinstrs z0 l z (ofs + instr_size a) id csize' l0 lmap' l').
-      inv Heqp.
-      exploit IHinstrs; eauto.
-      generalize (instr_size_positive a); omega.
-      destr_in LNR; auto. inv LNR; auto.
-      intros (A & B).
-      rewrite A. split. f_equal. f_equal. omega. omega.
-Qed.
-
-Lemma label_pos_min_size : forall instrs l ofs ofs', 
-    label_pos l ofs instrs = Some ofs' -> ofs <= ofs'.
-Proof.
-  induction instrs; intros.
-  - simpl in *. inv H.
-  - simpl in *. 
-    generalize (instr_size_positive a). intros H0.
-    repeat destr_in H. omega.
-    eapply IHinstrs in H2. omega.
-Qed.
-=======
-
-(* Lemma update_instrs_cons: *)
-(*   forall lmap csize id ins insns, *)
-(*     update_instrs lmap csize id (ins::insns) = *)
-(*     let (lmap',csize') := update_instr lmap csize id ins in *)
-(*     update_instrs lmap' csize' id insns. *)
-(* Proof. *)
-(*   Opaque update_instr. *)
-(*   unfold update_instrs. simpl. intros. *)
-(*   destr. *)
-(*   Transparent update_instr. *)
-(* Qed. *)
->>>>>>> b6b5d4d5
 
 (* Lemma update_instrs_other_label: *)
 (*   forall l id ins lmap csize lmap' csize', *)
@@ -1807,127 +1648,6 @@
         (* | Some slbl => Some (Genv.symbol_block_offset tge slbl) *)
         (* end *)
       end.
-
-<<<<<<< HEAD
-Lemma in_transl_instrs:
-  forall gmap lmap i si c o o' sz x1
-    (RNG: 0 <= sz <= Ptrofs.max_unsigned)
-    (POS: 0 <= o')
-    (TI: transl_instrs gmap lmap i si o' c = OK (sz, x1))
-    si'
-    (IN: In (si', o) (map (fun i1 : instruction * segblock => (segblock_id (snd i1), segblock_start (snd i1))) x1)),
-    si' = si /\ o' <= Ptrofs.unsigned o < o' + code_size c.
-Proof.
-  induction c; simpl; intros; eauto.
-  - inv TI. simpl in IN. easy. 
-  - monadInv TI. simpl in IN.
-    destruct IN as [IN|IN].
-    + inv IN. unfold transl_instr in EQ. monadInv EQ. simpl. split; auto.
-      rewrite Ptrofs.unsigned_repr.
-      generalize (instr_size_positive a) (code_size_non_neg c); omega.
-      split. omega.
-      generalize (AGREE_SMINJ_INSTR.transl_instrs_ofs_bound _ _ _ _ _ _ _ _ EQ1).
-      generalize (instr_size_positive a); omega.
-    + generalize (instr_size_positive a); intros.
-      eapply IHc in IN. 4: eauto. destruct IN; split; auto. omega. auto. omega.
-Qed.
-
-
-Lemma transl_instrs_diff_labels:
-  forall gmap lmap i si c
-    (* (lnr : list_norepet (labels c)) *)
-    (* (lmap_inj: forall i1 i2 l1 l2 sl1 sl2, (i1,l1) <> (i2,l2) -> lmap i1 l1 = Some sl1 -> lmap i2 l2 = Some sl2 -> *)
-    (*                                   sl1 <> sl2) *)
-    sz ofs c'
-    (RNG: 0 <= sz <= Ptrofs.max_unsigned)
-    (POS: 0 <= ofs)
-    (TI : transl_instrs gmap lmap i si ofs c = OK (sz, c')),
-    list_norepet (map (fun i1 : instruction * segblock => segblock_to_label (snd i1)) c').
-Proof.
-  induction c; simpl; intros; eauto.
-  - inv TI. simpl. constructor.
-  - monadInv TI.
-    (* trim IHc. *)
-    (* { *)
-    (*   destr_in lnr. inv lnr; auto. *)
-    (* } *)
-    (* trim IHc. eauto. *)
-    simpl.
-    constructor; eauto.
-    clear IHc. 
-    intro IN.
-    unfold transl_instr in EQ. monadInv EQ. simpl in IN.
-    unfold segblock_to_label in IN. simpl in IN.
-    eapply in_transl_instrs in IN. 4: eauto. 2: auto.
-    rewrite Ptrofs.unsigned_repr in IN. 
-    generalize (instr_size_positive a). omega. split. auto.
-    generalize (AGREE_SMINJ_INSTR.transl_instrs_ofs_bound _ _ _ _ _ _ _ _ EQ1).
-    generalize (instr_size_positive a); omega.
-    generalize (instr_size_positive a); omega.
-    eapply IHc. 3: eauto. auto.
-    generalize (instr_size_positive a); omega.
-Qed.
-=======
-(* Lemma in_transl_instrs: *)
-(*   forall gmap lmap i si c o o' sz x1 *)
-(*     (RNG: 0 <= sz <= Ptrofs.max_unsigned) *)
-(*     (POS: 0 <= o') *)
-(*     (TI: transl_instrs gmap lmap i si o' c = OK (sz, x1)) *)
-(*     si' *)
-(*     (IN: In (si', o) (map (fun i1 : instruction * segblock => (segblock_id (snd i1), segblock_start (snd i1))) x1)), *)
-(*     si' = si /\ o' <= Ptrofs.unsigned o < o' + code_size c. *)
-(* Proof. *)
-(*   induction c; simpl; intros; eauto. *)
-(*   - inv TI. simpl in IN. easy.  *)
-(*   - monadInv TI. simpl in IN. *)
-(*     destruct IN as [IN|IN]. *)
-(*     + inv IN. unfold transl_instr in EQ. monadInv EQ. simpl. split; auto. *)
-(*       rewrite Ptrofs.unsigned_repr. *)
-(*       generalize (instr_size_positive a) (code_size_non_neg c); omega. *)
-(*       split. omega. *)
-(*       generalize (AGREE_SMINJ_INSTR.transl_instrs_ofs_bound _ _ _ _ _ _ _ _ EQ1). *)
-(*       generalize (si_size_non_zero (snd a)); omega. *)
-(*     + generalize (si_size_non_zero (snd a)); intros. *)
-(*       eapply IHc in IN. 4: eauto. unfold instr_size. destruct IN; split; auto. omega. auto. omega. *)
-(* Qed. *)
-
-
-(* Lemma transl_instrs_diff_labels: *)
-(*   forall gmap lmap i si c *)
-(*     (* (lnr : list_norepet (labels c)) *) *)
-(*     (* (lmap_inj: forall i1 i2 l1 l2 sl1 sl2, (i1,l1) <> (i2,l2) -> lmap i1 l1 = Some sl1 -> lmap i2 l2 = Some sl2 -> *) *)
-(*     (*                                   sl1 <> sl2) *) *)
-(*     sz ofs c' *)
-(*     (RNG: 0 <= sz <= Ptrofs.max_unsigned) *)
-(*     (POS: 0 <= ofs) *)
-(*     (TI : transl_instrs gmap lmap i si ofs c = OK (sz, c')), *)
-(*     list_norepet (map (fun i1 : instruction * segblock => segblock_to_label (snd i1)) c'). *)
-(* Proof. *)
-(*   induction c; simpl; intros; eauto. *)
-(*   - inv TI. simpl. constructor. *)
-(*   - monadInv TI. *)
-(*     (* trim IHc. *) *)
-(*     (* { *) *)
-(*     (*   destr_in lnr. inv lnr; auto. *) *)
-(*     (* } *) *)
-(*     (* trim IHc. eauto. *) *)
-(*     simpl. *)
-(*     constructor; eauto. *)
-(*     clear IHc.  *)
-(*     intro IN. *)
-(*     unfold transl_instr in EQ. monadInv EQ. simpl in IN. *)
-(*     unfold segblock_to_label in IN. simpl in IN. *)
-(*     eapply in_transl_instrs in IN. 4: eauto. 2: auto. *)
-(*     rewrite Ptrofs.unsigned_repr in IN.  *)
-(*     generalize (si_size_non_zero (snd a)). omega. split. auto. *)
-(*     generalize (AGREE_SMINJ_INSTR.transl_instrs_ofs_bound _ _ _ _ _ _ _ _ EQ1). *)
-(*     generalize (si_size_non_zero (snd a)); omega. *)
-(*     generalize (si_size_non_zero (snd a)); omega. *)
-(*     eapply IHc. 3: eauto. auto. *)
-(*     generalize (si_size_non_zero (snd a)); omega. *)
-(* Qed. *)
->>>>>>> b6b5d4d5
-
 
 (* Lemma transl_globdef_distinct_code_labels: *)
 (*   forall gmap lmap i o p c *)
@@ -5327,16 +5047,10 @@
     eapply (Mem.record_stack_block_inject_flat m2 m3 m2' (init_meminj)
            (make_singleton_frame_adt' bstack frame_info_mono 0)); eauto.
     (* frame inject *)
-<<<<<<< HEAD
     red. unfold make_singleton_frame_adt'. simpl. constructor. 
     simpl. intros b2 delta FINJ.
-    unfold init_meminj in FINJ. fold ge in FINJ. rewrite <- H4 in FINJ. 
+    unfold init_meminj in FINJ. fold ge in FINJ. rewrite <- H4 in FINJ.
     rewrite pred_dec_true in FINJ; auto. inv FINJ.
-=======
-    red. unfold make_singleton_frame_adt'. simpl. constructor.
-    simpl. intros b2 delta FINJ. rewrite <- H5 in FINJ.
-    rewrite FBSTACK in FINJ. inv FINJ.
->>>>>>> b6b5d4d5
     exists frame_info_mono. split. auto. apply inject_frame_info_id.
     constructor.
     (* in frame *)
@@ -5357,30 +5071,18 @@
     (* in frame iff *)
     unfold make_singleton_frame_adt'. unfold in_frame. simpl.
     intros b1 b2 delta INJB. split.
-<<<<<<< HEAD
-    intros BEQ. destruct BEQ; try contradiction. subst b1. 
+    intros BEQ. destruct BEQ; try contradiction. subst b1.
     unfold init_meminj in INJB. fold ge in INJB. rewrite <- H4 in INJB.
     rewrite pred_dec_true in INJB; auto. inv INJB. left; auto.
-    intros BEQ. destruct BEQ; try contradiction. subst b2. 
-    assert (bstack' = Mem.nextblock (Mem.push_new_stage m')) as BEQ. 
-=======
-    intros BEQ. destruct BEQ; try contradiction. subst b1.
-    rewrite <- H5 in INJB.
-    rewrite INJB in FBSTACK; inv FBSTACK; auto.
     intros BEQ. destruct BEQ; try contradiction. subst b2.
     assert (bstack' = Mem.nextblock (Mem.push_new_stage m')) as BEQ.
->>>>>>> b6b5d4d5
     eapply Mem.alloc_result; eauto using MALLOC'.
     rewrite Mem.push_new_stage_nextblock in BEQ.
     erewrite <- init_mem_genv_next in BEQ; eauto using INITM'.
     subst bstack'.
     destruct (eq_block bstack b1); auto.
     assert (b1 <> bstack) by congruence.
-<<<<<<< HEAD
     apply NOTBSTK in H5. rewrite H6 in H5. rewrite INJB in H5.
-=======
-    apply NOTBSTK in H4. rewrite H5 in H4.
->>>>>>> b6b5d4d5
     left. symmetry. subst bstack. eapply init_meminj_genv_next_inv; eauto.
 
     (* top frame *)
@@ -5417,13 +5119,6 @@
       unfold Genv.find_def in FD. eapply Genv.genv_defs_range in FD.
       revert FD. red. rewnb.
       fold ge. intros. xomega.
-<<<<<<< HEAD
-    + red.
-      intros.
-      erewrite update_gmap_not_in. 2: apply Heqp. reflexivity.
-      intro IN. destruct (Genv.find_symbol_exists_1 prog id). apply IN. unfold ge, ge0 in *. congruence.  
-=======
->>>>>>> b6b5d4d5
 Qed.
 
 
@@ -6430,6 +6125,17 @@
 Qed.
 
 
+Hypothesis no_pseudo_instrs:
+  forall id b f ofs i
+    (FS: Globalenvs.Genv.find_symbol ge id = Some b)
+    (FFP: Globalenvs.Genv.find_funct_ptr ge b = Some (Internal f))
+    (FI : find_instr (Ptrofs.unsigned ofs) (Asm.fn_code f) = Some i),
+    match i with
+      Pallocframe _ _ _
+    | Pfreeframe _ _
+    | Pload_parent_pointer _ _ => False
+    | _ => True
+    end.
 
 (** The internal step preserves the invariant *)
 Lemma exec_instr_step : forall j rs1 rs2 m1 m2 rs1' m1' i i' id sid ofs ofs' f b
@@ -6524,30 +6230,21 @@
 
   - (* Pjmp_s *)
     repeat destr_in H6.
-    destruct ros; simpl in *; monadInvX EQ.
+    destruct ros; simpl in *.
     do 2 eexists; split; eauto.
     econstructor; eauto.
     apply regset_inject_expand; auto.
     do 2 eexists; split; eauto.
     econstructor; eauto.
     apply regset_inject_expand; auto.
-<<<<<<< HEAD
-    inversion MATCHSMINJ. 
-    exploit (agree_sminj_glob0 i s); eauto.
-    intros (ofs1 & b1 & b' & FSYM & LBLOFS & JB). 
-    unfold Globalenvs.Genv.symbol_address. rewrite FSYM. 
-    rewrite LBLOFS. econstructor; eauto.
-    simpl_goal. auto.
-=======
     inversion MATCHSMINJ.
     unfold Globalenvs.Genv.symbol_address. destr_match; auto.
-    exploit (agree_inj_glob0 symb b0); eauto.
-    intros (b1 & ofs1 & LBLOFS & JB). 
+    exploit (agree_inj_glob0 i b0); eauto.
+    intros (b1 & ofs1 & LBLOFS & JB).
     erewrite Genv.find_sym_to_addr with (ofs:=ofs1); eauto.
     rewrite <- (Ptrofs.add_zero_l ofs1).
     eapply Val.inject_ptr; eauto.
-    rewrite Ptrofs.repr_unsigned. auto.    
->>>>>>> b6b5d4d5
+    rewrite Ptrofs.repr_unsigned. auto.
 
   - (* Pjcc *)
     unfold Asm.exec_instr in H6; simpl in H6.
@@ -6585,16 +6282,12 @@
   - (* Pcall_s *)
     repeat destr_in H6.
     generalize (RSINJ PC).
-    destruct ros; simpl in *; monadInvX EQ; do 2 eexists; split; eauto; econstructor; eauto.
+    destruct ros; simpl in *; do 2 eexists; split; eauto; econstructor; eauto.
     repeat apply regset_inject_expand; auto.
-    + apply Val.offset_ptr_inject. eauto.
-<<<<<<< HEAD
-    + repeat apply regset_inject_expand; auto.
-      apply Val.offset_ptr_inject. eauto.
-      exploit (inject_symbol_sectlabel gm lm j i s Ptrofs.zero); eauto.
-=======
-    + exploit (inject_symbol_address j symb Ptrofs.zero); eauto. 
->>>>>>> b6b5d4d5
+    apply Val.offset_ptr_inject. eauto.
+    repeat apply regset_inject_expand; auto.
+    apply Val.offset_ptr_inject. eauto.
+    + exploit (inject_symbol_address j i Ptrofs.zero); eauto.
       
   (* - (* Pallocframe *) *)
   (*   generalize (RSINJ RSP). intros RSPINJ. *)
@@ -6633,6 +6326,9 @@
   - repeat destr_in H6. simpl. 
     eexists _, _; split; eauto. econstructor; eauto.
     repeat apply regset_inject_expand; auto.
+  - exploit no_pseudo_instrs; eauto. simpl. destruct 1.
+  - exploit no_pseudo_instrs; eauto. simpl. destruct 1.
+  - exploit no_pseudo_instrs; eauto. simpl. destruct 1.
 Qed.
 
 
@@ -6659,21 +6355,12 @@
   - (* Builtin *)
     unfold regset_inject in RSINJ. generalize (RSINJ Asm.PC). rewrite H.
     inversion 1; subst.
-<<<<<<< HEAD
-    exploit (agree_sminj_instr gm lm j MATCHSMINJ b b2 f ofs delta (Asm.Pbuiltin ef args res)); auto.
-    intros (id & i' & sid & ofs1 & FITARG & FSYMB & TRANSL).
-    (* exploit (globs_to_funs_inj_into_flatmem j); eauto. inversion 1; subst. *)
-    monadInv TRANSL. monadInv EQ.
-    set (pbseg := {| segblock_id := sid; segblock_start := Ptrofs.repr ofs1; segblock_size := Ptrofs.repr (instr_size (Asm.Pbuiltin ef args res)) |}) in *.
-    exploit (eval_builtin_args_inject gm lm j m m'0 rs rs'0 (rs Asm.RSP) (rs'0 Asm.RSP) args vargs x0); auto.
-=======
-    exploit (agree_inj_instr j MATCHSMINJ b b2 f ofs delta (Asm.Pbuiltin ef args res, sz)); auto.
+    exploit (agree_inj_instr j MATCHSMINJ b b2 f ofs delta (Asm.Pbuiltin ef args res)); auto.
     intros (id & i' & sid & ofs1 & FITARG & FSYMB & TRANSL).
     (* exploit (globs_to_funs_inj_into_flatmem j); eauto. inversion 1; subst. *)
     monadInv TRANSL. (* monadInv EQ. *)
-    set (pbseg := {| segblock_id := sid; segblock_start := Ptrofs.repr ofs1; segblock_size := Ptrofs.repr (si_size sz) |}) in *.
+    set (pbseg := {| segblock_id := sid; segblock_start := Ptrofs.repr ofs1; segblock_size := Ptrofs.repr (instr_size (Pbuiltin ef args res)) |}) in *.
     exploit (eval_builtin_args_inject j m m'0 rs rs'0 (rs Asm.RSP) (rs'0 Asm.RSP) args vargs); auto.
->>>>>>> b6b5d4d5
     intros (vargs' & EBARGS & ARGSINJ).
     assert (Globalenvs.Genv.to_senv ge = (Genv.genv_senv tge)) as SENVEQ. 
     { 
@@ -6727,13 +6414,9 @@
     }
     exploit (external_call_inject ge j args args2 ); eauto.
     rewrite SENVEQ.
-<<<<<<< HEAD
+    
     intros (j' & res' & m2'' & EXTCALL & RESINJ & MINJ' & INJINCR & INJSEP).
     exploit (fun ofs => FlatAsm.exec_step_external tge b2 ofs ef args2 res'); eauto.
-=======
-    intros (j' & res' & m2' & EXTCALL & RESINJ & MINJ' & INJINCR & INJSEP).
-    exploit (fun ofs => FlatAsm.exec_step_external tge b2 ofs ef args2 res'); eauto. 
->>>>>>> b6b5d4d5
     + generalize (RSINJ Asm.RSP). intros. 
       eapply vinject_pres_has_type; eauto.
     + generalize (RSINJ Asm.RA). intros. 
