--- conflicted
+++ resolved
@@ -1268,13 +1268,8 @@
   exploit external_call_determ. eexact CALL. eexact CALL0. intros [A B].
   split. auto. intros. destruct B; auto. subst. auto.
 - (* trace length *)
-<<<<<<< HEAD
   red; cbn. intros [nb s] t [nb' s'] [H Hnb]. inv H; simpl.
-  omega.
-=======
-  red; intros; inv H; simpl.
   lia.
->>>>>>> fd2a2a8c
   eapply external_call_trace_length; eauto.
   eapply external_call_trace_length; eauto.
 - (* initial states *)
