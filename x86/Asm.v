--- conflicted
+++ resolved
@@ -1137,14 +1137,9 @@
       Genv.find_funct_ptr ge b = Some (External ef) ->
       extcall_arguments rs m (ef_sig ef) args ->
       external_call ef ge args m t res m' ->
-<<<<<<< HEAD
-      rs' = (set_pair (loc_external_result (ef_sig ef)) res rs) #PC <- (rs RA) ->
+      rs' = (set_pair (loc_external_result (ef_sig ef)) res (undef_caller_save_regs rs)) #PC <- (rs RA) ->
       sp0' = (if Val.eq rs#SP sp0 then None else Some sp0) ->
       step (State rs m (Some sp0)) t (State rs' m' sp0').
-=======
-      rs' = (set_pair (loc_external_result (ef_sig ef)) res (undef_caller_save_regs rs)) #PC <- (rs RA) ->
-      step (State rs m) t (State rs' m').
->>>>>>> 024b3bb7
 
 End RELSEM.
 
