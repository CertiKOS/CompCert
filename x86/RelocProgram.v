--- conflicted
+++ resolved
@@ -186,7 +186,6 @@
 (* Coercion prog_to_prog : program >-> AST.program. *)
 
 (** Section table ids *)
-<<<<<<< HEAD
 Definition sec_data_id     := 1%N.
 Definition sec_code_id     := 2%N.
 Definition sec_strtbl_id   := 3%N.
@@ -194,15 +193,6 @@
 Definition sec_rel_data_id := 5%N.
 Definition sec_rel_code_id := 6%N.
 Definition sec_shstrtbl_id := 7%N.
-=======
-Definition sec_data_id     := 1%positive.
-Definition sec_code_id     := 2%positive.
-Definition sec_strtbl_id   := 3%positive.
-Definition sec_symbtbl_id  := 4%positive.
-Definition sec_rel_data_id := 5%positive.
-Definition sec_rel_code_id := 6%positive.
-Definition sec_shstrtbl_id := 7%positive.
-
 
 (** Ultility function s*)
 Definition add_symb_to_tree (s:symbentry) (t: PTree.t symbentry) :=
@@ -221,5 +211,4 @@
   end.
 
 Definition get_symbentry_ids (t:symbtable) : list ident :=
-  fold_right acc_symb_ids nil t.
->>>>>>> 781b2b5d
+  fold_right acc_symb_ids nil t.