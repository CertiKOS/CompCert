Require Import Coqlib Maps.
Require Import AST Integers Floats Values Memory Events Globalenvs Smallstep.
Require Import Locations Stacklayout Conventions.
Require Import Mach LanguageInterface CallconvAlgebra CKLR CKLRAlgebra.
Require Import Eventsrel.
Require Import Linking.
Require Import Asm Asmgenproof.

Section PROG.
  Context (p: program).

  Definition genv_match R w: relation genv :=
    (match_stbls R w) !! (fun se => Genv.globalenv se p).

  Global Instance genv_genv_match R w:
    Related
      (genv_match R w)
      (Genv.match_genvs (mi R w) (match_globdef (fun _ => eq) eq p))
      subrel.
  Proof.
    unfold genv_match. rstep.
    intros ge1 ge2 Hge. destruct Hge as [se1 se2].
    eapply Genv.globalenvs_match.
    - red. intuition auto.
      induction (AST.prog_defs p)
        as [ | [id [f|[ ]]] ? ?];
        repeat (econstructor; eauto using incl_refl, linkorder_refl).
      apply linkorder_refl.
    - apply match_stbls_proj; auto.
  Qed.

  Lemma match_prog {C} `{!Linking.Linker C} (c: C):
    Linking.match_program_gen (fun _ => eq) eq c p p.
  Proof.
    repeat apply conj; auto.
    induction (AST.prog_defs p) as [ | [id [f|v]] defs IHdefs];
      repeat (econstructor; eauto).
    - apply Linking.linkorder_refl.
    - destruct v; constructor; auto.
  Qed.

  Global Instance find_funct_inject R w ge1 v1 ge2 v2 f:
    Transport (genv_match R w * Val.inject (mi R w)) (ge1, v1) (ge2, v2)
              (Genv.find_funct ge1 v1 = Some f)
              (Genv.find_funct ge2 v2 = Some f).
  Proof.
    intros [Hge Hv] Hf. cbn in *.
    destruct Hge. apply match_stbls_proj in H. cbn in Hf.
    edestruct @Genv.find_funct_match as (?&?&?&?&?); eauto using (match_prog tt).
    cbn in *. subst. auto.
  Qed.

  Global Instance find_funct_ptr_inject R w ge1 b1 ge2 b2 f:
    Transport (genv_match R w * block_inject_sameofs (mi R w)) (ge1, b1) (ge2, b2)
              (Genv.find_funct_ptr ge1 b1 = Some f)
              (Genv.find_funct_ptr ge2 b2 = Some f).
  Proof.
    intros [Hge Hb] Hf. cbn in *.
    destruct Hge. apply match_stbls_proj in H. unfold Genv.find_funct_ptr in *.
    destruct Genv.find_def as [[|]|] eqn:Hfd; try congruence. inv Hf.
    edestruct @Genv.find_def_match as (tg &?&?&?); eauto using (match_prog tt).
    inv H0. inv H1. rewrite H4. auto.
  Qed.

  Instance transport_find_symbol_genv R w ge1 ge2 id b1:
    Transport (genv_match R w) ge1 ge2
              (Genv.find_symbol ge1 id = Some b1)
              (exists b2,
                  Genv.find_symbol ge2 id = Some b2 /\
                  block_inject_sameofs (mi R w) b1 b2).
  Proof.
    intros Hge Hb1. edestruct @Genv.find_symbol_match as (b2 & ? & ?); eauto.
    destruct Hge. eapply match_stbls_proj. eauto.
  Qed.

  Global Instance genv_match_acc R:
    Monotonic (genv_match R) (wacc R ++> subrel).
  Proof.
    intros w w' Hw' _ _ [se1 se2 Hge].
    eapply (match_stbls_acc R w w') in Hge; eauto.
    eapply (rel_push_rintro (fun se => Genv.globalenv se p) (fun se => Genv.globalenv se p));
      eauto.
  Qed.

  Definition regset_inject R (w: world R): rel regset regset :=
    forallr - @ r, (Val.inject (mi R w)).

  Inductive inject_ptr_sameofs (mi: meminj): val -> val -> Prop :=
  | inj_ptr_sameofs:
      forall b1 b2 ofs,
        mi b1 = Some (b2, 0%Z) ->
        inject_ptr_sameofs mi (Vptr b1 ofs) (Vptr b2 ofs)
  | inj_ptr_undef:
      forall v,
        inject_ptr_sameofs mi Vundef v.

  Definition regset_inject' R (w: world R): rel regset regset :=
    fun rs1 rs2 =>
      forall r: preg,
        (r <> PC -> Val.inject (mi R w) (rs1 r) (rs2 r)) /\
        (r = PC -> inject_ptr_sameofs (mi R w) (rs1 r) (rs2 r)).

  Global Instance regset_inj_subrel R w:
    Related
      (regset_inject' R w)
      (regset_inject R w)
      subrel.
  Proof.
    repeat rstep. intros rs1 rs2 rel.
    unfold regset_inject', regset_inject in *.
    intros r. destruct (PregEq.eq r PC) as [-> | ].
    - specialize (rel PC) as [? H].
      destruct H; auto.
      econstructor. eauto.
      rewrite Ptrofs.add_zero; auto.
    - apply rel. auto.
  Qed.

  Inductive outcome_match R (w: world R): rel outcome outcome :=
  | Next_match:
      Monotonic
        (@Next')
        (regset_inject R w ++> match_mem R w ++> - ==> outcome_match R w)
  | Stuck_match o:
      Related Stuck o (outcome_match R w).
  Existing Instance Next_match.
  Existing Instance Stuck_match.

  Inductive state_match R w: rel Asm.state Asm.state :=
  | State_rel:
      Monotonic
        (@Asm.State)
        (regset_inject R w ++> match_mem R w ++> - ==> state_match R w).
  Existing Instance State_rel.

  Global Instance set_inject R w:
    Monotonic
      (@Pregmap.set val)
      (- ==> Val.inject (mi R w) ++> regset_inject R w ++> regset_inject R w).
  Proof.
    unfold regset_inject, Pregmap.set. rauto.
  Qed.
  Instance set_params: Params (@Pregmap.set) 4 := {}.

  Global Instance get_inject R w rs1 rs2 r:
    RStep
      (regset_inject R w rs1 rs2)
      (Val.inject (mi R w) (rs1 # r) (rs2 # r)) | 70.
  Proof.
    easy.
  Qed.

  Global Instance regset_inject_acc:
    Monotonic
      (@regset_inject)
      (forallr - @ R, acc tt ++> subrel).
  Proof.
    unfold regset_inject. repeat rstep.
    intros rs1 rs2 Hrs i. rauto.
  Qed.

  Lemma set_inject' R w:
    forall r: PregEq.t,
      r <> PC ->
      forall v1 v2: val,
        Val.inject (mi R w) v1 v2 ->
        forall rs1 rs2: regset,
          regset_inject' R w rs1 rs2 ->
          regset_inject' R w (rs1 # r <- v1) (rs2 # r <- v2).
  Proof.
    intros r Hr.
    unfold regset_inject', Pregmap.set.
    intros v1 v2 Hv rs1 rs2 Hrs r'.
    split; intros; destruct PregEq.eq; try congruence.
    - destruct (PregEq.eq r' PC). congruence. now apply Hrs.
    - now apply Hrs.
  Qed.

  Global Instance nextinstr_inject R w:
    Monotonic
      nextinstr
      (regset_inject R w ++> regset_inject R w).
  Proof.
    unfold nextinstr. rauto.
  Qed.

  Global Instance undef_regs_inject R w:
    Monotonic
      undef_regs
      (- ==> regset_inject R w ++> regset_inject R w).
  Proof.
    intros regs. induction regs.
    - rauto.
    - rstep. apply IHregs. rauto.
  Qed.

  Global Instance nextinstr_nf_inject R w:
    Monotonic
      nextinstr_nf
      (regset_inject R w ++> regset_inject R w).
  Proof.
    unfold nextinstr_nf. rauto.
  Qed.

  Global Instance eval_addrmode32_inject R w:
    Monotonic
      eval_addrmode32
      (Genv.match_stbls (mi R w) ++> - ==> regset_inject R w ++> Val.inject (mi R w)).
  Proof.
    unfold eval_addrmode32. rauto.
  Qed.

  Global Instance eval_addrmode64_inject R w:
    Monotonic
      eval_addrmode64
      (Genv.match_stbls (mi R w) ++> - ==> regset_inject R w ++> Val.inject (mi R w)).
  Proof.
    unfold eval_addrmode64. rauto.
  Qed.

  Global Instance eval_addrmode_inject R w:
    Monotonic
      eval_addrmode
      (Genv.match_stbls (mi R w) ++> - ==> regset_inject R w ++> Val.inject (mi R w)).
  Proof.
    unfold eval_addrmode. rauto.
  Qed.

  Global Instance exec_load_match R:
    Monotonic
      exec_load
      (|= Genv.match_stbls @@ [mi R] ++> - ==> match_mem R ++>
       - ==> regset_inject R ++> - ==> <> outcome_match R).
  Proof.
    unfold exec_load. rauto.
  Qed.

  Global Instance outcome_stuck_acc R o:
    Related Stuck o (|= (<> outcome_match R)).
  Proof.
    intros w. eexists; split; rauto.
  Qed.

  Global Instance exec_store_match R:
    Monotonic
      exec_store
      (|= Genv.match_stbls @@ [mi R] ++> - ==> match_mem R ++>
       - ==> regset_inject R ++> - ==> - ==> <> outcome_match R).
  Proof.
    unfold exec_store. repeat rstep.
    destruct H4 as (w'&Hw'&Hm).
    eexists; split; rauto.
  Qed.

  Global Instance eval_testcond_le R w:
    Monotonic
      eval_testcond
      (- ==> regset_inject R w ++> option_le eq).
  Proof.
    unfold eval_testcond. rauto.
  Qed.

  Global Instance goto_label_inject R w:
    Monotonic
      goto_label
      (- ==> - ==> regset_inject' R w ++> match_mem R w ++> outcome_match R w).
  Proof.
    pose proof rdestruct_remember_intro.
    unfold goto_label. repeat rstep.
    specialize (H0 PC) as [? Hpc]. destruct Hpc; try congruence.
    apply block_sameofs_ptrbits_inject.
    inv H5. inv H6. split; auto.
  Qed.

  Definition init_nb_match R w: rel block block :=
    (Val.inject (mi R w) ++> option_le eq) @@ inner_sp.

  Global Instance inner_sp_rel R w:
    Monotonic
      inner_sp
      (init_nb_match R w ++> Val.inject (mi R w) ++> option_le eq).
  Proof.
    unfold init_nb_match. repeat rstep. eauto.
  Qed.

<<<<<<< HEAD
=======
  Instance op_maxf_rel f:
    Monotonic Op.maxf (Val.inject f ++> Val.inject f ++> Val.inject f).
  Proof.
    unfold Op.maxf; rauto.
  Qed.

  Instance op_minf_rel f:
    Monotonic Op.minf (Val.inject f ++> Val.inject f ++> Val.inject f).
  Proof.
    unfold Op.minf; rauto.
  Qed.
  
>>>>>>> 6aed0e0c
  Global Instance exec_instr_match R:
    Monotonic
      (@exec_instr)
      (|= init_nb_match R ++> Genv.match_stbls @@ [mi R] ++>
       - ==> - ==> regset_inject' R ++> match_mem R ++>
       (<> outcome_match R)).
  Proof.
    intros w b1 b2 Hb ge1 ge2 Hge f i rs1 rs2 Hrs' m1 m2 Hm.
    destruct i; cbn; apply regset_inj_subrel in Hrs' as Hrs;
      unfold compare_ints, compare_longs, compare_floats, compare_floats32, undef_regs;
      repeat rstep.
    - eexists. split. rauto.
      repeat first [rstep |
        match goal with
        | |- regset_inject _ _ _ match ?x with | _ => _ end => destruct x
        end].
    - eexists. split. rauto.
      repeat first [rstep |
        match goal with
        | |- regset_inject _ _ _ match ?x with | _ => _ end => destruct x
        end].
    - eexists. split. rauto.
      rstep; auto.
      apply set_inject'; [discriminate | auto | ].
      apply set_inject'; [discriminate | auto | auto ].
    - destruct m as [m1' b1']. destruct n as [m2' b2'].
      destruct H2 as (Hw & Hm' & Hb'). cbn [fst snd] in *.
      repeat rstep. rewrite Ptrofs.add_zero_l.
      destruct H2 as (w2 & Hw2 & Hm2).
      repeat rstep.
      destruct H2 as (w3 & Hw3 & Hm3).
      exists w3. split. rauto.
      repeat rstep. simpl in *.
      apply block_sameofs_ptrbits_inject; split; rauto.
    - destruct (zlt 0 sz).
      + (* sz > 0 *)
<<<<<<< HEAD
        unfold free'. repeat rewrite zlt_true by omega.
=======
        unfold free'. repeat rewrite zlt_true by lia.
>>>>>>> 6aed0e0c
        destruct Mem.free eqn: Hfree; try rauto.
        inv H. erewrite cklr_address_inject; eauto.
        * eapply transport in Hfree as (m' & Hfree' & Hm');
            [ | clear Hfree; repeat rstep; eauto ].
          destruct Hm' as (w' & Hw' & Hm'). rewrite Hfree'.
          exists w'. split; rauto.
        * eapply Mem.free_range_perm in Hfree. apply Hfree. lia.
      + (* sz <= 0 *)
        unfold free'. repeat rewrite zlt_false by lia.
        exists w. split; rauto.
  Qed.

  Lemma reg_inj_strengthen R w ge1 ge2 rs1 rs2 b ofs f:
    genv_match R w ge1 ge2 ->
    rs1 PC = Vptr b ofs ->
    Genv.find_funct_ptr ge1 b = Some f ->
    regset_inject R w rs1 rs2 ->
    regset_inject' R w rs1 rs2.
  Proof.
    intros Hge Hpc Hf Hrs r'. split; auto.
    intros ->. specialize (Hrs PC). rewrite Hpc in *.
    inv Hrs. eapply genv_genv_match in Hge.
    unfold Genv.find_funct_ptr in Hf.
    destruct (Genv.find_def ge1 b) eqn: Hfd; try congruence.
    edestruct @Genv.find_def_match_genvs as (?&?&?&?); eauto.
    rewrite H3 in *. rewrite Ptrofs.add_zero. constructor. auto.
  Qed.

  Lemma step_reg_inj_strengthen R w nb ge1 ge2 rs1 rs2 rs1' m1 m1' live1 live1' t:
    step nb ge1 (State rs1 m1 live1) t (State rs1' m1' live1') ->
    genv_match R w ge1 ge2 ->
    regset_inject R w rs1 rs2 ->
    regset_inject' R w rs1 rs2.
  Proof.
    inversion 1; intros; eapply reg_inj_strengthen; eauto.
  Qed.

  Global Instance set_res_inject R w:
    Monotonic
      (@set_res)
      (- ==> Val.inject (mi R w) ++> regset_inject R w ++> regset_inject R w).
  Proof.
    unfold set_res. intros res.
    induction res; rauto.
  Qed.

  Global Instance extcall_arg_inject R w:
    Monotonic
      (@extcall_arg)
      (regset_inject R w ++> match_mem R w ++> - ==> set_le (Val.inject (mi R w))).
  Proof.
    intros rs1 rs2 Hrs m1 m2 Hm l v Hv. inv Hv.
    - eexists. split; eauto. constructor.
    - transport_hyps.
      eexists. split; eauto. econstructor; eauto.
  Qed.
  Hint Extern 1 (Transport _ _ _ _ _) =>
    set_le_transport @extcall_arg: typeclass_instances.

  Global Instance extcall_arg_pair_inject R w:
    Monotonic
      (@extcall_arg_pair)
      (regset_inject R w ++> match_mem R w ++> - ==> set_le (Val.inject (mi R w))).
  Proof.
    intros rs1 rs2 Hrs m1 m2 Hm lp vs Hvs.
    inv Hvs; transport_hyps; eexists; split; try constructor; rauto.
  Qed.
  Hint Extern 1 (Transport _ _ _ _ _) =>
    set_le_transport @extcall_arg_pair: typeclass_instances.

  Global Instance extcall_arguments_inject R w:
    Monotonic
      (@extcall_arguments)
      (regset_inject R w ++> match_mem R w ++> - ==> set_le (Val.inject_list (mi R w))).
  Proof.
    unfold extcall_arguments.
    intros rs1 rs2 Hrs m1 m2 Hm sg args1 H.
    remember (loc_arguments sg) as ls. clear Heqls.
    induction H.
    - eexists; split; constructor.
    - destruct IHlist_forall2 as (bs & IH).
      transport_hyps.
      eexists (x :: bs). split; constructor; auto; apply IH.
  Qed.
  Hint Extern 1 (Transport _ _ _ _ _) =>
    set_le_transport @extcall_arguments : typeclass_instances.

  Global Instance set_pair_inject R w:
    Monotonic
      (@set_pair)
      (- ==> Val.inject (mi R w) ++> regset_inject R w ++> regset_inject R w).
  Proof.
    unfold set_pair. rauto.
  Qed.

  Global Instance under_caller_save_regs_inject R w:
    Monotonic
      (@undef_caller_save_regs)
      (regset_inject R w ++> regset_inject R w).
  Proof.
    unfold undef_caller_save_regs.
    repeat rstep. intros r.
    destruct (_ || _); eauto.
  Qed.

  Global Instance exec_instr_transport R w b1 b2 se1 se2 rs1 rs2 m1 m2 f i o:
    Transport
      (init_nb_match R w * Genv.match_stbls (mi R w) * regset_inject' R w * match_mem R w)%rel
      (b1, se1, rs1, m1)
      (b2, se2, rs2, m2)
      (exec_instr b1 se1 f i rs1 m1 = o)
      (exists o', exec_instr b2 se2 f i rs2 m2 = o' /\ (<> outcome_match R)%klr w o o' ).
  Proof.
    intros Hrel H.
    edestruct exec_instr_match; try apply Hrel.
    eexists. split. cbn in *. reflexivity.
    eexists. split; eauto. apply H0. subst o. apply H0.
  Qed.

  Global Instance step_rel R:
    Monotonic
      (@step)
      (|= init_nb_match R ==> genv_match R ++>
          state_match R ++> - ==> k1 set_le (<> state_match R)).
  Proof.
    intros w b1 b2 Hb ge1 ge2 Hge [rs1 m1 live1] [rs2 m2 live2] Hs t [rs1' m1' live1'] H1.
    inversion Hs as [? ? Hrs ? ? Hm]. subst.
    assert (Hrs': regset_inject' R w rs1 rs2) by eauto using step_reg_inj_strengthen.
    assert (Genv.match_stbls (mi R w) ge1 ge2) by now apply genv_genv_match.
    assert (Hpc : inject_ptr_sameofs (mi R w) (rs1 PC) (rs2 PC)) by now apply Hrs'.
    inversion Hpc; [ | inversion H1; congruence ].
    assert (block_inject_sameofs (mi R w) b0 b3) by congruence.
    inversion H1; subst; replace b with b0 in * by congruence.
    - transport FIND. transport EXEC. inversion INSTR. inv H6.
      eexists. split.
      + econstructor; eauto. congruence.
      + eexists. split. rauto. easy.
    - transport FIND. transport EVAL. transport CALL.
      eexists. split.
      + econstructor; eauto. rewrite <- INSTR. congruence.
      + eexists. split; rauto.
    - transport FIND. transport ARGS. transport CALL. transport ISP.
      eexists. split.
      + eapply exec_step_external; eauto. congruence.
      + eexists. split; rauto.
  Qed.

End PROG.

Lemma init_nb_match_acc R w w' nb1 nb2 m1 m2:
  match_mem R w m1 m2 ->
  (nb1 <= Mem.nextblock m1)%positive ->
  (nb2 <= Mem.nextblock m2)%positive ->
  w ~> w' ->
  init_nb_match R w nb1 nb2 ->
  init_nb_match R w' nb1 nb2.
Proof.
  intros Hm Hb1 Hb2 Hw Hb.
  unfold init_nb_match. intros v1 v2 Hv. specialize (Hb v1 v2).
  unfold inner_sp. inv Hv; auto.
  destruct (mi R w b1) as [[b1' d] | ] eqn: Hmi.
  - exploit mi_acc; [ apply Hw | apply Hmi | ].
    intros Hmi'. rewrite Hmi' in H. clear Hmi'. inv H.
    apply Hb. econstructor; eauto.
  - exploit mi_acc_separated; eauto.
    intros [Hvb1 Hvb2].
    destruct (plt b1 nb1); destruct (plt b2 nb2);
      try rauto; unfold Mem.valid_block in *; unfold Plt in *; exfalso.
    + apply Hvb1. eapply Pos.lt_le_trans; eauto.
    + apply Hvb2. eapply Pos.lt_le_trans; eauto.
Qed.

Inductive init_nb_state_match R w: rel (block * state) (block * state) :=
| init_nb_state_match_intro nb1 nb2 rs1 rs2 m1 m2 live:
    init_nb_match R w nb1 nb2 ->
    state_match R w (State rs1 m1 live) (State rs2 m2 live) ->
    (nb1 <= Mem.nextblock m1)%positive ->
    (nb2 <= Mem.nextblock m2)%positive ->
    init_nb_state_match R w (nb1, State rs1 m1 live) (nb2, State rs2 m2 live).

Lemma step_nextblock se p nb rs1 m1 live1 t rs2 m2 live2:
  step nb (Genv.globalenv se p) (State rs1 m1 live1) t (State rs2 m2 live2) ->
  Ple (Mem.nextblock m1) (Mem.nextblock m2).
Proof.
  inversion 1; subst; intros.
  - eapply exec_instr_nextblock; eauto.
  - rewrite Pos.le_nlt. intros H'.
    exploit ec_valid_block; [ apply external_call_spec | eauto | apply H' | apply Pos.lt_irrefl ].
  - rewrite Pos.le_nlt. intros H'.
    exploit ec_valid_block; [ apply external_call_spec | eauto | apply H' | apply Pos.lt_irrefl ].
Qed.

Lemma semantics_asm_rel p R:
  forward_simulation (cc_asm R) (cc_asm R) (Asm.semantics p) (Asm.semantics p).
Proof.
  constructor. econstructor; eauto.
  { intros i; intuition auto. }
  instantiate (1 := fun _ _ _ => _). cbn beta.
  intros se1 se2 w Hse Hse1. cbn -[semantics] in *.
  pose (ms := fun s1 s2 =>
                klr_diam tt (genv_match p R * init_nb_state_match R)
                         w
                         (Genv.globalenv se1 p, s1)
                         (Genv.globalenv se2 p, s2)).
  apply forward_simulation_step with (match_states := ms); cbn.
  (* valid_query *)
  (* - intros [rs1 m1] [rs2 m2] [Hrs [Hpc Hm]]. *)
  (*   eapply Genv.is_internal_match; eauto. *)
  (*   + repeat apply conj; auto. *)
  (*     induction (prog_defs p) as [ | [id [f|v]] defs IHdefs]; repeat (econstructor; eauto). *)
  (*     * instantiate (2 := fun _ => eq). reflexivity. *)
  (*     * instantiate (1 := eq). destruct v. constructor. auto. *)
  (*   + eapply match_stbls_proj; auto. *)
  (*   + intros. rewrite H. auto. *)
  (* initial_state *)
  - intros [rs1 m1] [rs2 m2] [nb1 s1] Hs [Hq Hnb]. destruct Hs as [Hrs [Hpc Hm]]. inv Hq.
    assert (Hge: genv_match p R w (Genv.globalenv se1 p) (Genv.globalenv se2 p)).
    {
      cut (match_stbls R w (Genv.globalenv se1 p) (Genv.globalenv se2 p)); eauto.
      eapply (rel_push_rintro (fun se => Genv.globalenv se p) (fun se => Genv.globalenv se p)).
    }
    specialize (Hrs PC) as Hpc'.
    transport_hyps.
    exists (Mem.nextblock m2, State rs2 m2 true).
    repeat apply conj; auto.
    (* initial_state *)
    + econstructor.
      * eauto.
      * specialize (Hrs SP) as Hsp. inv Hsp; try congruence.
      * specialize (Hrs RA) as Hsp. inv Hsp; try congruence.
    (* match_state *)
    + cbn. esplit. split. rauto.
      split; cbn; auto.
      split; cbn; first [ reflexivity | constructor; auto | eauto ].
      (* init_nb_match *)
      * unfold init_nb_match. intros v1 v2 Hv.
        unfold inner_sp. inv Hv; rstep.
        edestruct cklr_valid_block as [Hl Hr]; try rstep; eauto.
        destruct plt; destruct plt; try congruence; exfalso.
        -- apply n. apply Hl. auto.
        -- apply n. apply Hr. auto.
  (* final_state *)
  - intros [nb1 s1] [nb2 s2] [rs1 m1] (w' & Hw' & Hge & Hs) H.
    cbn [fst snd] in *. inv H. inv Hs. inv H6. eexists. split.
    (* final_state *)
    + constructor.
    (* match_reply *)
    + eexists. split; try rauto. constructor; eauto.
  (* external calls *)
  - intros [nb1 s1] [nb2 s2] qx1 (w' & Hw' & Hge & Hs) H.
    cbn [fst snd] in *.
    inversion Hs as [? ? rs1 rs2 m1 m2 live Hb Hs' Hle1 Hle2]. subst. clear Hs.
    inversion Hs' as [? ? Hrs ? ? Hm ?]. subst. clear Hs'.
    inv H. specialize (Hrs PC) as Hpc. simpl in Hpc.
    assert (rs1#PC <> Vundef). unfold Genv.find_funct in H4. destruct (rs1 PC); congruence.
    transport_hyps.
    eexists w', _. repeat apply conj.
    (* at_external *)
    + econstructor. eauto.
    (* match_query *)
    + repeat apply conj; eauto.
    (* match_stbls *)
    + rauto.
    (* simulation after reply *)
    + intros [rrs1 rm1] [rrs2 rm2] [rb1 rst1] (w'' & Hw'' & Hr) [H1 H2].
      inversion Hr as [Hrs' Hm'].
      inv H1. eexists (_, _). repeat apply conj.
      (* after_nexternal *)
      * econstructor.
        -- erewrite <- cklr_nextblock_incr; eauto.
           eexists. split; eauto.
        -- rewrite <- H9. specialize (Hrs' SP) as Hsp'.
           exploit (init_nb_match_acc R w' w''); eauto.
           intros Hisp. inv Hisp; try congruence.
      (* nb' = nb *)
      * reflexivity.
      (* state_match *)
      * exists w''. split. rauto. split; [ | split].
        (* genv_match *)
        -- eapply genv_match_acc. apply Hw''. apply Hge.
        (* init_nb_match *)
        -- clear Hm'. eapply init_nb_match_acc; eauto.
        (* state_match *)
        -- constructor; auto.
        (* nb1 <= nextblock m1 *)
        -- eapply Pos.le_trans; eauto.
        (* nb2 <= nextblock m2 *)
        -- eapply Pos.le_trans; eauto.
           erewrite <- cklr_nextblock_incr; eauto.
           eexists. split; eauto.
  - intros [nb1 s1] t [nb1' s1'] [Hstep ->] [nb2 s2] (w' & Hw' & Hge & Hs).
    cbn [fst snd] in *.
    inversion Hs as [? ? rs1 rs2 m1 m2 live Hb Hs' Hle1 Hle2]. subst. clear Hs.
    destruct s1' as [rs1' m1' live'].
    assert (Mem.nextblock m1 <= Mem.nextblock m1')%positive.
    { eapply step_nextblock. eauto. }
    eapply step_rel in Hstep as (s2' & Hstep' & (w'' & Hw'' & Hs)); eauto.
    eexists (_, _). split.
    (* step *)
    + split; eauto.
    (* state_match *)
    + split with (x:=w''). split. rauto.
      inversion Hs as [? rs2' Hrs' ? m2' Hm' ? ]. subst. clear Hs.
      split; [| split]; cbn.
      (* genv_match *)
      * eapply genv_match_acc. rauto. auto.
      (* init_nb_match *)
      * clear Hm'. eapply init_nb_match_acc; eauto. inv Hs'. auto.
      (* state_match *)
      * constructor; eauto.
      (* nb1 <= nextblock m1 *)
      * eapply Pos.le_trans; eauto.
      (* nb2 <= nextblock m2 *)
      * eapply Pos.le_trans; eauto.
        eapply step_nextblock. eauto.
  - apply well_founded_ltof.
Qed.<|MERGE_RESOLUTION|>--- conflicted
+++ resolved
@@ -283,8 +283,6 @@
     unfold init_nb_match. repeat rstep. eauto.
   Qed.
 
-<<<<<<< HEAD
-=======
   Instance op_maxf_rel f:
     Monotonic Op.maxf (Val.inject f ++> Val.inject f ++> Val.inject f).
   Proof.
@@ -296,8 +294,7 @@
   Proof.
     unfold Op.minf; rauto.
   Qed.
-  
->>>>>>> 6aed0e0c
+
   Global Instance exec_instr_match R:
     Monotonic
       (@exec_instr)
@@ -334,11 +331,7 @@
       apply block_sameofs_ptrbits_inject; split; rauto.
     - destruct (zlt 0 sz).
       + (* sz > 0 *)
-<<<<<<< HEAD
-        unfold free'. repeat rewrite zlt_true by omega.
-=======
         unfold free'. repeat rewrite zlt_true by lia.
->>>>>>> 6aed0e0c
         destruct Mem.free eqn: Hfree; try rauto.
         inv H. erewrite cklr_address_inject; eauto.
         * eapply transport in Hfree as (m' & Hfree' & Hm');
