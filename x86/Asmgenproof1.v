--- conflicted
+++ resolved
@@ -308,13 +308,8 @@
 Lemma mk_intconv_correct:
   forall mk sem rd rs k c rs1 m,
   mk_intconv mk rd rs k = OK c ->
-<<<<<<< HEAD
   (forall c rd rs r m sz,
-   exec_instr ge c ((mk rd rs), sz) r m = Next (nextinstr (r#rd <- (sem r#rs)) (Ptrofs.repr (si_size sz))) m) ->
-=======
-  (forall c rd rs r m,
-   exec_instr init_sp ge c (mk rd rs) r m = Next (nextinstr (r#rd <- (sem r#rs))) m) ->
->>>>>>> e19345c4
+   exec_instr init_sp ge c ((mk rd rs), sz) r m = Next (nextinstr (r#rd <- (sem r#rs)) (Ptrofs.repr (si_size sz))) m) ->
   exists rs2,
      exec_straight init_sp ge fn c rs1 m k rs2 m
   /\ rs2#rd = sem rs1#rs
