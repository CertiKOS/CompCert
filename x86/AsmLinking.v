--- conflicted
+++ resolved
@@ -286,17 +286,10 @@
         rewrite Heqo in H. inv H. exists y.
         intuition auto. constructor. reflexivity.
       - (* Pallocframe *)
-<<<<<<< HEAD
         apply Mem.nextblock_store in Heqo0.
         apply Mem.nextblock_store in Heqo1. rewrite Heqo1. rewrite Heqo0.
         apply Mem.nextblock_alloc in Heqo. rewrite Heqo.
-        eexists. intuition (eauto using liveness_top; xomega).
-=======
-        apply Mem.nextblock_store in Heqo0. rewrite Heqo0.
-        apply Mem.nextblock_store in Heqo. rewrite Heqo.
-        apply Mem.nextblock_alloc in Heqp0. rewrite Heqp0.
         eexists. intuition (eauto using liveness_top; extlia).
->>>>>>> 6aed0e0c
       - (* Pfreeframe *)
         assert (Mem.nextblock m' = Mem.nextblock m). {
           unfold free' in Heqo1. destruct zlt; try congruence.
