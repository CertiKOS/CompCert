(* *******************  *)
(* Author: Pierre Wilke *)
(* Author: Xiangzhe Xu  *)
(* Date:   Feb 4, 2020  *)
(* *******************  *)

Require Import Coqlib Errors.
Require Import Integers Floats AST Linking.
Require Import Values Memory Events Globalenvs Smallstep.
Require Import Op Locations Mach Conventions Asm RealAsm.
Require Import RelocBingen.
Require Import RelocProgram RelocProgSemantics1 RelocProgSemantics2.
Import ListNotations.
Require AsmFacts.



Lemma list_has_tail: forall {A:Type} (l:list A) n,
    (length l = 1 + n)%nat
    ->exists tail prefix, l = prefix++[tail].
Proof.
  intros A l n.
  revert l.
  induction n.
  intros l H.
  destruct l; simpl in H; inversion H.
  exists a. exists [].
  simpl.
  generalize (length_zero_iff_nil l).
  intros H0. destruct H0.
  rewrite(H0 H1). auto.
  intros l H.
  replace (1 + Datatypes.S n)%nat with (Datatypes.S (1+n)%nat)%nat in H by omega.
  destruct l; simpl in H; inversion H.
  generalize (IHn l H1).
  intros [tail [prefix HHasTail]].
  exists tail. exists (a::prefix).
  rewrite HHasTail. simpl. auto.
Qed.


Definition match_prog p tp :=
  transf_program false p = OK tp.

Lemma transf_program_match:
  forall p tp, transf_program false p = OK tp -> match_prog p tp.
Proof.
  intros. subst. red.
  auto.
Qed.

Fixpoint instr_size_acc code: Z :=
  match code with
  |nil => 0
  |i::tail => instr_size i + instr_size_acc tail
  end.

Lemma instr_size_app: forall n a b,
    length a = n
    -> instr_size_acc (a++b) = instr_size_acc a + instr_size_acc b.
Proof.
  induction n.
  (* base case *)
<<<<<<< HEAD
  - intros.
    erewrite length_zero_iff_nil in H; eauto. 
    subst. cbn. auto.
  - intros a b HLa.
    generalize (list_has_tail _ _ HLa).
    intros [tail [prefix Ha]].
    rewrite Ha.
    cut(length prefix = n).
    intros HLPrefix.
    generalize(IHn prefix ([tail]++b) HLPrefix).
    intros HApp.
    rewrite <- app_assoc.
    rewrite HApp.
    generalize(IHn prefix [tail] HLPrefix).
    intros HPrefixTail.
    rewrite HPrefixTail.
    assert(HTailB: instr_size_acc ([tail]++b) = instr_size_acc [tail] + instr_size_acc b). {
      unfold instr_size_acc.
      simpl. omega.
    }
    rewrite HTailB. omega.
    subst. rewrite app_length in HLa.
    cbn in HLa. omega.
=======
  intros a b H.
  generalize (length_zero_iff_nil a).
  intros (H1 & H2).
  generalize(H1 H).
  intros H0.
  rewrite H0.
  simpl. auto.
  
  intros a b HLa.
  generalize (list_has_tail _ _ HLa).
  intros [tail [prefix Ha]].
  rewrite Ha.
  cut(length prefix = n).
  intros HLPrefix.
  generalize(IHn prefix ([tail]++b) HLPrefix).
  intros HApp.
  rewrite <- app_assoc.
  rewrite HApp.
  generalize(IHn prefix [tail] HLPrefix).
  intros HPrefixTail.
  rewrite HPrefixTail.
  assert(HTailB: instr_size_acc ([tail]++b) = instr_size_acc [tail] + instr_size_acc b). {
    unfold instr_size_acc.
    simpl. omega.
  }
  rewrite HTailB. omega.
  rewrite Ha in HLa.
  rewrite app_length in HLa.
  simpl in HLa.
  omega.
>>>>>>> 3096b045
Qed.

Fixpoint transl_code_spec code bytes ofs rtbl_ofs_map: Prop :=
  match code, bytes  with
  |nil, nil => True 
  |h::t, _ =>
   exists h' t', RelocBinDecode.fmc_instr_decode rtbl_ofs_map ofs bytes = OK (h',t')
                 /\  RelocBinDecode.instr_eq h h'
                 /\ transl_code_spec t t' (ofs+instr_size h) rtbl_ofs_map
  |_, _ => False
  end.


Lemma prefix_success: forall rtbl a b ofs r z l,
    fold_left (acc_instrs rtbl false) (a ++ [b]) (OK (ofs, r)) = OK (z, l)
    ->exists z' l', fold_left (acc_instrs rtbl false) a  (OK (ofs, r)) = OK (z', l').
Proof.
  intros rtbl a b ofs r z l HFoldPrefix.
  rewrite fold_left_app in HFoldPrefix.
  inversion HFoldPrefix.
  monadInv H0.
  destruct x.
  exists z0. exists l0.
  unfold acc_instrs.
  auto.
Qed.  

Lemma fold_spec_length: forall n rtbl code ofs r z l,
    length code = n ->
    fold_left (acc_instrs rtbl false) (code) (OK (ofs, r)) = OK (z, l)
    -> z = ofs + instr_size_acc code.
Proof.
  induction n.
  intros rtbl code ofs r z l H H0.
  generalize (length_zero_iff_nil code).
  intros (HLCode & HNCode).
  generalize(HLCode H).
  intros HCode.
  subst code.
  simpl.
  simpl in H0. inversion H0.
  omega.
  
  intros rtbl code ofs r z l HLCode HFoldAll.
  generalize (list_has_tail code n HLCode).
  intros [tail [prefix HCode]].
  rewrite HCode in HFoldAll.
  generalize (prefix_success _ _ _ _ _ _ _ HFoldAll).
  intros [z' [l' HFoldPrefix]].
  assert(HLPrefix: length prefix = n). {
    rewrite HCode in HLCode.
    rewrite app_length in HLCode.
    simpl in HLCode.
    omega.
  }
  generalize(IHn rtbl prefix _ _ _ _ HLPrefix HFoldPrefix).
  intros Hz'.
  rewrite fold_left_app in HFoldAll.
  rewrite HFoldPrefix in HFoldAll.
  simpl in HFoldAll.
  monadInv HFoldAll.
  rewrite (instr_size_app (length prefix)).
  simpl.
  omega.
  auto.
Qed.

Lemma decode_int_app: forall l bytes x,
    RelocBinDecode.decode_int_n bytes 4 = OK x
    ->RelocBinDecode.decode_int_n (bytes++l) 4 = OK x.
Proof.
  intros l bytes x HDecode.
  unfold RelocBinDecode.decode_int_n.
  unfold RelocBinDecode.decode_int_n in HDecode.
  monadInv HDecode.
  simpl in EQ.
  do 4(destruct bytes; inversion EQ).
  simpl.
  destruct bytes;
  simpl; destruct l; simpl; inversion H3; auto.
Qed.

Lemma decode_int_1_app: forall l bytes x,
    RelocBinDecode.decode_int_n bytes 1 = OK x
    ->RelocBinDecode.decode_int_n (bytes++l) 1 = OK x.
Proof.
  intros l bytes x HDecode.
  unfold RelocBinDecode.decode_int_n.
  unfold RelocBinDecode.decode_int_n in HDecode.
  monadInv HDecode.
  simpl in EQ.
  destruct bytes; inversion EQ.
  simpl.
  destruct bytes;
  simpl; destruct l; simpl; inversion H0; auto.
Qed.
  
Lemma remove_first_n_app: forall {A} (bytes:list A) n x l,
    RelocBinDecode.remove_first_n bytes n = OK x
    ->RelocBinDecode.remove_first_n (bytes++l) n = OK(x++l).
Proof.
  intros A bytes n x l HDecode.
  revert dependent bytes.
  induction n.
  simpl. intros bytes HDecode. inversion HDecode. auto.
  intros bytes HDecode.
  simpl in HDecode.
  destruct bytes; inversion HDecode.
  generalize(IHn _ HDecode).
  simpl. auto.
Qed.




Lemma decode_0f_app: forall bytes h t l,
    RelocBinDecode.decode_0f bytes = OK(h, t)
    ->RelocBinDecode.decode_0f (bytes++l) = OK(h, t++l).
Proof.
  intros bytes h t l HDecode.
  unfold RelocBinDecode.decode_0f in HDecode.
  unfold RelocBinDecode.decode_0f.
  monadInv HDecode.
  cbn [RelocBinDecode.get_n].
  cbn [RelocBinDecode.get_n] in EQ.
  destruct bytes; inversion EQ.
  simpl.
  simpl in EQ0.
  destruct Byte.eq_dec.
  (* imull *)
  unfold RelocBinDecode.decode_imull_rr in EQ0.
  monadInv EQ0.
  unfold RelocBinDecode.decode_imull_rr.
  simpl in EQ1. destruct bytes; inversion EQ1.
  simpl. rewrite EQ0.
  simpl. simpl in EQ2.
  inversion EQ2. auto.
  (* jcc *)
  unfold RelocBinDecode.decode_jcc_rel in EQ0.
  simpl in EQ0.
  monadInv EQ0.
  do 4 (destruct bytes; inversion EQ0).
  unfold RelocBinDecode.decode_jcc_rel.
  simpl. unfold RelocBinDecode.decode_int_n.
  simpl.
  rewrite<- H4.
  unfold RelocBinDecode.decode_int_n in EQ1.
  simpl in EQ1.
  destruct bytes.
  simpl in EQ1. simpl.
  destruct l; simpl;
  rewrite <- H0.
  repeat (destruct Byte.eq_dec; try(inversion EQ3; rewrite<- H6;
                                    rewrite <- H4; simpl; inversion EQ1; auto)).
  repeat (destruct Byte.eq_dec; try(inversion EQ3; rewrite<- H6;
                                    rewrite <- H4; simpl; inversion EQ1; auto)).
  simpl in EQ1. simpl.
  rewrite <- H0.
  repeat (destruct Byte.eq_dec; try(inversion EQ3; rewrite<- H6;
                                    rewrite <- H4; simpl; inversion EQ1; auto)).
Qed.

Lemma decode_addrmode_size_app: forall bytes x l,
    RelocBinDecode.decode_addrmode_size bytes = OK x
    -> RelocBinDecode.decode_addrmode_size (bytes++l) = OK x.
Proof.
  intros bytes x l HDecode.
  unfold RelocBinDecode.decode_addrmode_size.
  unfold RelocBinDecode.decode_addrmode_size in HDecode.
  destruct bytes;inversion HDecode.
  simpl.
  auto.
Qed.

Lemma addrmode_SIB_parse_base_app: forall mode base bs mc x l,
    RelocBinDecode.addrmode_SIB_parse_base mode base bs mc = OK x ->
    RelocBinDecode.addrmode_SIB_parse_base mode base bs (mc++l) = OK x.
Proof.
  intros mode base bs mc x l HDecode.
  unfold RelocBinDecode.addrmode_SIB_parse_base.
  unfold RelocBinDecode.addrmode_SIB_parse_base in HDecode.
  destruct Byte.eq_dec.
  destruct Byte.eq_dec.
  monadInv HDecode.
  rewrite (decode_int_app l _ _ EQ). simpl. auto.
  destruct Byte.eq_dec.
  monadInv HDecode.
  rewrite(decode_int_1_app l _ _ EQ). simpl. auto.
  destruct Byte.eq_dec.
  monadInv HDecode.
  rewrite (decode_int_app l _ _ EQ). simpl. auto.
  inversion HDecode.
  destruct Byte.eq_dec.
  auto.
  destruct Byte.eq_dec.
  monadInv HDecode.
  rewrite(decode_int_1_app l _ _ EQ). simpl; auto.
  destruct Byte.eq_dec; inversion HDecode.
  monadInv HDecode.
  rewrite(decode_int_app l _ _ EQ). simpl. auto.
Qed.

Lemma addrmode_parse_SIB_app:forall rtbl ofs x1 x2 bytes a l1 l,
    RelocBinDecode.addrmode_parse_SIB rtbl ofs x1 x2 bytes = OK (a,l1)->
    RelocBinDecode.addrmode_parse_SIB rtbl ofs x1 x2 (bytes++l) = OK (a, l1++l).
Proof.
  intros rtbl ofs x1 x2 bytes a l1 l HDecode.
  unfold RelocBinDecode.addrmode_parse_SIB.
  unfold RelocBinDecode.addrmode_parse_SIB in HDecode.
  monadInv HDecode.
  rewrite EQ0. simpl.
  rewrite EQ. simpl.
  rewrite EQ1. simpl.
  rewrite (addrmode_SIB_parse_base_app _ _ _ _ _ l EQ2).
  simpl.
  destruct (RelocBinDecode.find_ofs_in_rtbl rtbl ofs).
  destruct Byte.eq_dec.
  destruct Byte.eq_dec.
  monadInv EQ4.
  simpl in EQ3.
  do 4 (destruct bytes; inversion EQ3).
  simpl.
  auto.
  inversion EQ4. auto.
  inversion EQ4. auto.
  destruct Byte.eq_dec.
  destruct Byte.eq_dec.
  monadInv EQ4.
  simpl in EQ3.
  do 4 (destruct bytes; inversion EQ3).
  simpl.
  auto.
  1-2: inversion EQ4; auto.
Qed.

Lemma decode_addrmode_app:forall rtbl_ofs_map ofs bytes p l l1,
    RelocBinDecode.decode_addrmode rtbl_ofs_map ofs bytes = OK (p, l)
    ->RelocBinDecode.decode_addrmode rtbl_ofs_map ofs (bytes++l1) = OK (p, l++l1).
Proof.
  intros rtbl_ofs_map ofs bytes p l l1 HDecode.
  unfold  RelocBinDecode.decode_addrmode.
  unfold  RelocBinDecode.decode_addrmode in HDecode.
  destruct bytes; inversion HDecode.
  monadInv HDecode.
  simpl.
  rewrite EQ.
  simpl.
  destruct Byte.eq_dec.
  monadInv EQ0.
  rewrite EQ1.
  simpl. destruct Byte.eq_dec.
  monadInv EQ2.
  simpl in EQ2.
  destruct bytes; inversion EQ2. simpl.
  inversion EQ0.
  destruct x3.
  rewrite (addrmode_parse_SIB_app _ _ _ _ _ _ _ l1 EQ3).
  simpl. auto.
  destruct Byte.eq_dec.
  monadInv EQ2.
  rewrite(decode_int_app l1 _ _ EQ0).
  simpl.
  destruct(RelocBinDecode.find_ofs_in_rtbl rtbl_ofs_map ofs).
  monadInv EQ3.
  simpl in EQ2.
  do 4 (destruct bytes; inversion EQ2).
  simpl.
  auto.
  monadInv EQ3.
  simpl in EQ2.
  do 4(destruct bytes; inversion EQ2).
  simpl.
  auto.
  inversion EQ2. auto.
  destruct Byte.eq_dec.
  monadInv EQ0.
  rewrite EQ1.
  simpl.
  destruct Byte.eq_dec.
  monadInv EQ2.
  simpl in EQ2.
  destruct bytes; inversion EQ2. simpl.
  destruct x3.
  inversion EQ3.
  simpl in EQ0.
  inversion EQ0.
  rewrite(addrmode_parse_SIB_app _ _ _ _ _ _ _ l1 EQ3).
  simpl.
  simpl in EQ4.
  destruct l0;inversion EQ4. simpl. auto.
  monadInv EQ2.
  rewrite (decode_int_1_app l1 _ _ EQ0).
  simpl.
  simpl in EQ2.
  destruct bytes; inversion EQ2.
  simpl.
  auto.

  destruct Byte.eq_dec.
  monadInv EQ0.
  rewrite EQ1. simpl.
  destruct Byte.eq_dec.
  monadInv EQ2.
  simpl in EQ2.
  destruct bytes; inversion EQ2.
  simpl.
  simpl in EQ0. inversion EQ0.
  destruct x3.
  rewrite(addrmode_parse_SIB_app _ _ _ _ _ _ _ l1 EQ3).
  simpl.
  simpl in EQ4.
  do 4 (destruct l0;inversion EQ4).
  simpl.
  auto.
  monadInv EQ2.
  rewrite(decode_int_app l1 _ _ EQ0).
  simpl.
  destruct (RelocBinDecode.find_ofs_in_rtbl rtbl_ofs_map ofs).
  1-2: monadInv EQ3;
    simpl in EQ2;
    do 4 (destruct bytes; inversion EQ2);
    simpl;
    auto.
  inversion EQ0.
Qed.


Lemma decode_81_app: forall bytes h t l,
    RelocBinDecode.decode_81 bytes = OK (h, t)
    ->RelocBinDecode.decode_81 (bytes++l) = OK (h, t++l).
Proof.
  intros bytes h t l HDecode.
  unfold RelocBinDecode.decode_81 in HDecode.
  simpl in HDecode.
  unfold RelocBinDecode.decode_81. simpl.
  destruct bytes; inversion HDecode.
  simpl in HDecode.
  simpl.
  destruct Byte.eq_dec.
  unfold RelocBinDecode.decode_cmpl_ri in H0.
  unfold RelocBinDecode.decode_cmpl_ri.
  monadInv H0.
  simpl.
  simpl in EQ1. simpl in EQ. inversion EQ.
  rewrite EQ1.
  simpl.
  simpl in EQ0. inversion EQ0.
  rewrite(decode_int_app l _ _ EQ2).
  simpl.
  unfold RelocBinDecode.remove_first_n in EQ3.
  do 4 (destruct bytes; inversion EQ3).
  rewrite<- H1. simpl. rewrite H5. auto.

  destruct Byte.eq_dec.
  unfold RelocBinDecode.decode_addl_ri.
  unfold RelocBinDecode.decode_addl_ri in H0.
  simpl in H0.
  monadInv H0.
  simpl.
  rewrite EQ.
  simpl.
  rewrite(decode_int_app l _ _ EQ1).
  simpl.
  do 4 (destruct bytes; inversion EQ0).
  simpl. auto.

  destruct Byte.eq_dec;inversion H0.
  unfold RelocBinDecode.decode_subl_ri in HDecode.
  unfold RelocBinDecode.decode_subl_ri.
  monadInv HDecode.
  simpl.
  simpl in EQ1.
  simpl in EQ; inversion EQ.
  rewrite EQ1.
  simpl.
  simpl in EQ0; inversion EQ0.
  rewrite(decode_int_app l _ _ EQ2).
  simpl.
  simpl in EQ3.
  do 4 (destruct bytes; inversion EQ3).
  rewrite <- H3.
  simpl.
  rewrite H7. auto.
Qed.

Lemma decode_8b_app:forall rtbl_ofs_map ofs bytes h t l,
    RelocBinDecode.decode_8b rtbl_ofs_map ofs bytes = OK(h,t)
    -> RelocBinDecode.decode_8b rtbl_ofs_map ofs (bytes ++l )
       = OK(h, t++l).
Proof.
  intros rtbl_ofs_map ofs bytes h t l HDecode.
  unfold RelocBinDecode.decode_8b.
  unfold RelocBinDecode.decode_8b in HDecode.
  monadInv HDecode.
  simpl in *.
  destruct bytes; inversion EQ.
  simpl.
  destruct Byte.eq_dec.
  unfold RelocBinDecode.decode_mov_rr.
  simpl.
  unfold RelocBinDecode.decode_mov_rr in EQ0.
  monadInv EQ0.
  inversion EQ1.
  rewrite EQ0. simpl.
  inversion EQ2. auto.

  unfold RelocBinDecode.decode_movl_rm.
  unfold RelocBinDecode.decode_movl_rm in EQ0.
  monadInv EQ0.
  setoid_rewrite (decode_addrmode_size_app _ _ l EQ1).
  simpl.
  destruct x1.
  setoid_rewrite (decode_addrmode_app _ _ _ _ _ l EQ0).
  simpl. auto.
Qed.


  

Lemma decode_app:forall x rtbl_ofs_map  ofs bytes h t,
    RelocBinDecode.fmc_instr_decode rtbl_ofs_map  ofs bytes =OK (h, t)                 
    -> RelocBinDecode.fmc_instr_decode rtbl_ofs_map  ofs (bytes++x) = OK (h, t++x).
Proof.
  intros x rtbl_ofs_map  ofs bytes h t HDecode.
  unfold RelocBinDecode.fmc_instr_decode in HDecode.
  inversion HDecode.
  destruct bytes;inversion H0.
  unfold RelocBinDecode.fmc_instr_decode.
  simpl.
  (* nop *)
  destruct Byte.eq_dec; inversion HDecode; auto.
  (* jmp *)
  destruct Byte.eq_dec.
  unfold  RelocBinDecode.decode_jmp_l_rel.
  unfold  RelocBinDecode.decode_jmp_l_rel in HDecode.
  monadInv HDecode.
  rewrite(decode_int_app x bytes x0).
  rewrite(remove_first_n_app bytes 4 t x).
  simpl.
  1-3: auto.
  (* decode_0f *)
  destruct Byte.eq_dec.
  rewrite(decode_0f_app bytes h t x).
  1-2: auto.
  (* call *)
  destruct Byte.eq_dec.
  unfold RelocBinDecode.decode_call.
  unfold RelocBinDecode.decode_call in HDecode.
  monadInv HDecode.
  rewrite (decode_int_app x bytes x0 EQ).
  simpl.
  destruct RelocBinDecode.find_ofs_in_rtbl; inversion EQ0.
  (* destruct RelocBinDecode.get_nth_symbol; inversion H3. *)
  monadInv H3.
  do 4 (destruct bytes;inversion EQ1).
  simpl. auto.
  (* leal *)
  destruct Byte.eq_dec.
  unfold RelocBinDecode.decode_leal.
  unfold RelocBinDecode.decode_leal in HDecode.
  monadInv HDecode.
  rewrite (decode_addrmode_size_app _ _ x EQ).
  simpl.
  destruct x1.
  rewrite(decode_addrmode_app _ _ _ _ _ x EQ1).
  simpl. auto.
  (* xorl *)
  destruct Byte.eq_dec.
  unfold RelocBinDecode.decode_xorl_r.
  unfold RelocBinDecode.decode_xorl_r in H2.
  monadInv H2.
  unfold RelocBinDecode.get_n in EQ.
  destruct bytes; inversion EQ.
  simpl.
  simpl in EQ1.
  rewrite EQ1.
  simpl.
  simpl in EQ0.
  inversion EQ0.
  auto.
  (* decode_81 *)
  destruct Byte.eq_dec.
  rewrite(decode_81_app _ _ _ x H2).
  auto.
  (* decode_subl_rr *)
  destruct Byte.eq_dec.
  unfold RelocBinDecode.decode_subl_rr.
  unfold RelocBinDecode.decode_subl_rr in HDecode.
  simpl in HDecode.
  monadInv HDecode.
  simpl.
  destruct bytes; inversion EQ.
  simpl.
  rewrite EQ1.
  rewrite EQ0.
  simpl.
  inversion EQ2. auto.
  (* decode_movl_ri *)
  destruct Byte.eq_dec.
  unfold RelocBinDecode.decode_movl_ri.
  unfold RelocBinDecode.decode_movl_ri in HDecode; simpl in HDecode.
  monadInv HDecode.
  simpl.
  rewrite EQ.
  rewrite(decode_int_app x _ _ EQ1).
  simpl.
  do 4 (destruct bytes; inversion EQ0).
  simpl. auto.
  (* decode_8b *)
  destruct Byte.eq_dec.
  rewrite(decode_8b_app _ _ _ _ _ x H2).
  auto.
  (* decode_movl_mr *)
  destruct Byte.eq_dec.
  unfold RelocBinDecode.decode_movl_mr.
  unfold RelocBinDecode.decode_movl_mr in H2.
  monadInv H2.
  rewrite(decode_addrmode_size_app  _ _ x EQ).
  simpl.
  destruct x1.
  rewrite(decode_addrmode_app _ _ _ _ _ x EQ1).
  simpl. auto.

  (* decode_testl_rr *)
  destruct Byte.eq_dec.
  unfold RelocBinDecode.decode_testl_rr.
  unfold RelocBinDecode.decode_testl_rr in HDecode.
  monadInv HDecode.
  inversion EQ. destruct bytes; inversion H3.
  simpl.
  rewrite EQ1.
  simpl. inversion EQ0. auto.
  (* Pret *)
  destruct Byte.eq_dec.
  inversion HDecode. auto.
  (* imull_ri *)
  destruct Byte.eq_dec.
  unfold RelocBinDecode.decode_imull_ri.
  unfold RelocBinDecode.decode_imull_ri in HDecode.
  monadInv HDecode.
  inversion EQ.
  destruct bytes;inversion H3.
  simpl.
  simpl in EQ1. rewrite EQ1.
  simpl.
  inversion EQ0.
  rewrite (decode_int_app x _ _ EQ2).
  simpl.
  inversion EQ3.
  rewrite<- H5.
  do 4 (destruct bytes;inversion H6).
  simpl.
  auto.
  (* cmpl_rr *)
  destruct Byte.eq_dec.
  unfold RelocBinDecode.decode_cmpl_rr.
  unfold RelocBinDecode.decode_cmpl_rr in HDecode.
  monadInv HDecode.
  inversion EQ. destruct bytes; inversion H3.
  simpl.
  rewrite EQ1. simpl.
  inversion EQ0.
  auto.
  (* Pcltd *)
  destruct Byte.eq_dec.
  inversion HDecode. auto.
  (* idivl *)
  destruct Byte.eq_dec.
  unfold RelocBinDecode.decode_idivl.
  unfold RelocBinDecode.decode_idivl in HDecode.
  monadInv HDecode.
  inversion EQ. destruct bytes; inversion H3.
  simpl.
  simpl in EQ1. rewrite EQ1.
  simpl. inversion EQ0. auto.
  (* sall *)
  destruct Byte.eq_dec.
  unfold RelocBinDecode.decode_sall_ri.
  unfold RelocBinDecode.decode_sall_ri in HDecode.
  simpl in HDecode.
  monadInv HDecode.
  destruct bytes; inversion EQ.
  simpl.
  rewrite EQ1. simpl.
  inversion EQ0.
  unfold RelocBinDecode.decode_int_n in EQ2.
  monadInv EQ2.
  unfold RelocBinDecode.decode_int_n.
  destruct x2;inversion EQ3.
  simpl.
  inversion EQ4.
  monadInv H4.
  destruct t.
  destruct x.
  simpl. inversion EQ2. auto.
  simpl. inversion EQ2. auto.
  simpl. inversion EQ2. auto.
  inversion HDecode.
Qed.



Lemma transl_code_spec_inc: forall code ofs rtbl_ofs_map bytes instr x,
    (* length code = n -> *)
    transl_code_spec code bytes ofs rtbl_ofs_map
    -> encode_instr rtbl_ofs_map false (ofs+(instr_size_acc code)) instr = OK x
    -> transl_code_spec (code++[instr]) (bytes++x) ofs rtbl_ofs_map.
Proof.
  induction code as [|i code].
  - intros ofs rtbl_ofs_map  bytes instr x TL EN.
    cbn.
    unfold instr_size_acc in EN. rewrite Z.add_0_r in EN.
    cbn in TL. destruct bytes; try contradiction. cbn.
    generalize (RelocBinDecode.encode_decode_instr_refl _ _ _ _ nil EN).
    rewrite app_nil_r.
    intros (i' & DE & EQ).
    exists i', nil. split; auto.
  - intros ofs rtbl_ofs_map bytes instr x TL EN.
    cbn in TL.
    destruct TL as (h' & t' & DE & EQ & TL).
    cbn in EN. rewrite Z.add_assoc in EN.
    cbn.
    generalize (IHcode _ _ _ _ _ TL EN).
    intros TL'.
    exists h', (t' ++ x).
    split; auto.
    generalize(decode_app x _ _ _ _ _ DE).
    auto.
Qed.

Lemma transl_init_data_size:
  forall rmap o l bl,
    transl_init_data rmap o l = OK bl ->
    Z.of_nat (length bl) = init_data_size l.
Proof.
  unfold transl_init_data. intros. autoinv; simpl; rewrite ? encode_int_length; auto.
  unfold Encode.zero_bytes.
  rewrite map_length. rewrite seq_length. apply nat_of_Z_max.
Qed.

Lemma init_data_list_size_rev:
  forall l,
    init_data_list_size (rev l) = init_data_list_size l.
Proof.
  induction l; simpl; intros; eauto.
  rewrite LocalLib.init_data_list_size_app. simpl. omega.
Qed.

Lemma transl_init_data_list_size:
  forall rmap l bl,
    transl_init_data_list rmap l = OK bl ->
    Z.of_nat (length bl) = init_data_list_size l.
Proof.
  unfold transl_init_data_list. intros. autoinv.
  rewrite <- fold_left_rev_right in EQ.
  rewrite rev_length.
  revert EQ.
  rewrite <- init_data_list_size_rev.
  generalize (rev l) z l0. clear.
  induction l; simpl; intros; eauto.
  inv EQ. reflexivity.
  unfold acc_init_data at 1 in EQ. autoinv.
  apply IHl in EQ0. rewrite <- EQ0.
  rewrite app_length, rev_length.
  rewrite Nat2Z.inj_add.
  erewrite <- transl_init_data_size; eauto.
Qed.



Lemma encode_int32_size: forall x,
    (length(Encode.encode_int32 x) = 4)%nat.
Proof.
  intros x.
  unfold Encode.encode_int32.
  unfold encode_int.
  unfold bytes_of_int.
  auto.
Qed.


Lemma encode_addrmode_size_refl: forall rmap o i a rd x,
    encode_addrmode rmap o i a rd = OK x
    -> addrmode_size a = Z.of_nat (length x).
Proof.
  Transparent addrmode_size.
  intros rmap o i a rd x HEncode.
  unfold encode_addrmode in HEncode.
  destruct a.
  monadInv HEncode.
  destruct const.
  destruct (Reloctablesgen.instr_reloc_offset i).
  destruct get_instr_reloc_addend'; inversion EQ1.
  unfold encode_addrmode_aux in EQ.
  destruct ofs.
  destruct base.
  monadInv EQ. destruct p.
  destruct ireg_eq; inversion EQ2.
  monadInv H1.
  simpl.
  rewrite encode_int32_size. simpl.
  unfold addrmode_size.
  unfold addrmode_size_aux. omega.
  
  monadInv EQ. destruct p.
  destruct ireg_eq; inversion EQ2.
  monadInv H1.
  simpl. unfold addrmode_size. simpl.
  rewrite encode_int32_size.
  simpl. omega.

  monadInv EQ. destruct base.
  monadInv EQ2.
  destruct ireg_eq eqn:EQR.
  inversion EQ3.
  simpl.
  rewrite encode_int32_size.
  simpl. unfold addrmode_size.
  simpl. rewrite EQR. omega.
  inversion EQ3.
  simpl. rewrite encode_int32_size.
  simpl. unfold addrmode_size.
  simpl. rewrite EQR. omega.

  inversion EQ2.
  simpl.
  rewrite encode_int32_size.
  simpl.
  unfold addrmode_size.
  simpl. omega.

  unfold encode_addrmode_aux in EQ.
  monadInv EQ.
  destruct ofs.
  destruct p.
  destruct base.
  destruct ireg_eq; inversion EQ2.
  monadInv EQ2.
  simpl.
  rewrite encode_int32_size.
  simpl. unfold addrmode_size. simpl. omega.

  destruct ireg_eq; inversion EQ2.
  monadInv EQ2.
  simpl. unfold addrmode_size. simpl.
  rewrite encode_int32_size. simpl. omega.

  destruct base.
  monadInv EQ2.
  destruct ireg_eq eqn:EQR. inversion EQ3.
  simpl.
  rewrite encode_int32_size.
  simpl. unfold addrmode_size.
  simpl. rewrite e0. simpl. auto.
  inversion EQ3. simpl.
  rewrite encode_int32_size.
  simpl. unfold addrmode_size. simpl.
  rewrite EQR.
  omega.

  inversion EQ2.
  simpl. rewrite encode_int32_size.
  simpl. unfold addrmode_size. simpl. auto.

  destruct p. destruct i0; inversion EQ1.
  simpl in EQ.
  monadInv EQ. destruct ofs.
  destruct p.
  destruct base.
  destruct ireg_eq; inversion EQ2.
  monadInv H1.
  simpl. rewrite encode_int32_size.
  unfold addrmode_size. simpl. omega.
  unfold addrmode_size. simpl.
  destruct ireg_eq; inversion EQ2.
  monadInv H1. simpl. rewrite encode_int32_size. simpl. auto.

  destruct base.
  monadInv EQ2.
  destruct ireg_eq eqn:EQR.
  1-2: inversion EQ3.
  1-2: simpl.
  1-2: rewrite encode_int32_size.
  1-2: unfold addrmode_size.
  1-2: simpl.
  1-2: rewrite EQR.
  1-2: omega.

  inversion EQ2.
  simpl. rewrite encode_int32_size.
  unfold addrmode_size.
  simpl. omega.
    
Qed.

Lemma encode_instrs_size:
  forall rmap o i bl,
    encode_instr rmap false o i = OK bl ->
    Asm.instr_size i = Z.of_nat (length bl).
Proof.
  unfold encode_instr.
  cbn [negb ready_for_proof negb].
  Transparent Asm.instr_size. Opaque Z.add.
  destruct i eqn:EQI; simpl; intros; autoinv; simpl;auto;try congruence.
  1-3,6,7:rewrite (encode_addrmode_size_refl _ _ _ _ _ _ EQ);
    rewrite Zpos_P_of_succ_nat; omega.
  1-6:inversion H; auto.
  rewrite app_length.
  rewrite encode_int32_size.
  unfold encode_testcond. destruct c; simpl; auto.
Qed.


Lemma code_size_rev:
  forall l, code_size (rev l) = code_size l.
Proof.
  induction l; simpl; intros; eauto.
  rewrite RealAsm.code_size_app. simpl. omega.
Qed.

Lemma transl_code_size:
  forall rmap l bl,
    transl_code rmap false l = OK bl ->
    Z.of_nat (length bl) = code_size l.
Proof.
  unfold transl_code. intros. autoinv.
  rewrite <- fold_left_rev_right in EQ.
  rewrite rev_length.
  revert EQ.
  rewrite <- code_size_rev.
  generalize (rev l) z l0. clear.
  induction l; simpl; intros; eauto.
  inv EQ. reflexivity.
  unfold acc_instrs at 1 in EQ. autoinv.
  apply IHl in EQ0. rewrite <- EQ0.
  rewrite app_length, rev_length.
  rewrite Nat2Z.inj_add.
  erewrite encode_instrs_size; eauto.
Qed.

(* This lemma means the transl_code could preserve the spec 
 * Specifically, if there're two list, code code', having the relation `transl_code_spec` ,
 * where code is list asm, code' is list byte.
 * Then after translation code2 starting from code', we'll get the result 
 * that has `transl_code_spce` relation with (code++code2) 
 *)
Lemma transl_code_spec_prsv: forall code code' code2 l ofs rtbl_ofs_map z n,
    transl_code_spec code (rev code') ofs rtbl_ofs_map
    -> length code2 = n
    -> fold_left (acc_instrs rtbl_ofs_map false) code2 (OK (ofs + (instr_size_acc code), code')) = OK (z, l)
    -> transl_code_spec (code ++ code2) (rev l) ofs rtbl_ofs_map.
Proof.
  intros code code' code2 l ofs rtbl_ofs_map  z n HTransCode.
  revert dependent l.
  revert dependent z.
  revert dependent code2.
  revert dependent n.
  induction n.
  (* base case *)
  intros code2 z l H H0.
  assert(HCode2: code2=[]). {
    apply length_zero_iff_nil.
    auto.
  }
  subst code2.
  simpl in H0.
  inversion H0.
  subst code'.
  replace (code++[]) with code.
  auto.
  rewrite app_nil_r.
  auto.

  intros code2 z l HLCode2 HFoldCode2.
  generalize (list_has_tail code2 n HLCode2).
  intros [tail [prefix HCode2]].
  rewrite HCode2.
  assert(HLPrefix: length prefix = n). {
    rewrite HCode2 in HLCode2.
    rewrite app_length in HLCode2.
    simpl in HLCode2.
    omega.
  }
  rewrite HCode2 in HFoldCode2.
  generalize (prefix_success _ _ _ _ _ _ _ HFoldCode2).
  intros [z' [l' HFoldPrefix]].
  
  generalize (IHn prefix _ _ HLPrefix HFoldPrefix).
  rewrite fold_left_app in HFoldCode2.
  rewrite HFoldPrefix in HFoldCode2.
  generalize (fold_spec_length (length prefix) _ _ _ _ _ _ eq_refl HFoldPrefix).
  intros Hz'.
  rewrite Hz' in HFoldCode2.
  simpl in HFoldCode2.
  monadInv HFoldCode2.
  intros HSpecPrefix.
  assert(HInstrSize: instr_size_acc (code ++ prefix) = instr_size_acc code + instr_size_acc prefix). {
    rewrite (instr_size_app (length code) code prefix eq_refl).
    auto.
  }
  rewrite <- Zplus_assoc in EQ.
  rewrite <- HInstrSize in EQ.
  generalize (transl_code_spec_inc _ _ _ _ _ _ HSpecPrefix EQ).
  rewrite app_assoc.
  intros HResult.
  rewrite rev_app_distr.
  rewrite rev_involutive.
  auto.
Qed.

Lemma decode_encode_refl: forall n prog z code l,
    length code = n ->
    fold_left (acc_instrs (gen_reloc_ofs_map (reloctable_code (prog_reloctables prog))) false) code (OK (0, [])) = OK (z, l)
    -> transl_code_spec code (rev l) 0 (gen_reloc_ofs_map (reloctable_code (prog_reloctables prog))).
Proof.
  intros n.
  induction n.
  (* n is O *)
  intros prog z code l H H0.
  assert(HCode: code = []). {
    apply length_zero_iff_nil.
    auto.
  }
  subst code.
  simpl in H0.
  inversion H0.
  subst z.
  subst l.
  simpl.
  auto.
  (* n is S n *)
  intros prog z code l HLength HEncode.
  generalize (list_has_tail code _ HLength).
  intros [lastInstr [prefix HTail]].

  rewrite HTail in HEncode.
  generalize (prefix_success _ _ _ _ _ _ _ HEncode).
  intros [z' [l' HEncodePrefix]].

  cut(length prefix = n).
  intros HLengthN.
  generalize (IHn prog z' prefix l' HLengthN HEncodePrefix).
  intros HPrefix.
  rewrite fold_left_app in HEncode.
  rewrite HEncodePrefix in HEncode.
  (* generalize (suffix_success _ _ _ 0 [] z l z' l'  HEncode HEncodePrefix). *)
  (* intros HEncodeSuffix. *)
  (* simpl in Hz'. *)
  (* rewrite Hz' in HEncodeSuffix. *)
  generalize (fold_spec_length (length prefix) _ _ _ _ _ _ eq_refl HEncodePrefix).
  intros Hz'.
  rewrite Hz' in HEncode.
  generalize (transl_code_spec_prsv prefix l' [lastInstr] _ _ _ _  1 HPrefix eq_refl HEncode).
  rewrite HTail.
  auto.
  rewrite HTail in HLength.
  rewrite app_length in HLength.
  simpl in HLength.
  omega.
Qed.


Fixpoint instr_eq_list code1 code2:=
  match code1, code2 with
  |nil, nil => True
  |h::t, h'::t' => RelocBinDecode.instr_eq h h' /\ instr_eq_list t t'
  |_, _ => False
  end.

Lemma decode_instrs_append': forall rtbl  fuel ofs t l1 l2 code,
    decode_instrs rtbl fuel ofs t l1 = OK code ->
    decode_instrs rtbl fuel ofs t (l1 ++ l2) = OK (rev l2 ++ code).
Proof.
  induction fuel as [|fuel].
  - (* base case *)
    intros ofs t l1 l2 code DI.
    cbn in DI. destruct t; try congruence. inv DI.
    cbn. rewrite rev_app_distr. auto.
  - 
    intros ofs t l1 l2 code DI.
    cbn in DI. destruct t.
    + inv DI. cbn. rewrite rev_app_distr. auto.
    + monadInv DI. destruct x as (instr, bytes').
      apply (IHfuel _ _ _ l2) in EQ0.
      cbn ["++"] in EQ0.
      unfold decode_instrs. rewrite EQ. cbn.
      exact EQ0.
Qed.

Lemma decode_instrs_append: forall rtbl fuel ofs t l code,
    decode_instrs rtbl  fuel ofs t [] = OK code ->
    decode_instrs rtbl  fuel ofs t l = OK (rev l ++ code).
Proof.
  intros rtbl fuel ofs t l code DI.
  apply (decode_instrs_append' _ _ _ _ _ l) in DI.
  cbn in DI. auto.
Qed.


Lemma spec_decode_ex: forall code ofs l rtbl,
    transl_code_spec code l ofs rtbl ->
    exists fuel code', decode_instrs rtbl fuel ofs l nil = OK code'
             /\ instr_eq_list code code'.
Proof.
  induction code as [|i code].
  - (* base case *)
    intros ofs l rtbl TL.
    cbn in TL. destruct l; try contradiction.
    cbn. exists O, nil. split; auto.
  - intros ofs l rtbl TL.
    cbn in TL.
    destruct TL as (h' & t' & DE & EQ & TL).
    generalize (IHcode _ _ _ TL).
    intros (fuel & code' & DE' & EQ').
    exists (Datatypes.S fuel), (h'::code').
    split.
    cbn. destruct l. cbn in DE. congruence.
    rewrite DE. cbn.
    assert (instr_size i = instr_size h') as IEQ. {
      destruct i;
        simpl in EQ;
        try(rewrite EQ;
            auto);
        try(destruct h';inversion EQ; auto).

      1-2: rewrite H; rewrite H0; auto.
    }      
    rewrite <- IEQ.
    generalize (decode_instrs_append _ _ _ _ [h'] _ DE').
    intros HAppend.
    simpl in HAppend.
    auto.
    simpl. auto.
Qed.

(* Lemma spec_inj: forall code l l' ofs rtbl symtbl, *)
(*     transl_code_spec code l ofs rtbl symtbl *)
(*     ->transl_code_spec code l' ofs rtbl symtbl *)
(*     -> l = l'. *)
(* Proof. *)
(*   induction code. *)
(*   (* bc *) *)
(*   admit. *)
(*   intros l l' ofs rtbl symtbl HL HL'. *)
(*   simpl in HL, HL'. *)
(*   (* HELP *) *)
(*   (* describe the relation between `bytes` and `t` in *) *)
(*   (* fmc_instr_decode rtbl symbt ofs bytes = OK(i, t) *) *)
(* Admitted.   *)


(* Lemma spec_length_rel: forall code l  ofs rtbl symtbl, *)
(*     transl_code_spec code l ofs rtbl symtbl *)
(*     -> instr_size_acc code = Z.of_nat (length l). *)
(* Proof. *)
(*   induction code. *)
(*   (* bc *) *)
(*   admit. *)
(*   intros l ofs rtbl symtbl HSpec. *)
(*   cbn [ transl_code_spec] in HSpec. *)
(*   destruct HSpec as (h' &  t' & HDecode & HInstrEq & HTransl). *)
(*   assert(HLength: Z.of_nat(length l) = Z.of_nat(length t') + instr_size h'). { *)
    
(*   generalize (IHcode _ _ _ _ HTransl). *)
(*   intros H. *)
(* Admitted. *)
    


Axiom spec_length: forall code l t ofs rtbl  i,
    transl_code_spec (i::code) l ofs rtbl 
    -> transl_code_spec code t (ofs+instr_size i) rtbl 
    -> Z.of_nat (length l) = Z.of_nat (length t) + (instr_size i).
(* Proof. *)
(*   intros code l t ofs rtbl symtbl i HL HT. *)
(*   simpl in HL. *)
(*   (* HELP *) *)
(*   (* describe the relation between `bytes` and `t` in *) *)
(*   (* fmc_instr_decode rtbl symbt ofs bytes = OK(i, t) *) *)
(* Admitted. *)

Lemma spec_decode_ex': forall code ofs l rtbl ,
    transl_code_spec code l ofs rtbl ->
    exists fuel code', decode_instrs rtbl  fuel ofs l nil = OK code'/\ instr_eq_list code code'
                       /\ (fuel <= length(l))%nat.
Proof.
  induction code as [|i code].
  - (* base case *)
    intros ofs l rtbl  TL.
    cbn in TL. destruct l; try contradiction.
    cbn. exists O, nil. split; auto.
  - intros ofs l rtbl  TL.
    generalize TL. intros TL'.
    cbn in TL.
    destruct TL as (h' & t' & DE & EQ & TL).
    generalize (IHcode  _ _ _ TL).
    intros (fuel & code' & DE' & EQ' & EQL).
    generalize (spec_length code l t' ofs rtbl i TL' TL).
    intros HLength.
    exists (Datatypes.S fuel), (h'::code').
    split.
    2: split.
    cbn. destruct l. cbn in DE. congruence.
    rewrite DE. cbn.
    assert (instr_size i = instr_size h') as IEQ. {
      destruct i;
        simpl in EQ;
        try(rewrite EQ;
            auto);
        try(destruct h';inversion EQ; auto).
      1-2: rewrite H; rewrite H0; auto.
    }      
    rewrite <- IEQ.
    generalize (decode_instrs_append _ _ _ _  [h'] _ DE').
    intros HAppend.
    simpl in HAppend.
    auto.
    simpl. auto.
    assert(HSize: instr_size i >= 1). {
      generalize (instr_size_positive i).
      omega.
    }
    omega.
Qed.

Lemma decode_fuel_le: forall rtbl  fuel fuel' ofs l instrs code,
    decode_instrs rtbl  fuel ofs l instrs = OK code
    -> (fuel' >= fuel)%nat
    -> decode_instrs rtbl fuel' ofs l instrs = OK code.
Proof.
  intros rtbl.
  induction fuel.
  (* bc *)
  intros fuel' ofs l instrs code HDecode HFGE.
  simpl in HDecode.
  destruct l; inversion HDecode.
  unfold decode_instrs.
  destruct fuel'.
  1-2: auto.
  intros fuel' ofs l instrs code HDecode HGE.
  induction HGE.
  auto.
  simpl in HDecode.
  destruct l.
  (* easy *)
  simpl. auto.
  monadInv HDecode.
  destruct x.
  cbn [decode_instrs].
  rewrite EQ.
  simpl.
  cut((m >= fuel)%nat).
  intros HMGE.
  generalize (IHfuel _ _ _ _ _ EQ0 HMGE). auto.
  omega.
Qed.

 (* {| *)
 (*    prog_defs := prog_defs prog; *)
 (*    prog_public := prog_public prog; *)
 (*    prog_main := prog_main prog; *)
 (*    prog_sectable := [sec_bytes x2; sec_bytes x1]; *)
 (*    prog_symbtable := prog_symbtable prog; *)
 (*    prog_strtable := prog_strtable prog; *)
 (*    prog_reloctables := prog_reloctables prog; *)
 (*    prog_senv := prog_senv prog |} *)

Definition prog_eq prog tprog:=
  prog.(prog_defs) = tprog.(prog_defs)
  /\  prog.(prog_main) = tprog.(prog_main)
  /\ prog.(prog_public) = tprog.(prog_public)
  /\ prog.(prog_symbtable) = tprog.(prog_symbtable)
  /\ prog.(prog_reloctables) = tprog.(prog_reloctables)
  /\ prog.(prog_senv) = tprog.(prog_senv)
  /\ prog.(prog_strtable) = tprog.(prog_strtable).
(* sectable is not equal!! globalenv prog = globalenv tprog *)

Lemma prog_eq_transitivity: forall a b c,
    prog_eq a b
    ->prog_eq b c
    ->prog_eq a c.
Proof.
  intros a b c HAB HBC.
  unfold prog_eq in *.
  destruct HAB as (HABDefs & HABMain & HABPub & HABSym & HABReloc & HABSenv & HABStr).
  destruct HBC as (HBCDefs & HBCMain & HBCPub & HBCSym & HBCReloc & HBCSenv & HBCStr).
  repeat split.
  rewrite HABDefs. auto.
  rewrite HABMain. auto.
  rewrite HABPub. auto.
  rewrite HABSym. auto.
  rewrite HABReloc. auto.
  rewrite HABSenv. auto.
  rewrite HABStr. auto.
Qed.

Lemma prog_eq_symm: forall a b,
    prog_eq a b
    ->prog_eq b a.
Proof.
  intros a b H.
  unfold prog_eq in *.
  destruct H as (H1 & H2 & H3 & H4 & H5 & H6 & H7).
  repeat split; auto.
Qed.


Definition get_prog_code prog :=
  let sec_table := prog.(prog_sectable) in
  match SecTable.get sec_code_id sec_table with
  |None => None
  |Some code_sec
   => match code_sec with
      |sec_text c => Some c
      |_ => None
      end
  end.


Section PRESERVATION.
  Existing Instance inject_perm_all.
Context `{external_calls_prf: ExternalCalls}.

Local Existing Instance mem_accessors_default.




Lemma init_data_list_relf': forall init m b ofs ofs' result bytes prog dbytes,
    store_init_data_list (globalenv prog) m b ofs init = Some result
    -> fold_left (acc_init_data (gen_reloc_ofs_map (reloctable_data (prog_reloctables prog)))) init (OK (ofs,bytes)) = OK (ofs', rev dbytes++bytes)
    -> store_init_data_bytes m b ofs (rev dbytes) = Some result.
Admitted.


(** this lemma is not correct.
ofs must be zero here since transl_init_data_list always begins from zero **)

Lemma init_data_list_relf: forall init m b ofs result bytes prog,
    store_init_data_list (globalenv prog) m b ofs init = Some result
    -> transl_init_data_list (gen_reloc_ofs_map (reloctable_data (prog_reloctables prog))) init = OK bytes
    -> store_init_data_bytes m b ofs bytes = Some result.
Proof.
  (* unfold transl_init_data_list. *)
  induction init.
  (* bc *)
  admit.

  intros m b ofs result bytes prog HInit HTransl.
  simpl in HInit.
  set (rofs := (gen_reloc_ofs_map (reloctable_data (prog_reloctables prog)))) in *.
  assert(exists l dbytes,
            transl_init_data rofs 0 a = OK dbytes
            /\ bytes = dbytes ++ l) by admit.
  destruct H as (l & dbytes & HDB & HBytes).
  unfold transl_init_data_list in HTransl. simpl in HTransl. monadInv HTransl.
  
  
  (* Lemma xxxx:forall, *)
  (*     store_init_data_list env m b ofs  *)
  (*     fold_left (acc_init_data romap) init (OK (rofs, bytes)) = OK (ofs',rev dbytes++bytes) *)
  (*     ->store      *)
    
  (* (** got a problem here *) *)
  
  

Admitted.



Variables prog tprog: program.

Let ge := RelocProgSemantics1.globalenv prog.
Let tge := RelocProgSemantics1.globalenv tprog.

Hypothesis TRANSF: match_prog prog tprog.

(* Lemma reverse_decode_prog_code_section: decode_prog_code_section tprog = OK prog. *)
(* Proof. *)
(*   unfold match_prog, transf_program in TRANSF. monadInv TRANSF. *)
(*   unfold decode_prog_code_section. simpl. *)
(*   unfold transl_sectable in EQ. repeat destr_in EQ. *)
(*   monadInv H0. simpl. unfold decode_instrs'. *)
  
(*   (* help *) *)
(*   (* I don't think this lemma is correct because the decoder  *)
(*      could not generate exactly the same instruction as the pre-encoded one. *)
(*      The relation instr_eq should be used here. *) *)
(* Admitted. *)
Lemma prog_tprog_eq:
  prog_eq prog tprog.
Proof.
  unfold match_prog in TRANSF.
  unfold transf_program in TRANSF.
  monadInv TRANSF.
  repeat destr_in EQ2.
  unfold prog_eq.
  simpl.
  repeat (split; auto).
Qed.

Lemma init_mem_eq: forall m,
  RelocProgSemantics1.init_mem prog = Some m
  -> init_mem tprog = Some m.
Proof.
  intros m HInit.
  unfold RelocProgSemantics1.init_mem in HInit.
  destruct (RelocProgSemantics1.alloc_data_section (globalenv prog) (prog_sectable prog) Mem.empty) eqn:EQData;
    inversion HInit.
  clear H0.
  destruct (alloc_code_section (prog_sectable prog) m0) eqn:EQCode;
    inversion HInit.
  clear H0.
  unfold init_mem.
  (* data section *)
  unfold alloc_data_section.
  unfold match_prog in TRANSF.
  unfold transf_program in TRANSF.
  monadInv TRANSF.
  destruct zlt; inversion EQ2.
  simpl.
  unfold transl_sectable in EQ.
  destruct (prog_sectable prog);inversion EQ.
  destruct v;inversion EQ. clear H1.
  destruct s; inversion H2.
  clear H2.
  destruct v; inversion H1.
  destruct s; inversion H2.
  clear H2. clear H3.
  monadInv H1.
  simpl.
  unfold RelocProgSemantics1.alloc_data_section in EQData.
  simpl in EQData.
  assert(HSizeEQ: init_data_list_size init = Z.of_nat(length x2)). {
    generalize (transl_init_data_list_size _ _ _  EQ4).
    auto.
  }
  rewrite <- HSizeEQ.
  destruct (Mem.alloc Mem.empty 0 (init_data_list_size init)) eqn:EQM.
  destruct (store_zeros m2 b 0 (init_data_list_size init)) eqn:EQZeros;inversion EQData.
  clear H0.
  assert(HStoreInitBytes: forall m4, store_init_data_list (globalenv prog) m3 b 0 init = Some m4-> store_init_data_bytes m3 b 0 x2 = Some m4). {
    destruct (store_init_data_list (globalenv prog) m3 b 0 init) eqn:EQInitData; inversion EQData.
    generalize (init_data_list_relf _ _ _ _ _ _ _ EQInitData EQ4).
    intros HStoreInitBytes m5 EQM5.
    rewrite <- EQM5.
    auto.
  }

  destruct (store_init_data_list (globalenv prog) m3 b 0 init); inversion EQData.
  rewrite (HStoreInitBytes m4 eq_refl).
  rewrite H0.
  
  clear H0.
  clear EQData.
  clear HStoreInitBytes.
  clear HSizeEQ.
  clear EQ4.
  clear EQ1.
  clear EQM.
  clear EQZeros.
  
  
  (* code section *)
  unfold alloc_code_section.
  simpl.
  unfold alloc_code_section in EQCode.
  simpl in EQCode.
  assert(HSizeEQ: code_size code = Z.of_nat(length x1)). {
    generalize (transl_code_size _ _ _ EQ0).
    auto.
  }
    
  rewrite <- HSizeEQ.
  destruct ( Mem.alloc m0 0 (code_size code)) eqn:EQM.
  rewrite EQCode.
  auto.
Qed.


Lemma decode_prog_code_section_eq:
  exists prog' c c',(decode_prog_code_section tprog = OK prog'
                     /\ get_prog_code prog' = Some c'
                     /\ get_prog_code prog = Some c
                     /\ instr_eq_list c c'
                     /\ prog_eq prog prog'
                     /\ init_mem prog' = init_mem tprog).
Admitted.


Lemma symbol_address_transf: forall prog tprog sym ofs,
    prog_eq prog tprog ->
    (RelocProgSemantics.Genv.symbol_address (RelocProgSemantics.globalenv prog) sym ofs) = 
    (RelocProgSemantics.Genv.symbol_address (RelocProgSemantics.globalenv tprog) sym ofs).
clear.
Admitted.

Definition code_section_eq (t1 t2: option section) := 
  match t1, t2 with
  | Some (sec_text c1), Some (sec_text c2) => instr_eq_list c1 c2
  | _, _ => False
  end.

Lemma transf_program_decode_eq : forall p tp,
    transf_program false p = OK tp -> 
    exists tp', decode_prog_code_section tp = OK tp' /\
           code_section_eq (SecTable.get sec_code_id (prog_sectable p)) (SecTable.get sec_code_id (prog_sectable tp')) /\
           (SecTable.get sec_data_id (prog_sectable tp) = SecTable.get sec_data_id (prog_sectable tp')) /\
           prog_eq p tp'.
Admitted.


Lemma init_mem_pres: forall p p' m,
    code_section_eq (SecTable.get sec_code_id (prog_sectable p)) (SecTable.get sec_code_id (prog_sectable p')) ->
    SecTable.get sec_data_id (prog_sectable p) = SecTable.get sec_data_id (prog_sectable p') ->
    prog_eq p p' ->
    RelocProgSemantics1.init_mem p = Some m -> 
    init_mem p' = Some m.
Admitted.


Lemma transf_program_pres_data_section : forall p p',
    transf_program false p = OK p' ->
    SecTable.get sec_data_id (prog_sectable p) = SecTable.get sec_data_id (prog_sectable p').
Admitted.

Lemma prog_eq_initial_state_gen : forall p p' rs m st,
    prog_eq p p' ->
    initial_state_gen p rs m st -> initial_state_gen p' rs m st.
Admitted.

Lemma transf_initial_states:
  forall st rs, RelocProgSemantics1.initial_state prog rs st ->
           initial_state tprog rs st.
Proof.
  intros st rs HInit.
  inv HInit.
  edestruct transf_program_decode_eq as (tporg' & DEC & CEQ & DEQ & PEQ).
  red in TRANSF. eauto.
  econstructor; eauto.
  eapply init_mem_pres; eauto.
  erewrite transf_program_pres_data_section; eauto.
  apply prog_eq_initial_state_gen with prog; eauto.
Qed.  


Lemma transf_final_states:
  forall st r,
    RelocProgSemantics1.final_state st r -> final_state st r.
Proof.
  intros st r MS.
  auto.
Qed.

Lemma not_find_ext_funct_refl: forall b ofs,
    Genv.find_ext_funct ge (Vptr b ofs) = None
    -> Genv.find_ext_funct (globalenv tprog) (Vptr b ofs) = None.
Proof.
  inversion TRANSF. unfold ge.
  unfold transf_program in H0.
  monadInv H0. simpl.
  intros b ofs Hge.
  repeat destr_in EQ2.
  

  (** *TODO Help3 *)
  (* unfold RelocProgSemantics.Genv.genv_ext_funs. *)
  (* unfold RelocProgSemantics.globalenv. simpl. *)
  (* unfold RelocProgSemantics.Genv.genv_ext_funs in Hge. *)
  (* unfold RelocProgSemantics.globalenv in Hge. simpl in Hge. *)
  (* unfold RelocProgSemantics.gen_extfuns. *)
  (* unfold RelocProgSemantics.add_external_globals. *)
  (* inversion Hge. *)  
Admitted.

Lemma find_ext_funct_refl: forall b ofs f,
    Genv.find_ext_funct ge (Vptr b ofs) = Some f
    -> Genv.find_ext_funct (globalenv tprog) (Vptr b ofs) = Some f.
Proof.
Admitted.


Definition ge_eq (ge1 ge2: RelocProgSemantics.Genv.t) : Prop :=
  ge1.(RelocProgSemantics.Genv.genv_symb) = ge2.(RelocProgSemantics.Genv.genv_symb) /\
  ge1.(RelocProgSemantics.Genv.genv_ext_funs) = ge2.(RelocProgSemantics.Genv.genv_ext_funs) /\
  ge1.(RelocProgSemantics.Genv.genv_next) = ge2.(RelocProgSemantics.Genv.genv_next) /\ 
  ge1.(RelocProgSemantics.Genv.genv_senv) = ge2.(RelocProgSemantics.Genv.genv_senv) /\
  forall ofs i, ge1.(RelocProgSemantics.Genv.genv_instrs) ofs = Some i -> 
           exists i', ge2.(RelocProgSemantics.Genv.genv_instrs) ofs = Some i' /\ RelocBinDecode.instr_eq i i'.

Definition ge_eq1 (ge1 ge2: RelocProgSemantics1.Genv.t) : Prop :=
  ge1.(Genv.genv_reloc_ofs_symb) = ge2.(Genv.genv_reloc_ofs_symb) /\
  ge_eq (ge1.(Genv.genv_genv)) (ge2.(Genv.genv_genv)).

Lemma transf_program_pres_genv: forall p1 p2,
    transf_program false p1 = OK p2 ->
    ge_eq1 (globalenv p1) (globalenv p2).
Admitted.

Lemma find_instr_refl: forall b ofs i,
    Genv.find_instr ge (Vptr b ofs) = Some i ->
    exists i', Genv.find_instr tge (Vptr b ofs) = Some i' /\ RelocBinDecode.instr_eq i i'.
Admitted.


Lemma symbol_address_refl: forall RELOC_CODE z,
    Genv.symbol_address (globalenv tprog) RELOC_CODE z Ptrofs.zero =
    Genv.symbol_address ge RELOC_CODE z Ptrofs.zero.
Proof.
  intros RELOC_CODE z.
  unfold Genv.symbol_address. unfold Genv.find_symbol.
  unfold Genv.genv_reloc_ofs_symb.
  unfold match_prog in TRANSF. monadInv TRANSF. simpl.
  unfold gen_reloc_ofs_symbs. simpl. 
  destruct ( Maps.ZTree.get z
                            (add_reloc_ofs_symb (prog_symbtable prog) RELOC_CODE 
                                                (prog_reloctables prog)
                                                (add_reloc_ofs_symb (prog_symbtable prog) RELOC_DATA 
                                                                    (prog_reloctables prog) (fun _ : reloctable_id => Maps.ZTree.empty ident))
                                                RELOC_CODE)); auto.
  unfold RelocProgSemantics.Genv.find_symbol.
  unfold RelocProgSemantics.globalenv.
  unfold RelocProgSemantics.Genv.genv_symb.
  simpl.
  unfold RelocProgSemantics.add_external_globals.
  simpl.
  induction  (prog_symbtable prog).
  auto.
  simpl.
Admitted.

    
Lemma eval_addrmode32_refl: forall idofs a rs,
    eval_addrmode32 ge idofs a rs = eval_addrmode32 tge idofs a rs.
Admitted.

Lemma eval_addrmode_refl: forall idofs a rs,
    eval_addrmode ge idofs a rs = eval_addrmode tge idofs a rs.
Admitted.


Lemma exec_instr_simulation: forall i i' rs m,
    RelocBinDecode.instr_eq i i' -> 
    exec_instr ge i rs m =  exec_instr tge i' rs m.
Admitted.

Lemma eval_builtin_args_pres: forall idofs e sp m al vl,
    eval_builtin_args preg ge idofs e sp m al vl ->
    eval_builtin_args preg tge idofs e sp m al vl.
Admitted.

Lemma senv_equiv: Senv.equiv (RelocProgSemantics.Genv.genv_senv (Genv.genv_genv ge))
                             (RelocProgSemantics.Genv.genv_senv (Genv.genv_genv tge)).
Admitted.

Theorem step_simulation:
  forall s1 t s2, step ge s1 t s2 -> step tge s1 t s2.
Proof.
  intros s1 t s2 STEP. inv STEP.
  - (* Internal Step *)
    generalize (find_instr_refl _ _ _ H1). intros [i' [HInsEx  HInsEQ]].

    eapply exec_step_internal; eauto.
    eapply not_find_ext_funct_refl; eauto.
    erewrite <- exec_instr_simulation; eauto.

  - (* Builtin Step *)
    generalize (find_instr_refl _ _ _ H1). intros [i' [HInsEx  HInsEQ]].

    eapply exec_step_builtin; eauto.
    eapply not_find_ext_funct_refl; eauto.
    unfold RelocBinDecode.instr_eq in HInsEQ. subst.
    eauto.
    eapply eval_builtin_args_pres; eauto. 
    eapply external_call_symbols_preserved; eauto.
    eapply senv_equiv.

  - (* External Step *)
    eapply exec_step_external; eauto.
    eapply find_ext_funct_refl; eauto.
    eapply external_call_symbols_preserved; eauto.
    apply senv_equiv.
Qed.


Lemma transf_program_correct:
  forall rs, forward_simulation (RelocProgSemantics1.semantics prog rs) (RelocProgSemantics2.semantics tprog rs).
Proof.
  intro rs.
  apply forward_simulation_step with (match_states := fun x y : Asm.state => x = y).
  + simpl.
    unfold match_prog, transf_program in TRANSF. monadInv TRANSF. repeat destr_in EQ2.
    unfold globalenv, genv_senv. simpl.
    unfold RelocProgSemantics.globalenv. simpl. intro id.
    rewrite ! RelocProgSemantics.genv_senv_add_external_globals. simpl. auto.
  + simpl. intros s1 IS. exists s1. split; eauto.
    eapply transf_initial_states; eauto.
  +  (* final state *)
    intros s1 s2 r HState HFinal. inv HState.
    eapply transf_final_states; eauto.
  + simpl. intros s1 t s1' HStep s2 HState.
    inv HState.
    exists s1'. split; eauto.
    eapply step_simulation; eauto.
Qed.
    

End PRESERVATION.

Require Import RelocLinking1.
(* Definition link_reloc_bingen (p1 p2: RelocProgram.program) : option RelocProgram.program := *)
(*   match RelocProgSemantics2.decode_prog_code_section p1, RelocProgSemantics2.decode_prog_code_section p2 with *)
(*     | OK pp1, OK pp2 => *)
(*       match RelocLinking1.link_reloc_prog pp1 pp2 with *)
(*         Some pp => *)
(*         match RelocBingen.transf_program pp with *)
(*         | OK tp => Some tp *)
(*         | _ => None *)
(*         end *)
(*       | _ => None *)
(*       end *)
(*     | _, _ => None *)
(*   end. *)

(* Instance linker2 : Linker RelocProgram.program. *)
(* Proof. *)
(*   eapply Build_Linker with (link := link_reloc_bingen) (linkorder := fun _ _ => True). *)
(*   auto. auto. auto. *)
(* Defined. *)

Lemma transl_sectable_get_code:
  forall rmap sect sect',
    transl_sectable false sect rmap = OK sect' ->
    forall s,
      SecTable.get sec_code_id sect = Some s ->
      exists code x,
        s = sec_text code /\
        transl_code (gen_reloc_ofs_map (reloctable_code rmap)) false code = OK x /\
        SecTable.get sec_code_id sect' = Some (sec_bytes x).
Proof.
  unfold transl_sectable. intros. autoinv.
  vm_compute in H0. inv H0.
  exists code, x. split; auto.
Qed.

Lemma transl_sectable_get_data:
  forall rmap sect sect',
    transl_sectable false sect rmap = OK sect' ->
    forall s,
      SecTable.get sec_data_id sect = Some s ->
      exists data x,
        s = sec_data data /\
        transl_init_data_list (gen_reloc_ofs_map (reloctable_data rmap)) data = OK x /\
        SecTable.get sec_data_id sect' = Some (sec_bytes x).
Proof.
  unfold transl_sectable. intros. autoinv.
  vm_compute in H0. inv H0.
  exists init, x0. split; auto.
Qed.




Lemma link_sectable_ok:
  forall sect1 sect2 s rmap1 rmap2 sect1' sect2' rdata rcode z z' symt1 symt2 sim,
    RelocLinking.link_sectable sect1 sect2 = Some s ->
    transl_sectable false sect1 rmap1 = OK sect1' ->
    transl_sectable false sect2 rmap2 = OK sect2' ->
    link_reloctable z symt1 symt2 sim (reloctable_data rmap1) (reloctable_data rmap2) = Some rdata ->
    link_reloctable z' symt1 symt2 sim (reloctable_code rmap1) (reloctable_code rmap2) = Some rcode ->
    exists s',
      RelocLinking.link_sectable sect1' sect2' = Some s' /\
      transl_sectable false s {| reloctable_code := rcode; reloctable_data := rdata |} = OK s'.
Proof.
Admitted.


Instance tl : @TransfLink _ _ RelocLinking1.Linker_reloc_prog
                          RelocLinking1.Linker_reloc_prog
                          match_prog.
Proof.  
  red. simpl. unfold link_reloc_prog.
  intros. unfold match_prog in H0, H1. unfold transf_program in H0, H1.
  monadInv H0. repeat destr_in EQ2.
  monadInv H1. repeat destr_in EQ4.
  autoinv. unfold RelocLinking.link_reloc_prog in *.
  simpl. autoinv. simpl.
  edestruct transl_sectable_get_data as (data0 & data1 & EQdata0 & TIDL & GETdata). apply EQ. eauto.
  edestruct transl_sectable_get_code as (code0 & code1 & EQcode0 & TC & GETcode). apply EQ. eauto.
  rewrite GETdata, GETcode. simpl. subst. simpl in *.
  unfold link_code_reloctable, link_data_reloctable in *. simpl in *.
  rewrite ? GETdata, ?GETcode, ?Heqo3, ?Heqo4 in *. simpl in *.
  erewrite (transl_init_data_list_size _ _ _ TIDL) in *.
  erewrite (transl_code_size _ _ _ TC) in *.
  edestruct link_sectable_ok as (s' & LS & TS). eauto. eauto. eauto. eauto. eauto.
  rewrite LS. rewrite Heqo6. rewrite Heqo7. simpl.
  rewrite Heqo0. rewrite Heqo1.
  eexists; split; eauto.
  red. unfold transf_program. simpl.
  rewrite TS. simpl. unfold bind. destr. destr. admit. admit.
Admitted.<|MERGE_RESOLUTION|>--- conflicted
+++ resolved
@@ -61,31 +61,6 @@
 Proof.
   induction n.
   (* base case *)
-<<<<<<< HEAD
-  - intros.
-    erewrite length_zero_iff_nil in H; eauto. 
-    subst. cbn. auto.
-  - intros a b HLa.
-    generalize (list_has_tail _ _ HLa).
-    intros [tail [prefix Ha]].
-    rewrite Ha.
-    cut(length prefix = n).
-    intros HLPrefix.
-    generalize(IHn prefix ([tail]++b) HLPrefix).
-    intros HApp.
-    rewrite <- app_assoc.
-    rewrite HApp.
-    generalize(IHn prefix [tail] HLPrefix).
-    intros HPrefixTail.
-    rewrite HPrefixTail.
-    assert(HTailB: instr_size_acc ([tail]++b) = instr_size_acc [tail] + instr_size_acc b). {
-      unfold instr_size_acc.
-      simpl. omega.
-    }
-    rewrite HTailB. omega.
-    subst. rewrite app_length in HLa.
-    cbn in HLa. omega.
-=======
   intros a b H.
   generalize (length_zero_iff_nil a).
   intros (H1 & H2).
@@ -116,7 +91,6 @@
   rewrite app_length in HLa.
   simpl in HLa.
   omega.
->>>>>>> 3096b045
 Qed.
 
 Fixpoint transl_code_spec code bytes ofs rtbl_ofs_map: Prop :=
