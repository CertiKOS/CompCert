(* *******************  *)
(* Author: Pierre Wilke *)
(* Author: Xiangzhe Xu  *)
(* Date:   Feb 4, 2020  *)
(* *******************  *)

Require Import Coqlib Errors.
Require Import Integers Floats AST Linking.
Require Import Values Memory Events Globalenvs Smallstep.
Require Import Op Locations Mach Conventions Asm RealAsm.
Require Import RelocBingen.
Require Import RelocProgram RelocProgSemantics1 RelocProgSemantics2.
Import ListNotations.
Require AsmFacts.



Lemma list_has_tail: forall {A:Type} (l:list A) n,
    (length l = 1 + n)%nat
    ->exists tail prefix, l = prefix++[tail].
Proof.
  intros A l n.
  revert l.
  induction n.
  intros l H.
  destruct l; simpl in H; inversion H.
  exists a. exists [].
  simpl.
  generalize (length_zero_iff_nil l).
  intros H0. destruct H0.
  rewrite(H0 H1). auto.
  intros l H.
  replace (1 + Datatypes.S n)%nat with (Datatypes.S (1+n)%nat)%nat in H by omega.
  destruct l; simpl in H; inversion H.
  generalize (IHn l H1).
  intros [tail [prefix HHasTail]].
  exists tail. exists (a::prefix).
  rewrite HHasTail. simpl. auto.
Qed.


Definition match_prog p tp :=
  transf_program p = OK tp.

Lemma transf_program_match:
  forall p tp, transf_program p = OK tp -> match_prog p tp.
Proof.
  intros. subst. red.
  auto.
Qed.

Fixpoint instr_size_acc code: Z :=
  match code with
  |nil => 0
  |i::tail => instr_size i + instr_size_acc tail
  end.

Lemma instr_size_app: forall n a b,
    length a = n
    -> instr_size_acc (a++b) = instr_size_acc a + instr_size_acc b.
Proof.
  induction n.
  (* base case *)
  admit.
  intros a b HLa.
  generalize (list_has_tail _ _ HLa).
  intros [tail [prefix Ha]].
  rewrite Ha.
  cut(length prefix = n).
  intros HLPrefix.
  generalize(IHn prefix ([tail]++b) HLPrefix).
  intros HApp.
  rewrite <- app_assoc.
  rewrite HApp.
  generalize(IHn prefix [tail] HLPrefix).
  intros HPrefixTail.
  rewrite HPrefixTail.
  assert(HTailB: instr_size_acc ([tail]++b) = instr_size_acc [tail] + instr_size_acc b). {
    unfold instr_size_acc.
    simpl. omega.
  }
  rewrite HTailB. omega.
  admit.
  (* easy *)
Admitted.

Fixpoint transl_code_spec code bytes ofs rtbl_ofs_map symbt: Prop :=
  match code, bytes  with
  |nil, nil => True 
  |h::t, _ =>
   exists h' t', RelocBinDecode.fmc_instr_decode rtbl_ofs_map symbt ofs bytes = OK (h',t')
                 /\  RelocBinDecode.instr_eq h h'
                 /\ transl_code_spec t t' (ofs+instr_size h) rtbl_ofs_map  symbt
  |_, _ => False
  end.


Lemma prefix_success: forall rtbl a b ofs r z l,
    fold_left (acc_instrs rtbl) (a ++ [b]) (OK (ofs, r)) = OK (z, l)
    ->exists z' l', fold_left (acc_instrs rtbl) a  (OK (ofs, r)) = OK (z', l').
Proof.
  intros rtbl a b ofs r z l HFoldPrefix.
  rewrite fold_left_app in HFoldPrefix.
  inversion HFoldPrefix.
  monadInv H0.
  destruct x.
  exists z0. exists l0.
  unfold acc_instrs.
  auto.
Qed.  

Lemma fold_spec_length: forall n rtbl code ofs r z l,
    length code = n ->
    fold_left (acc_instrs rtbl) (code) (OK (ofs, r)) = OK (z, l)
    -> z = ofs + instr_size_acc code.
Proof.
  induction n.
  (* base case *)
  admit.
  intros rtbl code ofs r z l HLCode HFoldAll.
  generalize (list_has_tail code n HLCode).
  intros [tail [prefix HCode]].
  rewrite HCode in HFoldAll.
  generalize (prefix_success _ _ _ _ _ _ _ HFoldAll).
  intros [z' [l' HFoldPrefix]].
  assert(HLPrefix: length prefix = n) by admit. 
  generalize(IHn rtbl prefix _ _ _ _ HLPrefix HFoldPrefix).
  intros Hz'.
  rewrite fold_left_app in HFoldAll.
  rewrite HFoldPrefix in HFoldAll.
  simpl in HFoldAll.
  monadInv HFoldAll.
  rewrite (instr_size_app (length prefix)).
  simpl.
  omega.
  auto.
  (* easy *)
Admitted.

Lemma decode_int_app: forall l bytes x,
    RelocBinDecode.decode_int_n bytes 4 = OK x
    ->RelocBinDecode.decode_int_n (bytes++l) 4 = OK x.
Proof.
  intros l bytes x HDecode.
  unfold RelocBinDecode.decode_int_n.
  unfold RelocBinDecode.decode_int_n in HDecode.
  monadInv HDecode.
  simpl in EQ.
  do 4(destruct bytes; inversion EQ).
  simpl.
  destruct bytes;
  simpl; destruct l; simpl; inversion H3; auto.
Qed.

Lemma decode_int_1_app: forall l bytes x,
    RelocBinDecode.decode_int_n bytes 1 = OK x
    ->RelocBinDecode.decode_int_n (bytes++l) 1 = OK x.
Proof.
  intros l bytes x HDecode.
  unfold RelocBinDecode.decode_int_n.
  unfold RelocBinDecode.decode_int_n in HDecode.
  monadInv HDecode.
  simpl in EQ.
  destruct bytes; inversion EQ.
  simpl.
  destruct bytes;
  simpl; destruct l; simpl; inversion H0; auto.
Qed.
  
Lemma remove_first_n_app: forall {A} (bytes:list A) n x l,
    RelocBinDecode.remove_first_n bytes n = OK x
    ->RelocBinDecode.remove_first_n (bytes++l) n = OK(x++l).
Proof.
  intros A bytes n x l HDecode.
  revert dependent bytes.
  induction n.
  simpl. intros bytes HDecode. inversion HDecode. auto.
  intros bytes HDecode.
  simpl in HDecode.
  destruct bytes; inversion HDecode.
  generalize(IHn _ HDecode).
  simpl. auto.
Qed.




Lemma decode_0f_app: forall bytes h t l,
    RelocBinDecode.decode_0f bytes = OK(h, t)
    ->RelocBinDecode.decode_0f (bytes++l) = OK(h, t++l).
Proof.
  intros bytes h t l HDecode.
  unfold RelocBinDecode.decode_0f in HDecode.
  unfold RelocBinDecode.decode_0f.
  monadInv HDecode.
  cbn [RelocBinDecode.get_n].
  cbn [RelocBinDecode.get_n] in EQ.
  destruct bytes; inversion EQ.
  simpl.
  simpl in EQ0.
  destruct Byte.eq_dec.
  (* imull *)
  unfold RelocBinDecode.decode_imull_rr in EQ0.
  monadInv EQ0.
  unfold RelocBinDecode.decode_imull_rr.
  simpl in EQ1. destruct bytes; inversion EQ1.
  simpl. rewrite EQ0.
  simpl. simpl in EQ2.
  inversion EQ2. auto.
  (* jcc *)
  unfold RelocBinDecode.decode_jcc_rel in EQ0.
  simpl in EQ0.
  monadInv EQ0.
  do 4 (destruct bytes; inversion EQ0).
  unfold RelocBinDecode.decode_jcc_rel.
  simpl. unfold RelocBinDecode.decode_int_n.
  simpl.
  rewrite<- H4.
  unfold RelocBinDecode.decode_int_n in EQ1.
  simpl in EQ1.
  destruct bytes.
  simpl in EQ1. simpl.
  destruct l; simpl;
  rewrite <- H0.
  repeat (destruct Byte.eq_dec; try(inversion EQ3; rewrite<- H6;
                                    rewrite <- H4; simpl; inversion EQ1; auto)).
  repeat (destruct Byte.eq_dec; try(inversion EQ3; rewrite<- H6;
                                    rewrite <- H4; simpl; inversion EQ1; auto)).
  simpl in EQ1. simpl.
  rewrite <- H0.
  repeat (destruct Byte.eq_dec; try(inversion EQ3; rewrite<- H6;
                                    rewrite <- H4; simpl; inversion EQ1; auto)).
Qed.

Lemma decode_addrmode_size_app: forall bytes x l,
    RelocBinDecode.decode_addrmode_size bytes = OK x
    -> RelocBinDecode.decode_addrmode_size (bytes++l) = OK x.
Proof.
  intros bytes x l HDecode.
  unfold RelocBinDecode.decode_addrmode_size.
  unfold RelocBinDecode.decode_addrmode_size in HDecode.
  destruct bytes;inversion HDecode.
  simpl.
  auto.
Qed.

Lemma addrmode_SIB_parse_base_app: forall mode base bs mc x l,
    RelocBinDecode.addrmode_SIB_parse_base mode base bs mc = OK x ->
    RelocBinDecode.addrmode_SIB_parse_base mode base bs (mc++l) = OK x.
Proof.
  intros mode base bs mc x l HDecode.
  unfold RelocBinDecode.addrmode_SIB_parse_base.
  unfold RelocBinDecode.addrmode_SIB_parse_base in HDecode.
  destruct Byte.eq_dec.
  destruct Byte.eq_dec.
  monadInv HDecode.
  rewrite (decode_int_app l _ _ EQ). simpl. auto.
  destruct Byte.eq_dec.
  monadInv HDecode.
  rewrite(decode_int_1_app l _ _ EQ). simpl. auto.
  destruct Byte.eq_dec.
  monadInv HDecode.
  rewrite (decode_int_app l _ _ EQ). simpl. auto.
  inversion HDecode.
  destruct Byte.eq_dec.
  auto.
  destruct Byte.eq_dec.
  monadInv HDecode.
  rewrite(decode_int_1_app l _ _ EQ). simpl; auto.
  destruct Byte.eq_dec; inversion HDecode.
  monadInv HDecode.
  rewrite(decode_int_app l _ _ EQ). simpl. auto.
Qed.

Lemma addrmode_parse_SIB_app:forall rtbl ofs x1 x2 bytes a l1 l,
    RelocBinDecode.addrmode_parse_SIB rtbl ofs x1 x2 bytes = OK (a,l1)->
    RelocBinDecode.addrmode_parse_SIB rtbl ofs x1 x2 (bytes++l) = OK (a, l1++l).
Proof.
  intros rtbl ofs x1 x2 bytes a l1 l HDecode.
  unfold RelocBinDecode.addrmode_parse_SIB.
  unfold RelocBinDecode.addrmode_parse_SIB in HDecode.
  monadInv HDecode.
  rewrite EQ0. simpl.
  rewrite EQ. simpl.
  rewrite EQ1. simpl.
  rewrite (addrmode_SIB_parse_base_app _ _ _ _ _ l EQ2).
  simpl.
  destruct (RelocBinDecode.find_ofs_in_rtbl rtbl ofs).
  destruct Byte.eq_dec.
  destruct Byte.eq_dec.
  monadInv EQ4.
  simpl in EQ3.
  do 4 (destruct bytes; inversion EQ3).
  simpl.
  auto.
  inversion EQ4. auto.
  inversion EQ4. auto.
  destruct Byte.eq_dec.
  destruct Byte.eq_dec.
  monadInv EQ4.
  simpl in EQ3.
  do 4 (destruct bytes; inversion EQ3).
  simpl.
  auto.
  1-2: inversion EQ4; auto.
Qed.

Lemma decode_addrmode_app:forall rtbl_ofs_map ofs bytes p l l1,
    RelocBinDecode.decode_addrmode rtbl_ofs_map ofs bytes = OK (p, l)
    ->RelocBinDecode.decode_addrmode rtbl_ofs_map ofs (bytes++l1) = OK (p, l++l1).
Proof.
  intros rtbl_ofs_map ofs bytes p l l1 HDecode.
  unfold  RelocBinDecode.decode_addrmode.
  unfold  RelocBinDecode.decode_addrmode in HDecode.
  destruct bytes; inversion HDecode.
  monadInv HDecode.
  simpl.
  rewrite EQ.
  simpl.
  destruct Byte.eq_dec.
  monadInv EQ0.
  rewrite EQ1.
  simpl. destruct Byte.eq_dec.
  monadInv EQ2.
  simpl in EQ2.
  destruct bytes; inversion EQ2. simpl.
  inversion EQ0.
  destruct x3.
  rewrite (addrmode_parse_SIB_app _ _ _ _ _ _ _ l1 EQ3).
  simpl. auto.
  destruct Byte.eq_dec.
  monadInv EQ2.
  rewrite(decode_int_app l1 _ _ EQ0).
  simpl.
  destruct(RelocBinDecode.find_ofs_in_rtbl rtbl_ofs_map ofs).
  monadInv EQ3.
  simpl in EQ2.
  do 4 (destruct bytes; inversion EQ2).
  simpl.
  auto.
  monadInv EQ3.
  simpl in EQ2.
  do 4(destruct bytes; inversion EQ2).
  simpl.
  auto.
  inversion EQ2. auto.
  destruct Byte.eq_dec.
  monadInv EQ0.
  rewrite EQ1.
  simpl.
  destruct Byte.eq_dec.
  monadInv EQ2.
  simpl in EQ2.
  destruct bytes; inversion EQ2. simpl.
  destruct x3.
  inversion EQ3.
  simpl in EQ0.
  inversion EQ0.
  rewrite(addrmode_parse_SIB_app _ _ _ _ _ _ _ l1 EQ3).
  simpl.
  simpl in EQ4.
  destruct l0;inversion EQ4. simpl. auto.
  monadInv EQ2.
  rewrite (decode_int_1_app l1 _ _ EQ0).
  simpl.
  simpl in EQ2.
  destruct bytes; inversion EQ2.
  simpl.
  auto.

  destruct Byte.eq_dec.
  monadInv EQ0.
  rewrite EQ1. simpl.
  destruct Byte.eq_dec.
  monadInv EQ2.
  simpl in EQ2.
  destruct bytes; inversion EQ2.
  simpl.
  simpl in EQ0. inversion EQ0.
  destruct x3.
  rewrite(addrmode_parse_SIB_app _ _ _ _ _ _ _ l1 EQ3).
  simpl.
  simpl in EQ4.
  do 4 (destruct l0;inversion EQ4).
  simpl.
  auto.
  monadInv EQ2.
  rewrite(decode_int_app l1 _ _ EQ0).
  simpl.
  destruct (RelocBinDecode.find_ofs_in_rtbl rtbl_ofs_map ofs).
  1-2: monadInv EQ3;
    simpl in EQ2;
    do 4 (destruct bytes; inversion EQ2);
    simpl;
    auto.
  inversion EQ0.
Qed.


Lemma decode_81_app: forall bytes h t l,
    RelocBinDecode.decode_81 bytes = OK (h, t)
    ->RelocBinDecode.decode_81 (bytes++l) = OK (h, t++l).
Proof.
  intros bytes h t l HDecode.
  unfold RelocBinDecode.decode_81 in HDecode.
  simpl in HDecode.
  unfold RelocBinDecode.decode_81. simpl.
  destruct bytes; inversion HDecode.
  simpl in HDecode.
  simpl.
  destruct Byte.eq_dec.
  unfold RelocBinDecode.decode_cmpl_ri in H0.
  unfold RelocBinDecode.decode_cmpl_ri.
  monadInv H0.
  simpl.
  simpl in EQ1. simpl in EQ. inversion EQ.
  rewrite EQ1.
  simpl.
  simpl in EQ0. inversion EQ0.
  rewrite(decode_int_app l _ _ EQ2).
  simpl.
  unfold RelocBinDecode.remove_first_n in EQ3.
  do 4 (destruct bytes; inversion EQ3).
  rewrite<- H1. simpl. rewrite H5. auto.

  destruct Byte.eq_dec.
  unfold RelocBinDecode.decode_addl_ri.
  unfold RelocBinDecode.decode_addl_ri in H0.
  simpl in H0.
  monadInv H0.
  simpl.
  rewrite EQ.
  simpl.
  rewrite(decode_int_app l _ _ EQ1).
  simpl.
  do 4 (destruct bytes; inversion EQ0).
  simpl. auto.

  destruct Byte.eq_dec;inversion H0.
  unfold RelocBinDecode.decode_subl_ri in HDecode.
  unfold RelocBinDecode.decode_subl_ri.
  monadInv HDecode.
  simpl.
  simpl in EQ1.
  simpl in EQ; inversion EQ.
  rewrite EQ1.
  simpl.
  simpl in EQ0; inversion EQ0.
  rewrite(decode_int_app l _ _ EQ2).
  simpl.
  simpl in EQ3.
  do 4 (destruct bytes; inversion EQ3).
  rewrite <- H3.
  simpl.
  rewrite H7. auto.
Qed.

Lemma decode_8b_app:forall rtbl_ofs_map ofs bytes h t l,
    RelocBinDecode.decode_8b rtbl_ofs_map ofs bytes = OK(h,t)
    -> RelocBinDecode.decode_8b rtbl_ofs_map ofs (bytes ++l )
       = OK(h, t++l).
Proof.
  intros rtbl_ofs_map ofs bytes h t l HDecode.
  unfold RelocBinDecode.decode_8b.
  unfold RelocBinDecode.decode_8b in HDecode.
  monadInv HDecode.
  simpl in *.
  destruct bytes; inversion EQ.
  simpl.
  destruct Byte.eq_dec.
  unfold RelocBinDecode.decode_mov_rr.
  simpl.
  unfold RelocBinDecode.decode_mov_rr in EQ0.
  monadInv EQ0.
  inversion EQ1.
  rewrite EQ0. simpl.
  inversion EQ2. auto.

  unfold RelocBinDecode.decode_movl_rm.
  unfold RelocBinDecode.decode_movl_rm in EQ0.
  monadInv EQ0.
  setoid_rewrite (decode_addrmode_size_app _ _ l EQ1).
  simpl.
  destruct x1.
  setoid_rewrite (decode_addrmode_app _ _ _ _ _ l EQ0).
  simpl. auto.
Qed.


  

Lemma decode_app:forall x rtbl_ofs_map symbt ofs bytes h t,
    RelocBinDecode.fmc_instr_decode rtbl_ofs_map symbt ofs bytes =OK (h, t)                 
    -> RelocBinDecode.fmc_instr_decode rtbl_ofs_map symbt ofs (bytes++x) = OK (h, t++x).
Proof.
  intros x rtbl_ofs_map symbt ofs bytes h t HDecode.
  unfold RelocBinDecode.fmc_instr_decode in HDecode.
  inversion HDecode.
  destruct bytes;inversion H0.
  unfold RelocBinDecode.fmc_instr_decode.
  simpl.
  (* nop *)
  destruct Byte.eq_dec; inversion HDecode; auto.
  (* jmp *)
  destruct Byte.eq_dec.
  unfold  RelocBinDecode.decode_jmp_l_rel.
  unfold  RelocBinDecode.decode_jmp_l_rel in HDecode.
  monadInv HDecode.
  rewrite(decode_int_app x bytes x0).
  rewrite(remove_first_n_app bytes 4 t x).
  simpl.
  1-3: auto.
  (* decode_0f *)
  destruct Byte.eq_dec.
  rewrite(decode_0f_app bytes h t x).
  1-2: auto.
  (* call *)
  destruct Byte.eq_dec.
  unfold RelocBinDecode.decode_call.
  unfold RelocBinDecode.decode_call in HDecode.
  monadInv HDecode.
  rewrite (decode_int_app x bytes x0 EQ).
  simpl.
  destruct RelocBinDecode.find_ofs_in_rtbl; inversion EQ0.
  destruct RelocBinDecode.get_nth_symbol; inversion H3.
  monadInv H4.
  do 4 (destruct bytes;inversion EQ1).
  simpl. auto.
  (* leal *)
  destruct Byte.eq_dec.
  unfold RelocBinDecode.decode_leal.
  unfold RelocBinDecode.decode_leal in HDecode.
  monadInv HDecode.
  rewrite (decode_addrmode_size_app _ _ x EQ).
  simpl.
  destruct x1.
  rewrite(decode_addrmode_app _ _ _ _ _ x EQ1).
  simpl. auto.
  (* xorl *)
  destruct Byte.eq_dec.
  unfold RelocBinDecode.decode_xorl_r.
  unfold RelocBinDecode.decode_xorl_r in H2.
  monadInv H2.
  unfold RelocBinDecode.get_n in EQ.
  destruct bytes; inversion EQ.
  simpl.
  simpl in EQ1.
  rewrite EQ1.
  simpl.
  simpl in EQ0.
  inversion EQ0.
  auto.
  (* decode_81 *)
  destruct Byte.eq_dec.
  rewrite(decode_81_app _ _ _ x H2).
  auto.
  (* decode_subl_rr *)
  destruct Byte.eq_dec.
  unfold RelocBinDecode.decode_subl_rr.
  unfold RelocBinDecode.decode_subl_rr in HDecode.
  simpl in HDecode.
  monadInv HDecode.
  simpl.
  destruct bytes; inversion EQ.
  simpl.
  rewrite EQ1.
  rewrite EQ0.
  simpl.
  inversion EQ2. auto.
  (* decode_movl_ri *)
  destruct Byte.eq_dec.
  unfold RelocBinDecode.decode_movl_ri.
  unfold RelocBinDecode.decode_movl_ri in HDecode; simpl in HDecode.
  monadInv HDecode.
  simpl.
  rewrite EQ.
  rewrite(decode_int_app x _ _ EQ1).
  simpl.
  do 4 (destruct bytes; inversion EQ0).
  simpl. auto.
  (* decode_8b *)
  destruct Byte.eq_dec.
  rewrite(decode_8b_app _ _ _ _ _ x H2).
  auto.
  (* decode_movl_mr *)
  destruct Byte.eq_dec.
  unfold RelocBinDecode.decode_movl_mr.
  unfold RelocBinDecode.decode_movl_mr in H2.
  monadInv H2.
  rewrite(decode_addrmode_size_app  _ _ x EQ).
  simpl.
  destruct x1.
  rewrite(decode_addrmode_app _ _ _ _ _ x EQ1).
  simpl. auto.

  (* decode_testl_rr *)
  destruct Byte.eq_dec.
  unfold RelocBinDecode.decode_testl_rr.
  unfold RelocBinDecode.decode_testl_rr in HDecode.
  monadInv HDecode.
  inversion EQ. destruct bytes; inversion H3.
  simpl.
  rewrite EQ1.
  simpl. inversion EQ0. auto.
  (* Pret *)
  destruct Byte.eq_dec.
  inversion HDecode. auto.
  (* imull_ri *)
  destruct Byte.eq_dec.
  unfold RelocBinDecode.decode_imull_ri.
  unfold RelocBinDecode.decode_imull_ri in HDecode.
  monadInv HDecode.
  inversion EQ.
  destruct bytes;inversion H3.
  simpl.
  simpl in EQ1. rewrite EQ1.
  simpl.
  inversion EQ0.
  rewrite (decode_int_app x _ _ EQ2).
  simpl.
  inversion EQ3.
  rewrite<- H5.
  do 4 (destruct bytes;inversion H6).
  simpl.
  auto.
  (* cmpl_rr *)
  destruct Byte.eq_dec.
  unfold RelocBinDecode.decode_cmpl_rr.
  unfold RelocBinDecode.decode_cmpl_rr in HDecode.
  monadInv HDecode.
  inversion EQ. destruct bytes; inversion H3.
  simpl.
  rewrite EQ1. simpl.
  inversion EQ0.
  auto.
  (* Pcltd *)
  destruct Byte.eq_dec.
  inversion HDecode. auto.
  (* idivl *)
  destruct Byte.eq_dec.
  unfold RelocBinDecode.decode_idivl.
  unfold RelocBinDecode.decode_idivl in HDecode.
  monadInv HDecode.
  inversion EQ. destruct bytes; inversion H3.
  simpl.
  simpl in EQ1. rewrite EQ1.
  simpl. inversion EQ0. auto.
  (* sall *)
  destruct Byte.eq_dec.
  unfold RelocBinDecode.decode_sall_ri.
  unfold RelocBinDecode.decode_sall_ri in HDecode.
  simpl in HDecode.
  monadInv HDecode.
  destruct bytes; inversion EQ.
  simpl.
  rewrite EQ1. simpl.
  inversion EQ0.
  unfold RelocBinDecode.decode_int_n in EQ2.
  monadInv EQ2.
  unfold RelocBinDecode.decode_int_n.
  destruct x2;inversion EQ3.
  simpl.
  inversion EQ4.
  monadInv H4.
  destruct t.
  destruct x.
  simpl. inversion EQ2. auto.
  simpl. inversion EQ2. auto.
  simpl. inversion EQ2. auto.
  inversion HDecode.
Qed.



Lemma transl_code_spec_inc: forall code ofs rtbl_ofs_map symbt bytes instr x,
    (* length code = n -> *)
    transl_code_spec code bytes ofs rtbl_ofs_map symbt
    -> encode_instr rtbl_ofs_map (ofs+(instr_size_acc code)) instr = OK x
    -> transl_code_spec (code++[instr]) (bytes++x) ofs rtbl_ofs_map symbt.
Proof.
  induction code as [|i code].
  - intros ofs rtbl_ofs_map symbt bytes instr x TL EN.
    cbn.
    unfold instr_size_acc in EN. rewrite Z.add_0_r in EN.
    cbn in TL. destruct bytes; try contradiction. cbn.
    generalize (RelocBinDecode.encode_decode_instr_refl _ symbt _ _ _ nil EN).
    rewrite app_nil_r.
    intros (i' & DE & EQ).
    exists i', nil. split; auto.
  - intros ofs rtbl_ofs_map symbt bytes instr x TL EN.
    cbn in TL.
    destruct TL as (h' & t' & DE & EQ & TL).
    cbn in EN. rewrite Z.add_assoc in EN.
    cbn.
    generalize (IHcode _ _ _ _ _ _ TL EN).
    intros TL'.
    exists h', (t' ++ x).
    split; auto.
    generalize(decode_app x _ _ _ _ _ _ DE).
    auto.
Qed.



(* This lemma means the transl_code could preserve the spec 
 * Specifically, if there're two list, code code', having the relation `transl_code_spec` ,
 * where code is list asm, code' is list byte.
 * Then after translation code2 starting from code', we'll get the result 
 * that has `transl_code_spce` relation with (code++code2) 
 *)
Lemma transl_code_spec_prsv: forall code code' code2 l ofs rtbl_ofs_map symbt z n,
    transl_code_spec code (rev code') ofs rtbl_ofs_map symbt
    -> length code2 = n
    -> fold_left (acc_instrs rtbl_ofs_map) code2 (OK (ofs + (instr_size_acc code), code')) = OK (z, l)
    -> transl_code_spec (code ++ code2) (rev l) ofs rtbl_ofs_map symbt.
Proof.
  intros code code' code2 l ofs rtbl_ofs_map symbt z n HTransCode.
  revert dependent l.
  revert dependent z.
  revert dependent code2.
  revert dependent n.
  induction n.
  (* base case *)
  admit.
  intros code2 z l HLCode2 HFoldCode2.
  generalize (list_has_tail code2 n HLCode2).
  intros [tail [prefix HCode2]].
  rewrite HCode2.
  assert(HLPrefix: length prefix = n). {
    rewrite HCode2 in HLCode2.
    rewrite app_length in HLCode2.
    simpl in HLCode2.
    omega.
  }
  rewrite HCode2 in HFoldCode2.
  generalize (prefix_success _ _ _ _ _ _ _ HFoldCode2).
  intros [z' [l' HFoldPrefix]].
  
  generalize (IHn prefix _ _ HLPrefix HFoldPrefix).
  rewrite fold_left_app in HFoldCode2.
  rewrite HFoldPrefix in HFoldCode2.
  generalize (fold_spec_length (length prefix) _ _ _ _ _ _ eq_refl HFoldPrefix).
  intros Hz'.
  rewrite Hz' in HFoldCode2.
  simpl in HFoldCode2.
  monadInv HFoldCode2.
  intros HSpecPrefix.
  assert(HInstrSize: instr_size_acc (code ++ prefix) = instr_size_acc code + instr_size_acc prefix). {
    rewrite (instr_size_app (length code) code prefix eq_refl).
    auto.
  }
  rewrite <- Zplus_assoc in EQ.
  rewrite <- HInstrSize in EQ.
  generalize (transl_code_spec_inc _ _ _ _ _ _ _ HSpecPrefix EQ).
  rewrite app_assoc.
  intros HResult.
  rewrite rev_app_distr.
  rewrite rev_involutive.
  auto.
  (* easy *)
Admitted.


Lemma decode_encode_refl: forall n prog z code l,
    length code = n ->
    fold_left (acc_instrs (gen_reloc_ofs_map (reloctable_code (prog_reloctables prog)))) code (OK (0, [])) = OK (z, l)
    -> transl_code_spec code (rev l) 0 (gen_reloc_ofs_map (reloctable_code (prog_reloctables prog))) (prog_symbtable prog).
Proof.
  intros n.
  induction n.
  (* n is O *)
  admit.
  (* n is S n *)
  intros prog z code l HLength HEncode.
  generalize (list_has_tail code _ HLength).
  intros [lastInstr [prefix HTail]].

  rewrite HTail in HEncode.
  generalize (prefix_success _ _ _ _ _ _ _ HEncode).
  intros [z' [l' HEncodePrefix]].

  cut(length prefix = n).
  intros HLengthN.
  generalize (IHn prog z' prefix l' HLengthN HEncodePrefix).
  intros HPrefix.
  rewrite fold_left_app in HEncode.
  rewrite HEncodePrefix in HEncode.
  (* generalize (suffix_success _ _ _ 0 [] z l z' l'  HEncode HEncodePrefix). *)
  (* intros HEncodeSuffix. *)
  (* simpl in Hz'. *)
  (* rewrite Hz' in HEncodeSuffix. *)
  generalize (fold_spec_length (length prefix) _ _ _ _ _ _ eq_refl HEncodePrefix).
  intros Hz'.
  rewrite Hz' in HEncode.
  generalize (transl_code_spec_prsv prefix l' [lastInstr] _ _ _ _ _ 1 HPrefix eq_refl HEncode).
  rewrite HTail.
  auto.
  rewrite HTail in HLength.
  rewrite app_length in HLength.
  simpl in HLength.
  omega.
  (* easy *)
Admitted.


Fixpoint instr_eq_list code1 code2:=
  match code1, code2 with
  |nil, nil => True
  |h::t, h'::t' => RelocBinDecode.instr_eq h h' /\ instr_eq_list t t'
  |_, _ => False
  end.

Lemma decode_instrs_append': forall rtbl symtbl fuel ofs t l1 l2 code,
    decode_instrs rtbl symtbl fuel ofs t l1 = OK code ->
    decode_instrs rtbl symtbl fuel ofs t (l1 ++ l2) = OK (rev l2 ++ code).
Proof.
  induction fuel as [|fuel].
  - (* base case *)
    intros ofs t l1 l2 code DI.
    cbn in DI. destruct t; try congruence. inv DI.
    cbn. rewrite rev_app_distr. auto.
  - 
    intros ofs t l1 l2 code DI.
    cbn in DI. destruct t.
    + inv DI. cbn. rewrite rev_app_distr. auto.
    + monadInv DI. destruct x as (instr, bytes').
      apply (IHfuel _ _ _ l2) in EQ0.
      cbn ["++"] in EQ0.
      unfold decode_instrs. rewrite EQ. cbn.
      exact EQ0.
Qed.

Lemma decode_instrs_append: forall rtbl symtbl fuel ofs t l code,
    decode_instrs rtbl symtbl fuel ofs t [] = OK code ->
    decode_instrs rtbl symtbl fuel ofs t l = OK (rev l ++ code).
Proof.
  intros rtbl symtbl fuel ofs t l code DI.
  apply (decode_instrs_append' _ _ _ _ _ _ l) in DI.
  cbn in DI. auto.
Qed.


Lemma spec_decode_ex: forall code ofs l rtbl symtbl,
    transl_code_spec code l ofs rtbl symtbl ->
    exists fuel code', decode_instrs rtbl symtbl fuel ofs l nil = OK code'
             /\ instr_eq_list code code'.
Proof.
  induction code as [|i code].
  - (* base case *)
    intros ofs l rtbl symtbl TL.
    cbn in TL. destruct l; try contradiction.
    cbn. exists O, nil. split; auto.
  - intros ofs l rtbl symtbl TL.
    cbn in TL.
    destruct TL as (h' & t' & DE & EQ & TL).
    generalize (IHcode _ _ _ _ TL).
    intros (fuel & code' & DE' & EQ').
    exists (Datatypes.S fuel), (h'::code').
    split.
    cbn. destruct l. cbn in DE. congruence.
    rewrite DE. cbn.
    assert (instr_size i = instr_size h') as IEQ. {
      destruct i;
        simpl in EQ;
        try(rewrite EQ;
            auto);
        try(destruct h';inversion EQ; auto).

      1-2: rewrite H; rewrite H0; auto.
    }      
    rewrite <- IEQ.
    generalize (decode_instrs_append _ _ _ _ _ [h'] _ DE').
    intros HAppend.
    simpl in HAppend.
    auto.
    simpl. auto.
Qed.

(* Lemma spec_inj: forall code l l' ofs rtbl symtbl, *)
(*     transl_code_spec code l ofs rtbl symtbl *)
(*     ->transl_code_spec code l' ofs rtbl symtbl *)
(*     -> l = l'. *)
(* Proof. *)
(*   induction code. *)
(*   (* bc *) *)
(*   admit. *)
(*   intros l l' ofs rtbl symtbl HL HL'. *)
(*   simpl in HL, HL'. *)
(*   (* HELP *) *)
(*   (* describe the relation between `bytes` and `t` in *) *)
(*   (* fmc_instr_decode rtbl symbt ofs bytes = OK(i, t) *) *)
(* Admitted.   *)


Lemma spec_length_rel: forall code l  ofs rtbl symtbl,
    transl_code_spec code l ofs rtbl symtbl
    -> instr_size_acc code = Z.of_nat (length l).
Proof.
  induction code.
  (* bc *)
  admit.
  intros l ofs rtbl symtbl HSpec.
  cbn [ transl_code_spec] in HSpec.
  destruct HSpec as (h' &  t' & HDecode & HInstrEq & HTransl).
  assert(HLength: Z.of_nat(length l) = Z.of_nat(length t') + instr_size h'). {
    
  generalize (IHcode _ _ _ _ HTransl).
  intros H.
Admitted.
    


Lemma spec_length: forall code l t ofs rtbl symtbl i,
    transl_code_spec (i::code) l ofs rtbl symtbl
    -> transl_code_spec code t (ofs+instr_size i) rtbl symtbl
    -> Z.of_nat (length l) = Z.of_nat (length t) + (instr_size i).
Proof.
  intros code l t ofs rtbl symtbl i HL HT.
  simpl in HL.
  (* HELP *)
  (* describe the relation between `bytes` and `t` in *)
  (* fmc_instr_decode rtbl symbt ofs bytes = OK(i, t) *)
Admitted.

Lemma spec_decode_ex': forall code ofs l rtbl symtbl,
    transl_code_spec code l ofs rtbl symtbl ->
    exists fuel code', decode_instrs rtbl symtbl fuel ofs l nil = OK code'/\ instr_eq_list code code'
                       /\ (fuel <= length(l))%nat.
Proof.
  induction code as [|i code].
  - (* base case *)
    intros ofs l rtbl symtbl TL.
    cbn in TL. destruct l; try contradiction.
    cbn. exists O, nil. split; auto.
  - intros ofs l rtbl symtbl TL.
    generalize TL. intros TL'.
    cbn in TL.
    destruct TL as (h' & t' & DE & EQ & TL).
    generalize (IHcode _ _ _ _ TL).
    intros (fuel & code' & DE' & EQ' & EQL).
    generalize (spec_length code l t' ofs rtbl symtbl i TL' TL).
    intros HLength.
    exists (Datatypes.S fuel), (h'::code').
    split.
    2: split.
    cbn. destruct l. cbn in DE. congruence.
    rewrite DE. cbn.
    assert (instr_size i = instr_size h') as IEQ. {
      destruct i;
        simpl in EQ;
        try(rewrite EQ;
            auto);
        try(destruct h';inversion EQ; auto).
      1-2: rewrite H; rewrite H0; auto.
    }      
    rewrite <- IEQ.
    generalize (decode_instrs_append _ _ _ _ _ [h'] _ DE').
    intros HAppend.
    simpl in HAppend.
    auto.
    simpl. auto.
    assert(HSize: instr_size i >= 1). {
      generalize (instr_size_positive i).
      omega.
    }
    omega.
Qed.

Lemma decode_fuel_le: forall rtbl symtbl fuel fuel' ofs l instrs code,
    decode_instrs rtbl symtbl fuel ofs l instrs = OK code
    -> (fuel' >= fuel)%nat
    -> decode_instrs rtbl symtbl fuel' ofs l instrs = OK code.
Proof.
  intros rtbl symtbl.
  induction fuel.
  (* bc *)
  intros fuel' ofs l instrs code HDecode HFGE.
  simpl in HDecode.
  destruct l; inversion HDecode.
  unfold decode_instrs.
  destruct fuel'.
  1-2: auto.
  intros fuel' ofs l instrs code HDecode HGE.
  induction HGE.
  auto.
  simpl in HDecode.
  destruct l.
  (* easy *)
  simpl. auto.
  monadInv HDecode.
  destruct x.
  cbn [decode_instrs].
  rewrite EQ.
  simpl.
  cut((m >= fuel)%nat).
  intros HMGE.
  generalize (IHfuel _ _ _ _ _ EQ0 HMGE). auto.
  omega.
Qed.


Section PRESERVATION.
  Existing Instance inject_perm_all.
Context `{external_calls_prf: ExternalCalls}.

Local Existing Instance mem_accessors_default.


Variables prog tprog: program.

Let ge := RelocProgSemantics1.globalenv prog.
Let tge := RelocProgSemantics1.globalenv tprog.

Hypothesis TRANSF: match_prog prog tprog.

Lemma reverse_decode_prog_code_section: decode_prog_code_section tprog = OK prog.
Proof.
  unfold match_prog, transf_program in TRANSF. monadInv TRANSF.
  unfold decode_prog_code_section. simpl.
  unfold transl_sectable in EQ. repeat destr_in EQ.
  monadInv H0. simpl. unfold decode_instrs'.
  
  (* help *)
  (* I don't think this lemma is correct because the decoder 
     could not generate exactly the same instruction as the pre-encoded one.
     The relation instr_eq should be used here. *)
Admitted.

Lemma transf_initial_states:
  forall st1 rs, RelocProgSemantics1.initial_state prog rs st1 ->
         exists st2, initial_state tprog rs st2 /\  st1 = st2.
Proof.
  intros st1 rs HInit.
  exists st1.
  inv HInit.
  split.
  + unfold match_prog in TRANSF.
    unfold transf_program in TRANSF.
    monadInv TRANSF.
    repeat destr_in EQ2.
    unfold transl_sectable in EQ.
    destruct (prog_sectable prog);inversion EQ.
    repeat (destruct v; inversion EQ;
            destruct s; inversion EQ).
    monadInv EQ.
    simpl.
    unfold transl_code in EQ0.
    monadInv  EQ0.
    destruct x. monadInv EQ3.
    generalize (decode_encode_refl (length code) prog _ _ _  eq_refl EQ2).
    intros HTranslSpec.
    generalize (spec_decode_ex' code 0 (rev l0) _ _ HTranslSpec).
    intros (c' & code' & HEncodeDecode).
    destruct HEncodeDecode as [HDecode [HDecodeEQ HLE]].
    destruct prog. simpl.
    econstructor.
    unfold decode_prog_code_section.
    simpl.
    cut(((length(rev l0)) >= c')%nat).
    intros HGE.
    generalize (decode_fuel_le _ _ _ _ _ _ _ _ HDecode HGE).
    intros HDecode'.
    unfold decode_instrs'.
    simpl in HDecode'.
    rewrite HDecode'.
    simpl.
    eauto.
    omega.    
    (* init_mem *)
    (* unfold RelocProgSemantics1.init_mem in H. *)
    unfold init_mem.
    simpl.
    unfold alloc_data_section.
    simpl in *.
    unfold RelocProgSemantics1.init_mem in H.
    unfold RelocProgSemantics1.alloc_data_section in H.
    simpl in H.
    destruct (SecTable.get sec_data_id prog_sectable).
    2:inversion H.
    destruct v.
    1,3: inversion H.

    
    destruct (Mem.alloc Mem.empty 0 (Z.of_nat (length x2))) eqn: EQAlloc.
    unfold store_zeros.
    
    
    destruct(store_zeros_terminate m0 b 0 (Z.of_nat (length x2))) eqn:EQZero.
    
    
    
    

    
    admit.
    (* initial_state_gen *)
    admit.
  + reflexivity.
Admitted.


Lemma transf_final_states:
  forall st1 st2 r,
    st1 = st2 -> RelocProgSemantics1.final_state st1 r -> final_state st2 r.
Proof.
  intros st1 st2 r MS HFinal.
  rewrite <-  MS.
  auto.
Qed.

Lemma not_find_ext_funct_refl: forall b ofs,
    Genv.find_ext_funct ge (Vptr b ofs) = None
    -> Genv.find_ext_funct (globalenv tprog) (Vptr b ofs) = None.
Proof.
  inversion TRANSF. unfold ge.
  unfold transf_program in H0.
  monadInv H0. simpl.
  intros b ofs Hge.

  (** *TODO Help3 *)
  (* unfold RelocProgSemantics.Genv.genv_ext_funs. *)
  (* unfold RelocProgSemantics.globalenv. simpl. *)
  (* unfold RelocProgSemantics.Genv.genv_ext_funs in Hge. *)
  (* unfold RelocProgSemantics.globalenv in Hge. simpl in Hge. *)
  (* unfold RelocProgSemantics.gen_extfuns. *)
  (* unfold RelocProgSemantics.add_external_globals. *)
  (* inversion Hge. *)  
Admitted.

Definition ge_eq (ge1 ge2: RelocProgSemantics.Genv.t) : Prop :=
  ge1.(RelocProgSemantics.Genv.genv_symb) = ge2.(RelocProgSemantics.Genv.genv_symb) /\
  ge1.(RelocProgSemantics.Genv.genv_ext_funs) = ge2.(RelocProgSemantics.Genv.genv_ext_funs) /\
  ge1.(RelocProgSemantics.Genv.genv_next) = ge2.(RelocProgSemantics.Genv.genv_next) /\ 
  ge1.(RelocProgSemantics.Genv.genv_senv) = ge2.(RelocProgSemantics.Genv.genv_senv) /\
  forall ofs i, ge1.(RelocProgSemantics.Genv.genv_instrs) ofs = Some i -> 
           exists i', ge2.(RelocProgSemantics.Genv.genv_instrs) ofs = Some i' /\ RelocBinDecode.instr_eq i i'.

Definition ge_eq1 (ge1 ge2: RelocProgSemantics1.Genv.t) : Prop :=
  ge1.(Genv.genv_reloc_ofs_symb) = ge2.(Genv.genv_reloc_ofs_symb) /\
  ge_eq (ge1.(Genv.genv_genv)) (ge2.(Genv.genv_genv)).

Lemma transf_program_pres_genv: forall p1 p2,
    transf_program p1 = OK p2 ->
    ge_eq1 (globalenv p1) (globalenv p2).
Admitted.

Lemma find_instr_refl: forall b ofs i,
    Genv.find_instr ge (Vptr b ofs) = Some i ->
    exists i', Genv.find_instr tge (Vptr b ofs) = Some i' /\ RelocBinDecode.instr_eq i i'.
Admitted.


Lemma symbol_address_refl: forall RELOC_CODE z,
    Genv.symbol_address (globalenv tprog) RELOC_CODE z Ptrofs.zero =
    Genv.symbol_address ge RELOC_CODE z Ptrofs.zero.
Proof.
  intros RELOC_CODE z.
  unfold Genv.symbol_address. unfold Genv.find_symbol.
  unfold Genv.genv_reloc_ofs_symb.
  unfold match_prog in TRANSF. monadInv TRANSF. simpl.
  unfold gen_reloc_ofs_symbs. simpl. 
  destruct ( Maps.ZTree.get z
                            (add_reloc_ofs_symb (prog_symbtable prog) RELOC_CODE 
                                                (prog_reloctables prog)
                                                (add_reloc_ofs_symb (prog_symbtable prog) RELOC_DATA 
                                                                    (prog_reloctables prog) (fun _ : reloctable_id => Maps.ZTree.empty ident))
                                                RELOC_CODE)); auto.
  unfold RelocProgSemantics.Genv.find_symbol.
  unfold RelocProgSemantics.globalenv.
  unfold RelocProgSemantics.Genv.genv_symb.
  simpl.
  unfold RelocProgSemantics.add_external_globals.
  simpl.
  induction  (prog_symbtable prog).
  auto.
  simpl.
Admitted.

    
Lemma eval_addrmode32_refl: forall idofs a rs,
    eval_addrmode32 ge idofs a rs = eval_addrmode32 tge idofs a rs.
Admitted.

Lemma eval_addrmode_refl: forall idofs a rs,
    eval_addrmode ge idofs a rs = eval_addrmode tge idofs a rs.
Admitted.


Theorem step_simulation:
  forall s1 t s2, step ge s1 t s2 ->
                  forall s1' (MS: s1=s1'),
                    (exists s2', step tge s1' t s2' /\ s2 = s2').
Proof.
  intros s1 t s2 HStep s1' MS.
  exists s2.
  split;auto.
  induction HStep.
  + rewrite <- MS.
    unfold tge.
    (* not find def *)
    generalize (not_find_ext_funct_refl _ _ H0). auto.

    (* find instr *)
    generalize (find_instr_refl _ _ _ H1). intros [i' [HInsEx  HInsEQ]].
    unfold tge in HInsEx.
    econstructor.
    eauto. auto. eauto.

    (* "step simulation" *)
    rename H2 into HExec.
    rewrite <- HExec.
    destruct i;
    try(unfold RelocBinDecode.instr_eq in HInsEQ;
    rewrite HInsEQ;
    unfold exec_instr; simpl;
    destruct (get_pc_offset rs); [rewrite <- HInsEQ|auto]);auto. 
    unfold RelocBinDecode.instr_eq in HInsEQ.
    rewrite <- HInsEQ. admit.
    

    
    1:unfold exec_load.
    2:unfold exec_store.
    1-2: rewrite HInsEQ.
    1-2: generalize (eval_addrmode_refl (id_reloc_offset z i') a rs).
    1-2: intros HAddrmode; rewrite HAddrmode; auto.
    
    (* lea *)
    rewrite HInsEQ.
    generalize (eval_addrmode32_refl (id_reloc_offset z i') a rs).
    intros HAddrmode. rewrite HAddrmode. auto.

    (* sall *)
    destruct i';unfold RelocBinDecode.instr_eq in HInsEQ; try(exfalso; apply HInsEQ).
    destruct HInsEQ as [Hrd Hn].
    rewrite Hrd. admit.

    (* test *)
    destruct i';unfold RelocBinDecode.instr_eq in HInsEQ; try(exfalso; apply HInsEQ).
    destruct HInsEQ as [[H10 H23] | [H13 H20]].
    rewrite H10. rewrite H23. auto.
    rewrite H13. rewrite H20.
    unfold exec_instr.
    rewrite Val.and_commut. auto.

    (* jmp *)
    destruct ros; auto.
    rewrite HInsEQ.
    destruct (id_reloc_offset z i').
    f_equal. f_equal.


    generalize (symbol_address_refl RELOC_CODE z0).
    auto. auto.
    
    (* Pcall *)
    destruct i';unfold RelocBinDecode.instr_eq in HInsEQ; try(exfalso; apply HInsEQ).
    unfold exec_instr.
    destruct (get_pc_offset rs);auto.    
    rewrite HInsEQ.
    destruct ros0.
    replace (instr_size (Pcall (inl i) sg0)) with 1.
    replace (instr_size (Pcall (inl i) sg)) with 1.
    destruct (Mem.storev Mptr m
      (Val.offset_ptr (rs RSP) (Ptrofs.neg (Ptrofs.repr (size_chunk Mptr))))
      (Val.offset_ptr (rs PC) (Ptrofs.repr 1))); auto.
    admit. admit.
    replace (instr_size (Pcall (inr i) sg0)) with 5.
    replace (instr_size (Pcall (inr i) sg)) with 5.
    destruct (Mem.storev Mptr m
      (Val.offset_ptr (rs RSP) (Ptrofs.neg (Ptrofs.repr (size_chunk Mptr))))
      (Val.offset_ptr (rs PC) (Ptrofs.repr 5))); auto.
    unfold eval_ros.
    unfold id_reloc_offset. unfold Reloctablesgen.instr_reloc_offset.
    generalize (symbol_address_refl RELOC_CODE (z+1)).
    intros HAddr.
    rewrite HAddr. auto.
    admit. admit.

    (* Pmov_rm_a *)
    destruct i';unfold RelocBinDecode.instr_eq in HInsEQ; try(exfalso; apply HInsEQ).
    destruct HInsEQ as [Hrd Ha].
    rewrite Hrd. rewrite Ha.
    unfold exec_instr.
    destruct (get_pc_offset rs);auto.
    unfold exec_load.
    destruct Archi.ptr64 eqn:EQW; inversion EQW.
    generalize (eval_addrmode_refl  (id_reloc_offset z (Pmov_rm_a rd a0)) a0 rs).
    intros HAddrmode.
    rewrite HAddrmode.
    unfold id_reloc_offset.
    unfold Reloctablesgen.instr_reloc_offset.
    unfold tge. 
    (* int32 and any32 *)
    replace Mint32 with Many32.
    admit.
    admit.

    (* Pmov_mr_a , will have the same problem *)
    admit.
    destruct i';unfold RelocBinDecode.instr_eq in HInsEQ; try(exfalso; apply HInsEQ).
    unfold exec_instr.
    destruct (get_pc_offset rs); auto.
    unfold exec_instr. admit.

    destruct i';unfold RelocBinDecode.instr_eq in HInsEQ; try(exfalso; apply HInsEQ).
    admit.
    unfold exec_instr. auto.

  +
    rewrite <- MS.
    econstructor.
    eauto.
    generalize (not_find_ext_funct_refl _ _ H0).
    auto.
    admit.
    eauto.
    admit.    
    admit.
    auto.
    eauto.

  + rewrite <- MS.
    admit.
    
Admitted.


    
    
    

  
  


Lemma transf_program_correct:
  forall rs, forward_simulation (RelocProgSemantics1.semantics prog rs) (RelocProgSemantics2.semantics tprog rs).
Proof.
  intro rs.
  apply forward_simulation_step with (match_states := fun x y : Asm.state => x = y).
  + simpl.
    unfold match_prog, transf_program in TRANSF. monadInv TRANSF. repeat destr_in EQ2.
    unfold globalenv, genv_senv. simpl.
    unfold RelocProgSemantics.globalenv. simpl. intro id.
    rewrite ! RelocProgSemantics.genv_senv_add_external_globals. simpl. auto.
  + simpl. intros s1 IS.
    inversion IS.
    generalize (transf_initial_states _ _ IS).
    auto.
  +  (* final state *)
    intros s1 s2 r HState HFinal.
    eapply transf_final_states; eauto.
  + simpl. intros s1 t s1' HStep s2 HState.
    fold ge in HStep.
    generalize(step_simulation _ _ _ HStep s2 HState).
    auto.
Qed.
    

End PRESERVATION.

Require Import RelocLinking1.
(* Definition link_reloc_bingen (p1 p2: RelocProgram.program) : option RelocProgram.program := *)
(*   match RelocProgSemantics2.decode_prog_code_section p1, RelocProgSemantics2.decode_prog_code_section p2 with *)
(*     | OK pp1, OK pp2 => *)
(*       match RelocLinking1.link_reloc_prog pp1 pp2 with *)
(*         Some pp => *)
(*         match RelocBingen.transf_program pp with *)
(*         | OK tp => Some tp *)
(*         | _ => None *)
(*         end *)
(*       | _ => None *)
(*       end *)
(*     | _, _ => None *)
(*   end. *)

(* Instance linker2 : Linker RelocProgram.program. *)
(* Proof. *)
(*   eapply Build_Linker with (link := link_reloc_bingen) (linkorder := fun _ _ => True). *)
(*   auto. auto. auto. *)
(* Defined. *)

Lemma transl_sectable_get_code:
  forall rmap sect sect',
    transl_sectable sect rmap = OK sect' ->
    forall s,
      SecTable.get sec_code_id sect = Some s ->
      exists code x,
        s = sec_text code /\
        transl_code (gen_reloc_ofs_map (reloctable_code rmap)) code = OK x /\
        SecTable.get sec_code_id sect' = Some (sec_bytes x).
Proof.
  unfold transl_sectable. intros. autoinv.
  vm_compute in H0. inv H0.
  exists code, x. split; auto.
Qed.

Lemma transl_sectable_get_data:
  forall rmap sect sect',
    transl_sectable sect rmap = OK sect' ->
    forall s,
      SecTable.get sec_data_id sect = Some s ->
      exists data x,
        s = sec_data data /\
        transl_init_data_list (gen_reloc_ofs_map (reloctable_data rmap)) data = OK x /\
        SecTable.get sec_data_id sect' = Some (sec_bytes x).
Proof.
  unfold transl_sectable. intros. autoinv.
  vm_compute in H0. inv H0.
  exists init, x0. split; auto.
Qed.

Lemma transl_init_data_size:
  forall rmap o l bl,
    transl_init_data rmap o l = OK bl ->
    Z.of_nat (length bl) = init_data_size l.
Proof.
  unfold transl_init_data. intros. autoinv; simpl; rewrite ? encode_int_length; auto.
  unfold Encode.zero_bytes.
  rewrite map_length. rewrite seq_length. apply nat_of_Z_max.
Qed.

Lemma init_data_list_size_rev:
  forall l,
    init_data_list_size (rev l) = init_data_list_size l.
Proof.
  induction l; simpl; intros; eauto.
  rewrite LocalLib.init_data_list_size_app. simpl. omega.
Qed.

Lemma transl_init_data_list_size:
  forall rmap l bl,
    transl_init_data_list rmap l = OK bl ->
    Z.of_nat (length bl) = init_data_list_size l.
Proof.
  unfold transl_init_data_list. intros. autoinv.
  rewrite <- fold_left_rev_right in EQ.
  rewrite rev_length.
  revert EQ.
  rewrite <- init_data_list_size_rev.
  generalize (rev l) z l0. clear.
  induction l; simpl; intros; eauto.
  inv EQ. reflexivity.
  unfold acc_init_data at 1 in EQ. autoinv.
  apply IHl in EQ0. rewrite <- EQ0.
  rewrite app_length, rev_length.
  rewrite Nat2Z.inj_add.
  erewrite <- transl_init_data_size; eauto.
Qed.

Lemma code_size_rev:
  forall l, code_size (rev l) = code_size l.
Proof.
  induction l; simpl; intros; eauto.
  rewrite RealAsm.code_size_app. simpl. omega.
Qed.

Lemma encode_instrs_size:
  forall rmap o i bl,
    encode_instr rmap o i = OK bl ->
    Asm.instr_size i = Z.of_nat (length bl).
Proof.
  Transparent Asm.instr_size. Opaque Z.add.
  destruct i; simpl; intros; autoinv; simpl; auto; try congruence.
Admitted.

Lemma transl_code_size:
  forall rmap l bl,
    transl_code rmap l = OK bl ->
    Z.of_nat (length bl) = code_size l.
Proof.
  unfold transl_code. intros. autoinv.
  rewrite <- fold_left_rev_right in EQ.
  rewrite rev_length.
  revert EQ.
  rewrite <- code_size_rev.
  generalize (rev l) z l0. clear.
  induction l; simpl; intros; eauto.
  inv EQ. reflexivity.
  unfold acc_instrs at 1 in EQ. autoinv.
  apply IHl in EQ0. rewrite <- EQ0.
  rewrite app_length, rev_length.
  rewrite Nat2Z.inj_add.
  erewrite encode_instrs_size; eauto.
Qed.

Lemma link_sectable_ok:
  forall sect1 sect2 s rmap1 rmap2 sect1' sect2' rdata rcode z z' symt1 symt2 sim,
    RelocLinking.link_sectable sect1 sect2 = Some s ->
    transl_sectable sect1 rmap1 = OK sect1' ->
    transl_sectable sect2 rmap2 = OK sect2' ->
    link_reloctable z symt1 symt2 sim (reloctable_data rmap1) (reloctable_data rmap2) = Some rdata ->
    link_reloctable z' symt1 symt2 sim (reloctable_code rmap1) (reloctable_code rmap2) = Some rcode ->
    exists s',
      RelocLinking.link_sectable sect1' sect2' = Some s' /\
      transl_sectable s {| reloctable_code := rcode; reloctable_data := rdata |} = OK s'.
Proof.
Admitted.


Instance tl : @TransfLink _ _ RelocLinking1.Linker_reloc_prog
                          RelocLinking1.Linker_reloc_prog
                          match_prog.
Proof.
<<<<<<< HEAD
  red. simpl. unfold link_reloc_bingen.
  intros.
  (* erewrite reverse_decode_prog_code_section. 2: exact H0. *)
  (* erewrite reverse_decode_prog_code_section. 2: exact H1. *)
  (* rewrite H. *)
=======
  red. simpl. unfold link_reloc_prog.
  intros. unfold match_prog in H0, H1. unfold transf_program in H0, H1.
  monadInv H0. repeat destr_in EQ2.
  monadInv H1. repeat destr_in EQ4.
  autoinv. unfold RelocLinking.link_reloc_prog in *.
  simpl. autoinv. simpl.
  edestruct transl_sectable_get_data as (data0 & data1 & EQdata0 & TIDL & GETdata). apply EQ. eauto.
  edestruct transl_sectable_get_code as (code0 & code1 & EQcode0 & TC & GETcode). apply EQ. eauto.
  rewrite GETdata, GETcode. simpl. subst. simpl in *.
  unfold link_code_reloctable, link_data_reloctable in *. simpl in *.
  rewrite ? GETdata, ?GETcode, ?Heqo3, ?Heqo4 in *. simpl in *.
  erewrite (transl_init_data_list_size _ _ _ TIDL) in *.
  erewrite (transl_code_size _ _ _ TC) in *.
  edestruct link_sectable_ok as (s' & LS & TS). eauto. eauto. eauto. eauto. eauto.
  rewrite LS. rewrite Heqo6. rewrite Heqo7. simpl.
  rewrite Heqo0. rewrite Heqo1.
  eexists; split; eauto.
  red. unfold transf_program. simpl.
  rewrite TS. simpl. unfold bind. destr. destr. admit. admit.
>>>>>>> 2444680f
Admitted.<|MERGE_RESOLUTION|>--- conflicted
+++ resolved
@@ -1503,13 +1503,6 @@
                           RelocLinking1.Linker_reloc_prog
                           match_prog.
 Proof.
-<<<<<<< HEAD
-  red. simpl. unfold link_reloc_bingen.
-  intros.
-  (* erewrite reverse_decode_prog_code_section. 2: exact H0. *)
-  (* erewrite reverse_decode_prog_code_section. 2: exact H1. *)
-  (* rewrite H. *)
-=======
   red. simpl. unfold link_reloc_prog.
   intros. unfold match_prog in H0, H1. unfold transf_program in H0, H1.
   monadInv H0. repeat destr_in EQ2.
@@ -1529,5 +1522,4 @@
   eexists; split; eauto.
   red. unfold transf_program. simpl.
   rewrite TS. simpl. unfold bind. destr. destr. admit. admit.
->>>>>>> 2444680f
 Admitted.