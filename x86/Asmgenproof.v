--- conflicted
+++ resolved
@@ -430,14 +430,9 @@
   inversion 1;
   try (replace (Mem.nextblock m) with (Mem.nextblock m') by congruence);
   try apply Ple_refl.
-<<<<<<< HEAD
   - replace (Mem.nextblock m') with (Pos.succ (Mem.nextblock m)).
-    xomega.
+    extlia.
     apply Mem.nextblock_alloc in H. congruence.
-=======
-  - replace (Mem.nextblock m') with (Pos.succ (Mem.nextblock m)) by congruence.
-    extlia.
->>>>>>> 6aed0e0c
   - destruct zlt.
     + apply Mem.nextblock_free in H1. rewrite <- H1. subst. reflexivity.
     + inv H1. reflexivity.
