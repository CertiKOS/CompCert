#######################################################################
#                                                                     #
#              The Compcert verified compiler                         #
#                                                                     #
#          Xavier Leroy, INRIA Paris-Rocquencourt                     #
#                                                                     #
#  Copyright Institut National de Recherche en Informatique et en     #
#  Automatique.  All rights reserved.  This file is distributed       #
#  under the terms of the GNU General Public License as published by  #
#  the Free Software Foundation, either version 2 of the License, or  #
#  (at your option) any later version.  This file is also distributed #
#  under the terms of the INRIA Non-Commercial License Agreement.     #
#                                                                     #
#######################################################################

include Makefile.config

ifeq ($(wildcard $(ARCH)_$(BITSIZE)),)
ARCHDIRS=$(ARCH)
else
ARCHDIRS=$(ARCH)_$(BITSIZE) $(ARCH)
endif

DIRS=lib common $(ARCHDIRS) backend cfrontend driver debug\
  flocq/Core flocq/Prop flocq/Calc flocq/Appli exportclight \
  cparser cparser/validator

RECDIRS=lib common $(ARCHDIRS) backend cfrontend driver flocq exportclight cparser

COQINCLUDES=$(foreach d, $(RECDIRS), -R $(d) compcert.$(d))

COQC="$(COQBIN)coqc" -q $(COQINCLUDES) $(COQCOPTS)
COQDEP="$(COQBIN)coqdep" $(COQINCLUDES)
COQDOC="$(COQBIN)coqdoc"
COQEXEC="$(COQBIN)coqtop" $(COQINCLUDES) -batch -load-vernac-source
COQCHK="$(COQBIN)coqchk" $(COQINCLUDES)
MENHIR=menhir
CP=cp

VPATH=$(DIRS)
GPATH=$(DIRS)

# Flocq

FLOCQ=\
  Fcore_Raux.v Fcore_Zaux.v Fcore_defs.v Fcore_digits.v                     \
  Fcore_float_prop.v Fcore_FIX.v Fcore_FLT.v Fcore_FLX.v                    \
  Fcore_FTZ.v Fcore_generic_fmt.v Fcore_rnd.v Fcore_rnd_ne.v                \
  Fcore_ulp.v Fcore.v                                                       \
  Fcalc_bracket.v Fcalc_digits.v Fcalc_div.v Fcalc_ops.v                    \
  Fcalc_round.v Fcalc_sqrt.v                                                \
  Fprop_div_sqrt_error.v Fprop_mult_error.v Fprop_plus_error.v              \
  Fprop_relative.v Fprop_Sterbenz.v                                         \
  Fappli_rnd_odd.v Fappli_double_round.v Fappli_IEEE.v Fappli_IEEE_bits.v

# General-purpose libraries (in lib/)

VLIB=Axioms.v Coqlib.v Intv.v Maps.v Heaps.v Lattice.v Ordered.v \
  Iteration.v Integers.v Archi.v Fappli_IEEE_extra.v Floats.v \
  Parmov.v UnionFind.v Wfsimpl.v \
  Postorder.v FSetAVLplus.v IntvSets.v Decidableplus.v BoolEqual.v

# Parts common to the front-ends and the back-end (in common/)

COMMON=Errors.v AST.v Linking.v \
  Events.v Globalenvs.v Memdata.v MemPerm.v Assoc.v StackADT.v StackInj.v Memtype.v Memory.v \
  Memimpl.v \
  Values.v Smallstep.v Behaviors.v Switch.v Determinism.v Unityping.v \
  Separation.v

# Back-end modules (in backend/, $(ARCH)/)

BACKEND=\
  Cminor.v Op.v CminorSel.v \
  SelectOp.v SelectDiv.v SplitLong.v SelectLong.v Selection.v \
  SelectOpproof.v SelectDivproof.v SplitLongproof.v \
  SelectLongproof.v Selectionproof.v \
  Registers.v RTL.v \
  RTLgen.v RTLgenspec.v RTLgenproof.v \
  Renumber.v Renumberproof.v \
  RTLtyping.v \
  Kildall.v Liveness.v \
  ValueDomain.v ValueAOp.v ValueAnalysis.v \
  ConstpropOp.v Constprop.v ConstpropOpproof.v Constpropproof.v \
  CSEdomain.v CombineOp.v CSE.v CombineOpproof.v CSEproof.v \
  NeedDomain.v NeedOp.v Deadcode.v Deadcodeproof.v \
  Unusedglob.v Unusedglobproof.v \
  Unusedglobproofimpl.v \
  Machregs.v Locations.v Conventions1.v Conventions.v LTL.v \
  Allocation.v Allocproof.v \
  Tunneling.v Tunnelingproof.v \
  Linear.v Lineartyping.v \
  Linearize.v Linearizeproof.v \
  CleanupLabels.v CleanupLabelsproof.v \
  Debugvar.v Debugvarproof.v \
  Mach.v Mach2Mach2.v \
  Bounds.v Stacklayout.v Stacking.v Stackingproof.v \
  Asm.v Asmgen.v Asmgenproof0.v Asmgenproof1.v Asmgenproof.v \
  Inlining.v Inliningspec.v Inliningproof.v \
  Tailcall.v Tailcallproof.v \
  AsmFacts.v RawAsm.v RawAsmproof.v \
<<<<<<< HEAD
	AsmRegs.v RealAsm.v RealAsmproof2.v PseudoInstructions.v PseudoInstructionsproof.v
  # Sect.v Sectinj.v \
  # FlatAsm.v FlatAsmGlobenv.v FlatAsmGlobdef.v FlatAsmBuiltin.v \
  # FlatAsmgen.v FlatAsmgenproof.v 
=======
  Segment.v \
  FlatAsm.v FlatAsmGlobenv.v FlatAsmBuiltin.v \
  FlatAsmgen.v FlatAsmgenproof.v 
>>>>>>> b6b5d4d5


# C front-end modules (in cfrontend/)

CFRONTEND=Ctypes.v Cop.v Csyntax.v Csem.v Ctyping.v Cstrategy.v Cexec.v \
  Cexecimpl.v \
  Initializers.v Initializersproof.v \
  SimplExpr.v SimplExprspec.v SimplExprproof.v \
  Clight.v ClightBigstep.v SimplLocals.v SimplLocalsproof.v \
  Cshmgen.v Cshmgenproof.v \
  Csharpminor.v Cminorgen.v Cminorgenproof.v

# LR(1) parser validator

PARSERVALIDATOR=Alphabet.v Interpreter_complete.v Interpreter.v \
  Validator_complete.v Automaton.v Interpreter_correct.v Main.v \
  Validator_safe.v Grammar.v Interpreter_safe.v Tuples.v

# Parser

PARSER=Cabs.v Parser.v

# Putting everything together (in driver/)

DRIVER=Compopts.v Compiler.v Complements.v Compilerimpl.v

# All source files

FILES=$(VLIB) $(COMMON) $(BACKEND) $(CFRONTEND) $(DRIVER) $(FLOCQ) \
  $(PARSERVALIDATOR) $(PARSER)

# Generated source files

GENERATED=\
  $(ARCH)/ConstpropOp.v $(ARCH)/SelectOp.v $(ARCH)/SelectLong.v \
  backend/SelectDiv.v backend/SplitLong.v \
  cparser/Parser.v

all:
	@test -f .depend || $(MAKE) depend
	$(MAKE) proof
	$(MAKE) extraction
	$(MAKE) ccomp
ifeq ($(HAS_RUNTIME_LIB),true)
	$(MAKE) runtime
endif
ifeq ($(CLIGHTGEN),true)
	$(MAKE) clightgen
endif


proof: $(FILES:.v=.vo)

# Turn off some warnings for compiling Flocq
flocq/%.vo: COQCOPTS+=-w -deprecated-implicit-arguments

extraction: extraction/STAMP

extraction/STAMP: $(FILES:.v=.vo) extraction/extraction.v $(ARCH)/extractionMachdep.v
	rm -f extraction/*.ml extraction/*.mli
	$(COQEXEC) extraction/extraction.v
	touch extraction/STAMP

.depend.extr: extraction/STAMP tools/modorder driver/Version.ml
	$(MAKE) -f Makefile.extr depend

ccomp: .depend.extr compcert.ini driver/Version.ml FORCE
	$(MAKE) -f Makefile.extr ccomp
ccomp.byte: .depend.extr compcert.ini driver/Version.ml FORCE
	$(MAKE) -f Makefile.extr ccomp.byte

clightgen: .depend.extr compcert.ini exportclight/Clightdefs.vo driver/Version.ml FORCE
	$(MAKE) -f Makefile.extr clightgen
clightgen.byte: .depend.extr compcert.ini exportclight/Clightdefs.vo driver/Version.ml FORCE
	$(MAKE) -f Makefile.extr clightgen.byte

runtime:
	$(MAKE) -C runtime

FORCE:

.PHONY: proof extraction runtime FORCE

documentation: doc/coq2html $(FILES)
	mkdir -p doc/html
	rm -f doc/html/*.html
	doc/coq2html -o 'doc/html/%.html' doc/*.glob \
          $(filter-out doc/coq2html cparser/Parser.v, $^)
	cp doc/coq2html.css doc/coq2html.js doc/html/

doc/coq2html: doc/coq2html.ml
	ocamlopt -w +a-29 -o doc/coq2html str.cmxa doc/coq2html.ml

doc/coq2html.ml: doc/coq2html.mll
	ocamllex -q doc/coq2html.mll

tools/ndfun: tools/ndfun.ml
	ocamlopt -o tools/ndfun str.cmxa tools/ndfun.ml
tools/modorder: tools/modorder.ml
	ocamlopt -o tools/modorder str.cmxa tools/modorder.ml

latexdoc:
	cd doc; $(COQDOC) --latex -o doc/doc.tex -g $(FILES)

%.vo: %.v
	@rm -f doc/$(*F).glob
	@echo "COQC $*.v"
	@$(COQC) -dump-glob doc/$(*F).glob $*.v

%.v: %.vp tools/ndfun
	@rm -f $*.v
	@echo "Preprocessing $*.vp"
	@tools/ndfun $*.vp > $*.v || { rm -f $*.v; exit 2; }
	@chmod -w $*.v

compcert.ini: Makefile.config
	(echo "stdlib_path=$(LIBDIR)"; \
         echo "prepro=$(CPREPRO)"; \
         echo "linker=$(CLINKER)"; \
         echo "asm=$(CASM)"; \
	 echo "prepro_options=$(CPREPRO_OPTIONS)";\
	 echo "asm_options=$(CASM_OPTIONS)";\
	 echo "linker_options=$(CLINKER_OPTIONS)";\
         echo "arch=$(ARCH)"; \
         echo "model=$(MODEL)"; \
         echo "abi=$(ABI)"; \
         echo "endianness=$(ENDIANNESS)"; \
         echo "system=$(SYSTEM)"; \
         echo "has_runtime_lib=$(HAS_RUNTIME_LIB)"; \
         echo "has_standard_headers=$(HAS_STANDARD_HEADERS)"; \
         echo "asm_supports_cfi=$(ASM_SUPPORTS_CFI)"; \
         echo "struct_passing_style=$(STRUCT_PASSING)"; \
         echo "struct_return_style=$(STRUCT_RETURN)"; \
	 echo "response_file_style=$(RESPONSEFILE)";) \
        > compcert.ini

driver/Version.ml: VERSION
	cat VERSION \
	| sed -e 's|\(.*\)=\(.*\)|let \1 = \"\2\"|g' \
	>driver/Version.ml

cparser/Parser.v: cparser/Parser.vy
	$(MENHIR) --coq cparser/Parser.vy

depend: $(GENERATED) depend1

depend1: $(FILES) exportclight/Clightdefs.v
	@echo "Analyzing Coq dependencies"
	@$(COQDEP) $^ > .depend

install:
	install -d $(BINDIR)
	install -m 0755 ./ccomp $(BINDIR)
	install -d $(SHAREDIR)
	install -m 0644 ./compcert.ini $(SHAREDIR)
	install -d $(MANDIR)/man1
	install -m 0644 ./doc/ccomp.1 $(MANDIR)/man1
	$(MAKE) -C runtime install
ifeq ($(CLIGHTGEN),true)
	install -m 0755 ./clightgen $(BINDIR)
endif

clean:
	rm -f $(patsubst %, %/*.vo, $(DIRS))
	rm -f $(patsubst %, %/.*.aux, $(DIRS))
	rm -rf doc/html doc/*.glob
	rm -f doc/coq2html.ml doc/coq2html doc/*.cm? doc/*.o
	rm -f driver/Version.ml
	rm -f compcert.ini
	rm -f extraction/STAMP extraction/*.ml extraction/*.mli .depend.extr
	rm -f tools/ndfun tools/modorder tools/*.cm? tools/*.o
	rm -f $(GENERATED) .depend
	$(MAKE) -f Makefile.extr clean
	$(MAKE) -C runtime clean
	$(MAKE) -C test clean

distclean:
	$(MAKE) clean
	rm -f Makefile.config

check-admitted: $(FILES)
	@grep -w 'admit\|Admitted\|ADMITTED' $^ || echo "Nothing admitted."

# Problems with coqchk (coq 8.5pl1):
# Integers.Int.Z_mod_modulus_range takes forever to check
# compcert.lib.Floats.Float.of_longu_from_words takes forever to check
# compcert.backend.SelectDivproof.divs_mul_shift_2 takes forever to check

check-proof: $(FILES)
	$(COQCHK) -admit Integers -admit Floats -admit SelectDivproof Complements

print-includes:
	@echo $(COQINCLUDES)

-include .depend

FORCE:<|MERGE_RESOLUTION|>--- conflicted
+++ resolved
@@ -99,16 +99,11 @@
   Inlining.v Inliningspec.v Inliningproof.v \
   Tailcall.v Tailcallproof.v \
   AsmFacts.v RawAsm.v RawAsmproof.v \
-<<<<<<< HEAD
-	AsmRegs.v RealAsm.v RealAsmproof2.v PseudoInstructions.v PseudoInstructionsproof.v
-  # Sect.v Sectinj.v \
-  # FlatAsm.v FlatAsmGlobenv.v FlatAsmGlobdef.v FlatAsmBuiltin.v \
-  # FlatAsmgen.v FlatAsmgenproof.v 
-=======
+	AsmRegs.v RealAsm.v RealAsmproof2.v PseudoInstructions.v PseudoInstructionsproof.v \
   Segment.v \
   FlatAsm.v FlatAsmGlobenv.v FlatAsmBuiltin.v \
-  FlatAsmgen.v FlatAsmgenproof.v 
->>>>>>> b6b5d4d5
+  FlatAsmgen.v FlatAsmgenproof.v
+
 
 
 # C front-end modules (in cfrontend/)
