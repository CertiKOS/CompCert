--- conflicted
+++ resolved
@@ -112,13 +112,8 @@
   RelocProgram.v \
   Asmlabelgen.v Asmlabelgenproof.v PadNops.v PadInitData.v \
   PadNopsproof.v PadInitDataproof.v PadInitDataSep.v \
-<<<<<<< HEAD
-  Symbtablegen.v NormalizeSymb.v Reloctablesgen.v Reloctablesgenproof.v \
+  Symbtablegen.v  Reloctablesgen.v Reloctablesgenproof.v \
 	RelocBingen.v RelocBinDecode.v RelocBingenproof.v \
-=======
-  Symbtablegen.v Reloctablesgen.v Reloctablesgenproof.v \
-	RelocBingen.v RelocBinDecode.v \
->>>>>>> 67529b84
   Stubgen.v StrtableEncode.v SymbtableEncode.v ReloctablesEncode.v \
 	TablesEncode.v \
 	StrtableDecode.v SymbtableDecode.v ShstrtableDecode.v ReloctablesDecode.v \
