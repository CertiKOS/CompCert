--- conflicted
+++ resolved
@@ -58,13 +58,9 @@
 
 COMMON=Errors.v AST.v Linking.v \
   Events.v Globalenvs.v Memdata.v Memtype.v Memory.v \
-<<<<<<< HEAD
   Memimpl.v \
-  Values.v Smallstep.v Behaviors.v Switch.v Determinism.v Unityping.v
-=======
   Values.v Smallstep.v Behaviors.v Switch.v Determinism.v Unityping.v \
   Separation.v
->>>>>>> 79abf4d9
 
 # Back-end modules (in backend/, $(ARCH)/)
 
