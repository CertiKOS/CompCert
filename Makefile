#######################################################################
#                                                                     #
#              The Compcert verified compiler                         #
#                                                                     #
#          Xavier Leroy, INRIA Paris-Rocquencourt                     #
#                                                                     #
#  Copyright Institut National de Recherche en Informatique et en     #
#  Automatique.  All rights reserved.  This file is distributed       #
#  under the terms of the GNU General Public License as published by  #
#  the Free Software Foundation, either version 2 of the License, or  #
#  (at your option) any later version.  This file is also distributed #
#  under the terms of the INRIA Non-Commercial License Agreement.     #
#                                                                     #
#######################################################################

include Makefile.config

ifeq ($(wildcard $(ARCH)_$(BITSIZE)),)
ARCHDIRS=$(ARCH)
else
ARCHDIRS=$(ARCH)_$(BITSIZE) $(ARCH)
endif

DIRS=lib common $(ARCHDIRS) backend cfrontend driver debug\
  flocq/Core flocq/Prop flocq/Calc flocq/Appli exportclight \
  cparser cparser/validator

RECDIRS=lib common $(ARCHDIRS) backend cfrontend driver flocq exportclight cparser

COQINCLUDES=$(foreach d, $(RECDIRS), -R $(d) compcert.$(d))

COQC="$(COQBIN)coqc" -q $(COQINCLUDES) $(COQCOPTS)
COQDEP="$(COQBIN)coqdep" $(COQINCLUDES)
COQDOC="$(COQBIN)coqdoc"
COQEXEC="$(COQBIN)coqtop" $(COQINCLUDES) -batch -load-vernac-source
COQCHK="$(COQBIN)coqchk" $(COQINCLUDES)
MENHIR=menhir
CP=cp

VPATH=$(DIRS)
GPATH=$(DIRS)

# Flocq

FLOCQ=\
  Fcore_Raux.v Fcore_Zaux.v Fcore_defs.v Fcore_digits.v                     \
  Fcore_float_prop.v Fcore_FIX.v Fcore_FLT.v Fcore_FLX.v                    \
  Fcore_FTZ.v Fcore_generic_fmt.v Fcore_rnd.v Fcore_rnd_ne.v                \
  Fcore_ulp.v Fcore.v                                                       \
  Fcalc_bracket.v Fcalc_digits.v Fcalc_div.v Fcalc_ops.v                    \
  Fcalc_round.v Fcalc_sqrt.v                                                \
  Fprop_div_sqrt_error.v Fprop_mult_error.v Fprop_plus_error.v              \
  Fprop_relative.v Fprop_Sterbenz.v                                         \
  Fappli_rnd_odd.v Fappli_double_round.v Fappli_IEEE.v Fappli_IEEE_bits.v

# General-purpose libraries (in lib/)

VLIB=Axioms.v Coqlib.v Intv.v Maps.v Heaps.v Lattice.v Ordered.v \
  Iteration.v Integers.v Archi.v Fappli_IEEE_extra.v Floats.v \
  Parmov.v UnionFind.v Wfsimpl.v \
  Postorder.v FSetAVLplus.v IntvSets.v Decidableplus.v BoolEqual.v

# Parts common to the front-ends and the back-end (in common/)

COMMON=Errors.v AST.v Linking.v \
  Events.v Globalenvs.v Memdata.v MemPerm.v Assoc.v StackADT.v StackInj.v Memtype.v Memory.v \
  Memimpl.v \
  Values.v Smallstep.v Behaviors.v Switch.v Determinism.v Unityping.v \
  Separation.v

# Back-end modules (in backend/, $(ARCH)/)

BACKEND=\
  Cminor.v Op.v CminorSel.v \
  SelectOp.v SelectDiv.v SplitLong.v SelectLong.v Selection.v \
  SelectOpproof.v SelectDivproof.v SplitLongproof.v \
  SelectLongproof.v Selectionproof.v \
  Registers.v RTL.v \
  RTLgen.v RTLgenspec.v RTLgenproof.v \
  Renumber.v Renumberproof.v \
  RTLtyping.v \
  Kildall.v Liveness.v \
  ValueDomain.v ValueAOp.v ValueAnalysis.v \
  ConstpropOp.v Constprop.v ConstpropOpproof.v Constpropproof.v \
  CSEdomain.v CombineOp.v CSE.v CombineOpproof.v CSEproof.v \
  NeedDomain.v NeedOp.v Deadcode.v Deadcodeproof.v \
  Unusedglob.v Unusedglobproof.v \
  Unusedglobproofimpl.v \
  Machregs.v Locations.v Conventions1.v Conventions.v LTL.v \
  Allocation.v Allocproof.v \
  Tunneling.v Tunnelingproof.v \
  Linear.v Lineartyping.v \
  Linearize.v Linearizeproof.v \
  CleanupLabels.v CleanupLabelsproof.v \
  Debugvar.v Debugvarproof.v \
  Mach.v Mach2Mach2.v \
  Bounds.v Stacklayout.v Stacking.v Stackingproof.v \
  Asm.v Asmgen.v Asmgenproof0.v Asmgenproof1.v Asmgenproof.v \
  Inlining.v Inliningspec.v Inliningproof.v \
  Tailcall.v Tailcallproof.v \
  AsmFacts.v RawAsm.v RawAsmproof.v \
<<<<<<< HEAD
	AsmRegs.v RealAsm.v RealAsmproof2.v PseudoInstructions.v PseudoInstructionsproof.v
  # Sect.v Sectinj.v \
  # FlatAsm.v FlatAsmGlobenv.v FlatAsmGlobdef.v FlatAsmBuiltin.v \
  # FlatAsmgen.v FlatAsmgenproof.v 
=======
  Segment.v \
  FlatAsm.v FlatAsmGlobenv.v FlatAsmGlobdef.v FlatAsmBuiltin.v \
  FlatAsmgen.v FlatAsmgenproof.v 
>>>>>>> 9fa56a47


# C front-end modules (in cfrontend/)

CFRONTEND=Ctypes.v Cop.v Csyntax.v Csem.v Ctyping.v Cstrategy.v Cexec.v \
  Cexecimpl.v \
  Initializers.v Initializersproof.v \
  SimplExpr.v SimplExprspec.v SimplExprproof.v \
  Clight.v ClightBigstep.v SimplLocals.v SimplLocalsproof.v \
  Cshmgen.v Cshmgenproof.v \
  Csharpminor.v Cminorgen.v Cminorgenproof.v

# LR(1) parser validator

PARSERVALIDATOR=Alphabet.v Interpreter_complete.v Interpreter.v \
  Validator_complete.v Automaton.v Interpreter_correct.v Main.v \
  Validator_safe.v Grammar.v Interpreter_safe.v Tuples.v

# Parser

PARSER=Cabs.v Parser.v

# Putting everything together (in driver/)

DRIVER=Compopts.v Compiler.v Complements.v Compilerimpl.v

# All source files

FILES=$(VLIB) $(COMMON) $(BACKEND) $(CFRONTEND) $(DRIVER) $(FLOCQ) \
  $(PARSERVALIDATOR) $(PARSER)

# Generated source files

GENERATED=\
  $(ARCH)/ConstpropOp.v $(ARCH)/SelectOp.v $(ARCH)/SelectLong.v \
  backend/SelectDiv.v backend/SplitLong.v \
  cparser/Parser.v

all:
	@test -f .depend || $(MAKE) depend
	$(MAKE) proof
	$(MAKE) extraction
	$(MAKE) ccomp
ifeq ($(HAS_RUNTIME_LIB),true)
	$(MAKE) runtime
endif
ifeq ($(CLIGHTGEN),true)
	$(MAKE) clightgen
endif


proof: $(FILES:.v=.vo)

# Turn off some warnings for compiling Flocq
flocq/%.vo: COQCOPTS+=-w -deprecated-implicit-arguments

extraction: extraction/STAMP

extraction/STAMP: $(FILES:.v=.vo) extraction/extraction.v $(ARCH)/extractionMachdep.v
	rm -f extraction/*.ml extraction/*.mli
	$(COQEXEC) extraction/extraction.v
	touch extraction/STAMP

.depend.extr: extraction/STAMP tools/modorder driver/Version.ml
	$(MAKE) -f Makefile.extr depend

ccomp: .depend.extr compcert.ini driver/Version.ml FORCE
	$(MAKE) -f Makefile.extr ccomp
ccomp.byte: .depend.extr compcert.ini driver/Version.ml FORCE
	$(MAKE) -f Makefile.extr ccomp.byte

clightgen: .depend.extr compcert.ini exportclight/Clightdefs.vo driver/Version.ml FORCE
	$(MAKE) -f Makefile.extr clightgen
clightgen.byte: .depend.extr compcert.ini exportclight/Clightdefs.vo driver/Version.ml FORCE
	$(MAKE) -f Makefile.extr clightgen.byte

runtime:
	$(MAKE) -C runtime

FORCE:

.PHONY: proof extraction runtime FORCE

documentation: doc/coq2html $(FILES)
	mkdir -p doc/html
	rm -f doc/html/*.html
	doc/coq2html -o 'doc/html/%.html' doc/*.glob \
          $(filter-out doc/coq2html cparser/Parser.v, $^)
	cp doc/coq2html.css doc/coq2html.js doc/html/

doc/coq2html: doc/coq2html.ml
	ocamlopt -w +a-29 -o doc/coq2html str.cmxa doc/coq2html.ml

doc/coq2html.ml: doc/coq2html.mll
	ocamllex -q doc/coq2html.mll

tools/ndfun: tools/ndfun.ml
	ocamlopt -o tools/ndfun str.cmxa tools/ndfun.ml
tools/modorder: tools/modorder.ml
	ocamlopt -o tools/modorder str.cmxa tools/modorder.ml

latexdoc:
	cd doc; $(COQDOC) --latex -o doc/doc.tex -g $(FILES)

%.vo: %.v
	@rm -f doc/$(*F).glob
	@echo "COQC $*.v"
	@$(COQC) -dump-glob doc/$(*F).glob $*.v

%.v: %.vp tools/ndfun
	@rm -f $*.v
	@echo "Preprocessing $*.vp"
	@tools/ndfun $*.vp > $*.v || { rm -f $*.v; exit 2; }
	@chmod -w $*.v

compcert.ini: Makefile.config
	(echo "stdlib_path=$(LIBDIR)"; \
         echo "prepro=$(CPREPRO)"; \
         echo "linker=$(CLINKER)"; \
         echo "asm=$(CASM)"; \
	 echo "prepro_options=$(CPREPRO_OPTIONS)";\
	 echo "asm_options=$(CASM_OPTIONS)";\
	 echo "linker_options=$(CLINKER_OPTIONS)";\
         echo "arch=$(ARCH)"; \
         echo "model=$(MODEL)"; \
         echo "abi=$(ABI)"; \
         echo "endianness=$(ENDIANNESS)"; \
         echo "system=$(SYSTEM)"; \
         echo "has_runtime_lib=$(HAS_RUNTIME_LIB)"; \
         echo "has_standard_headers=$(HAS_STANDARD_HEADERS)"; \
         echo "asm_supports_cfi=$(ASM_SUPPORTS_CFI)"; \
         echo "struct_passing_style=$(STRUCT_PASSING)"; \
         echo "struct_return_style=$(STRUCT_RETURN)"; \
	 echo "response_file_style=$(RESPONSEFILE)";) \
        > compcert.ini

driver/Version.ml: VERSION
	cat VERSION \
	| sed -e 's|\(.*\)=\(.*\)|let \1 = \"\2\"|g' \
	>driver/Version.ml

cparser/Parser.v: cparser/Parser.vy
	$(MENHIR) --coq cparser/Parser.vy

depend: $(GENERATED) depend1

depend1: $(FILES) exportclight/Clightdefs.v
	@echo "Analyzing Coq dependencies"
	@$(COQDEP) $^ > .depend

install:
	install -d $(BINDIR)
	install -m 0755 ./ccomp $(BINDIR)
	install -d $(SHAREDIR)
	install -m 0644 ./compcert.ini $(SHAREDIR)
	install -d $(MANDIR)/man1
	install -m 0644 ./doc/ccomp.1 $(MANDIR)/man1
	$(MAKE) -C runtime install
ifeq ($(CLIGHTGEN),true)
	install -m 0755 ./clightgen $(BINDIR)
endif

clean:
	rm -f $(patsubst %, %/*.vo, $(DIRS))
	rm -f $(patsubst %, %/.*.aux, $(DIRS))
	rm -rf doc/html doc/*.glob
	rm -f doc/coq2html.ml doc/coq2html doc/*.cm? doc/*.o
	rm -f driver/Version.ml
	rm -f compcert.ini
	rm -f extraction/STAMP extraction/*.ml extraction/*.mli .depend.extr
	rm -f tools/ndfun tools/modorder tools/*.cm? tools/*.o
	rm -f $(GENERATED) .depend
	$(MAKE) -f Makefile.extr clean
	$(MAKE) -C runtime clean
	$(MAKE) -C test clean

distclean:
	$(MAKE) clean
	rm -f Makefile.config

check-admitted: $(FILES)
	@grep -w 'admit\|Admitted\|ADMITTED' $^ || echo "Nothing admitted."

# Problems with coqchk (coq 8.5pl1):
# Integers.Int.Z_mod_modulus_range takes forever to check
# compcert.lib.Floats.Float.of_longu_from_words takes forever to check
# compcert.backend.SelectDivproof.divs_mul_shift_2 takes forever to check

check-proof: $(FILES)
	$(COQCHK) -admit Integers -admit Floats -admit SelectDivproof Complements

print-includes:
	@echo $(COQINCLUDES)

-include .depend

FORCE:<|MERGE_RESOLUTION|>--- conflicted
+++ resolved
@@ -99,16 +99,10 @@
   Inlining.v Inliningspec.v Inliningproof.v \
   Tailcall.v Tailcallproof.v \
   AsmFacts.v RawAsm.v RawAsmproof.v \
-<<<<<<< HEAD
 	AsmRegs.v RealAsm.v RealAsmproof2.v PseudoInstructions.v PseudoInstructionsproof.v
-  # Sect.v Sectinj.v \
-  # FlatAsm.v FlatAsmGlobenv.v FlatAsmGlobdef.v FlatAsmBuiltin.v \
-  # FlatAsmgen.v FlatAsmgenproof.v 
-=======
   Segment.v \
   FlatAsm.v FlatAsmGlobenv.v FlatAsmGlobdef.v FlatAsmBuiltin.v \
-  FlatAsmgen.v FlatAsmgenproof.v 
->>>>>>> 9fa56a47
+  FlatAsmgen.v FlatAsmgenproof.v
 
 
 # C front-end modules (in cfrontend/)
