--- conflicted
+++ resolved
@@ -106,12 +106,8 @@
   Segment.v \
   FlatAsm.v FlatAsmGlobenv.v FlatAsmBuiltin.v FlatAsmProgram.v \
   FlatAsmgen.v FlatAsmgenproof.v \
-<<<<<<< HEAD
-  MC.v MCgen.v \
+  MC.v MCgen.v MCgenproof.v \
   RockSaltAsm.v RockSaltAsmGen.v
-=======
-  MC.v MCgen.v MCgenproof.v
->>>>>>> 0b73c0be
 
 # C front-end modules (in cfrontend/)
 
