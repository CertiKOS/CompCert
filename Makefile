#######################################################################
#                                                                     #
#              The Compcert verified compiler                         #
#                                                                     #
#          Xavier Leroy, INRIA Paris-Rocquencourt                     #
#                                                                     #
#  Copyright Institut National de Recherche en Informatique et en     #
#  Automatique.  All rights reserved.  This file is distributed       #
#  under the terms of the GNU General Public License as published by  #
#  the Free Software Foundation, either version 2 of the License, or  #
#  (at your option) any later version.  This file is also distributed #
#  under the terms of the INRIA Non-Commercial License Agreement.     #
#                                                                     #
#######################################################################

include Makefile.config

ifeq ($(wildcard $(ARCH)_$(BITSIZE)),)
ARCHDIRS=$(ARCH)
else
ARCHDIRS=$(ARCH)_$(BITSIZE) $(ARCH)
endif

DIRS=lib common $(ARCHDIRS) backend cfrontend driver debug\
  flocq/Core flocq/Prop flocq/Calc flocq/Appli exportclight \
  cparser cparser/validator

RECDIRS=lib common $(ARCHDIRS) backend cfrontend driver flocq exportclight cparser

COQINCLUDES=$(foreach d, $(RECDIRS), -R $(d) compcert.$(d)) -R coqrel coqrel

COQC="$(COQBIN)coqc" -q $(COQINCLUDES) $(COQCOPTS)
COQDEP="$(COQBIN)coqdep" $(COQINCLUDES)
COQDOC="$(COQBIN)coqdoc"
COQEXEC="$(COQBIN)coqtop" $(COQINCLUDES) -batch -load-vernac-source
COQCHK="$(COQBIN)coqchk" $(COQINCLUDES)
MENHIR=menhir
CP=cp

VPATH=$(DIRS)
GPATH=$(DIRS)

# Flocq

FLOCQ=\
  Fcore_Raux.v Fcore_Zaux.v Fcore_defs.v Fcore_digits.v                     \
  Fcore_float_prop.v Fcore_FIX.v Fcore_FLT.v Fcore_FLX.v                    \
  Fcore_FTZ.v Fcore_generic_fmt.v Fcore_rnd.v Fcore_rnd_ne.v                \
  Fcore_ulp.v Fcore.v                                                       \
  Fcalc_bracket.v Fcalc_digits.v Fcalc_div.v Fcalc_ops.v                    \
  Fcalc_round.v Fcalc_sqrt.v                                                \
  Fprop_div_sqrt_error.v Fprop_mult_error.v Fprop_plus_error.v              \
  Fprop_relative.v Fprop_Sterbenz.v                                         \
  Fappli_rnd_odd.v Fappli_double_round.v Fappli_IEEE.v Fappli_IEEE_bits.v

# General-purpose libraries (in lib/)

VLIB=Axioms.v Coqlib.v Intv.v Maps.v Heaps.v Lattice.v Ordered.v \
  Iteration.v Integers.v Archi.v Fappli_IEEE_extra.v Floats.v \
  Parmov.v UnionFind.v Wfsimpl.v \
  Postorder.v FSetAVLplus.v IntvSets.v Decidableplus.v BoolEqual.v \
  Mapsrel.v \

# Parts common to the front-ends and the back-end (in common/)

COMMON=Errors.v AST.v Linking.v \
  Events.v Globalenvs.v Memdata.v Memtype.v Memory.v BlockNames.v \
  Values.v Smallstep.v Behaviors.v Switch.v Determinism.v Unityping.v \
<<<<<<< HEAD
  LanguageInterface.v CallconvAlgebra.v ModuleSemantics.v \
  Separation.v
=======
  Separation.v \
  CKLR.v Valuesrel.v \
>>>>>>> b2cb9243

# Back-end modules (in backend/, $(ARCH)/)

BACKEND=\
  Cminor.v Op.v CminorSel.v \
  SelectOp.v SelectDiv.v SplitLong.v SelectLong.v Selection.v \
  SelectOpproof.v SelectDivproof.v SplitLongproof.v \
  SelectLongproof.v Selectionproof.v \
  Registers.v RTL.v \
  RTLgen.v RTLgenspec.v RTLgenproof.v \
  Tailcall.v Tailcallproof.v \
  Inlining.v Inliningspec.v Inliningproof.v \
  Renumber.v Renumberproof.v \
  RTLtyping.v \
  Kildall.v Liveness.v \
  ValueDomain.v ValueAOp.v ValueAnalysis.v \
  ConstpropOp.v Constprop.v ConstpropOpproof.v Constpropproof.v \
  CSEdomain.v CombineOp.v CSE.v CombineOpproof.v CSEproof.v \
  NeedDomain.v NeedOp.v Deadcode.v Deadcodeproof.v \
  Unusedglob.v Unusedglobproof.v \
  Machregs.v Locations.v Conventions1.v Conventions.v LTL.v \
  Allocation.v Allocproof.v \
  Tunneling.v Tunnelingproof.v \
  Linear.v Lineartyping.v \
  Linearize.v Linearizeproof.v \
  CleanupLabels.v CleanupLabelsproof.v \
  Debugvar.v Debugvarproof.v \
  Mach.v \
  Bounds.v Stacklayout.v Stacking.v Stackingproof.v \
  Asm.v Asmgen.v Asmgenproof0.v Asmgenproof1.v Asmgenproof.v

# C front-end modules (in cfrontend/)

CFRONTEND=Ctypes.v Cop.v Csyntax.v Csem.v Ctyping.v Cstrategy.v Cexec.v \
  Initializers.v Initializersproof.v \
  SimplExpr.v SimplExprspec.v SimplExprproof.v \
  Clight.v ClightBigstep.v ClightLink.v SimplLocals.v SimplLocalsproof.v \
  Cshmgen.v Cshmgenproof.v \
  Csharpminor.v Cminorgen.v Cminorgenproof.v \
  Coprel.v Clightrel.v \

# LR(1) parser validator

PARSERVALIDATOR=Alphabet.v Interpreter_complete.v Interpreter.v \
  Validator_complete.v Automaton.v Interpreter_correct.v Main.v \
  Validator_safe.v Grammar.v Interpreter_safe.v Tuples.v

# Parser

PARSER=Cabs.v Parser.v

# Putting everything together (in driver/)

DRIVER=Compopts.v Compiler.v Complements.v

# All source files

FILES=$(VLIB) $(COMMON) $(BACKEND) $(CFRONTEND) $(DRIVER) $(FLOCQ) \
  $(PARSERVALIDATOR) $(PARSER)

# Generated source files

GENERATED=\
  $(ARCH)/ConstpropOp.v $(ARCH)/SelectOp.v $(ARCH)/SelectLong.v \
  backend/SelectDiv.v backend/SplitLong.v \
  cparser/Parser.v

all:
	@test -f .depend || $(MAKE) depend
	$(MAKE) proof
	$(MAKE) extraction
	$(MAKE) ccomp
ifeq ($(HAS_RUNTIME_LIB),true)
	$(MAKE) runtime
endif
ifeq ($(CLIGHTGEN),true)
	$(MAKE) clightgen
endif


proof: $(FILES:.v=.vo)

# Turn off some warnings for compiling Flocq
flocq/%.vo: COQCOPTS+=-w -deprecated-implicit-arguments

extraction: extraction/STAMP

extraction/STAMP: $(FILES:.v=.vo) extraction/extraction.v $(ARCH)/extractionMachdep.v
	rm -f extraction/*.ml extraction/*.mli
	$(COQEXEC) extraction/extraction.v
	touch extraction/STAMP

.depend.extr: extraction/STAMP tools/modorder driver/Version.ml
	$(MAKE) -f Makefile.extr depend

ccomp: .depend.extr compcert.ini driver/Version.ml FORCE
	$(MAKE) -f Makefile.extr ccomp
ccomp.byte: .depend.extr compcert.ini driver/Version.ml FORCE
	$(MAKE) -f Makefile.extr ccomp.byte

clightgen: .depend.extr compcert.ini exportclight/Clightdefs.vo driver/Version.ml FORCE
	$(MAKE) -f Makefile.extr clightgen
clightgen.byte: .depend.extr compcert.ini exportclight/Clightdefs.vo driver/Version.ml FORCE
	$(MAKE) -f Makefile.extr clightgen.byte

runtime:
	$(MAKE) -C runtime

FORCE:

.PHONY: proof extraction runtime FORCE

documentation: doc/coq2html $(FILES)
	mkdir -p doc/html
	rm -f doc/html/*.html
	doc/coq2html -o 'doc/html/%.html' doc/*.glob \
          $(filter-out doc/coq2html cparser/Parser.v, $^)
	cp doc/coq2html.css doc/coq2html.js doc/html/

doc/coq2html: doc/coq2html.ml
	ocamlopt -w +a-29 -o doc/coq2html str.cmxa doc/coq2html.ml

doc/coq2html.ml: doc/coq2html.mll
	ocamllex -q doc/coq2html.mll

tools/ndfun: tools/ndfun.ml
	ocamlopt -o tools/ndfun str.cmxa tools/ndfun.ml
tools/modorder: tools/modorder.ml
	ocamlopt -o tools/modorder str.cmxa tools/modorder.ml

latexdoc:
	cd doc; $(COQDOC) --latex -o doc/doc.tex -g $(FILES)

%.vo: %.v
	@rm -f doc/$(*F).glob
	@echo "COQC $*.v"
	@$(COQC) -dump-glob doc/$(*F).glob $*.v

%.v: %.vp tools/ndfun
	@rm -f $*.v
	@echo "Preprocessing $*.vp"
	@tools/ndfun $*.vp > $*.v || { rm -f $*.v; exit 2; }
	@chmod a-w $*.v

compcert.ini: Makefile.config
	(echo "stdlib_path=$(LIBDIR)"; \
         echo "prepro=$(CPREPRO)"; \
         echo "linker=$(CLINKER)"; \
         echo "asm=$(CASM)"; \
	 echo "prepro_options=$(CPREPRO_OPTIONS)";\
	 echo "asm_options=$(CASM_OPTIONS)";\
	 echo "linker_options=$(CLINKER_OPTIONS)";\
         echo "arch=$(ARCH)"; \
         echo "model=$(MODEL)"; \
         echo "abi=$(ABI)"; \
         echo "endianness=$(ENDIANNESS)"; \
         echo "system=$(SYSTEM)"; \
         echo "has_runtime_lib=$(HAS_RUNTIME_LIB)"; \
         echo "has_standard_headers=$(HAS_STANDARD_HEADERS)"; \
         echo "asm_supports_cfi=$(ASM_SUPPORTS_CFI)"; \
         echo "struct_passing_style=$(STRUCT_PASSING)"; \
         echo "struct_return_style=$(STRUCT_RETURN)"; \
	 echo "response_file_style=$(RESPONSEFILE)";) \
        > compcert.ini

driver/Version.ml: VERSION
	cat VERSION \
	| sed -e 's|\(.*\)=\(.*\)|let \1 = \"\2\"|g' \
	>driver/Version.ml

cparser/Parser.v: cparser/Parser.vy
	$(MENHIR) --coq cparser/Parser.vy

depend: $(GENERATED) depend1

depend1: $(FILES) exportclight/Clightdefs.v
	@echo "Analyzing Coq dependencies"
	@$(COQDEP) $^ > .depend

install:
	install -d $(BINDIR)
	install -m 0755 ./ccomp $(BINDIR)
	install -d $(SHAREDIR)
	install -m 0644 ./compcert.ini $(SHAREDIR)
	install -d $(MANDIR)/man1
	install -m 0644 ./doc/ccomp.1 $(MANDIR)/man1
	$(MAKE) -C runtime install
ifeq ($(CLIGHTGEN),true)
	install -m 0755 ./clightgen $(BINDIR)
endif

clean:
	rm -f $(patsubst %, %/*.vo, $(DIRS))
	rm -f $(patsubst %, %/.*.aux, $(DIRS))
	rm -rf doc/html doc/*.glob
	rm -f doc/coq2html.ml doc/coq2html doc/*.cm? doc/*.o
	rm -f driver/Version.ml
	rm -f compcert.ini
	rm -f extraction/STAMP extraction/*.ml extraction/*.mli .depend.extr
	rm -f tools/ndfun tools/modorder tools/*.cm? tools/*.o
	rm -f $(GENERATED) .depend
	$(MAKE) -f Makefile.extr clean
	$(MAKE) -C runtime clean
	$(MAKE) -C test clean

distclean:
	$(MAKE) clean
	rm -f Makefile.config

check-admitted: $(FILES)
	@grep -w 'admit\|Admitted\|ADMITTED' $^ || echo "Nothing admitted."

# Problems with coqchk (coq 8.6):
# Integers.Int.Z_mod_modulus_range takes forever to check
# compcert.backend.SelectDivproof.divs_mul_shift_2 takes forever to check

check-proof: $(FILES)
	$(COQCHK) -admit compcert.lib.Integers -admit compcert.backend.SelectDivproof compcert.driver.Complements

print-includes:
	@echo $(COQINCLUDES)

-include .depend

FORCE:<|MERGE_RESOLUTION|>--- conflicted
+++ resolved
@@ -66,13 +66,9 @@
 COMMON=Errors.v AST.v Linking.v \
   Events.v Globalenvs.v Memdata.v Memtype.v Memory.v BlockNames.v \
   Values.v Smallstep.v Behaviors.v Switch.v Determinism.v Unityping.v \
-<<<<<<< HEAD
   LanguageInterface.v CallconvAlgebra.v ModuleSemantics.v \
-  Separation.v
-=======
   Separation.v \
   CKLR.v Valuesrel.v \
->>>>>>> b2cb9243
 
 # Back-end modules (in backend/, $(ARCH)/)
 
