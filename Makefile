--- conflicted
+++ resolved
@@ -97,22 +97,14 @@
   EraseArgs.v \
   Bounds.v Stacklayout.v Stacking.v Stackingproof.v \
   Asm.v Asmgen.v Asmgenproof0.v Asmgenproof1.v Asmgenproof.v \
-<<<<<<< HEAD
-	AsmFacts.v RawAsmgen.v RawAsmgenproof.v \
-  Sect.v Sectinj.v \
-  FlatAsm.v FlatAsmGlobenv.v FlatAsmGlobdef.v FlatAsmBuiltin.v \
-  FlatAsmgen.v FlatAsmgenproof.v 
-
-#  Tailcall.v Tailcallproof.v \
-#  Inlining.v Inliningspec.v Inliningproof.v \
-=======
   Inlining.v Inliningspec.v Inliningproof.v \
   Tailcall.v Tailcallproof.v \
-  AsmFacts.v RawAsmgen.v AsmExpand.v RockSaltAsm.v RockSaltAsmGen.v
-
-
->>>>>>> e19345c4
- 
+  AsmFacts.v RawAsmgen.v
+  # Sect.v Sectinj.v \
+  # FlatAsm.v FlatAsmGlobenv.v FlatAsmGlobdef.v FlatAsmBuiltin.v \
+  # FlatAsmgen.v FlatAsmgenproof.v 
+
+
 # C front-end modules (in cfrontend/)
 
 CFRONTEND=Ctypes.v Cop.v Csyntax.v Csem.v Ctyping.v Cstrategy.v Cexec.v \
