(* *********************************************************************)
(*                                                                     *)
(*              The Compcert verified compiler                         *)
(*                                                                     *)
(*          Xavier Leroy, INRIA Paris-Rocquencourt                     *)
(*                                                                     *)
(*  Copyright Institut National de Recherche en Informatique et en     *)
(*  Automatique.  All rights reserved.  This file is distributed       *)
(*  under the terms of the INRIA Non-Commercial License Agreement.     *)
(*                                                                     *)
(* *********************************************************************)

(** Animating the CompCert C semantics *)

Require Import FunInd.
Require Import Axioms Classical.
Require Import String Coqlib Decidableplus.
Require Import Errors Maps Integers Floats.
Require Import AST Values Memory Events Globalenvs Builtins Determinism.
Require Import Ctypes Cop Csyntax Csem.
Require Cstrategy.

Local Open Scope string_scope.
Local Open Scope list_scope.

(** Error monad with options or lists *)

Notation "'do' X <- A ; B" := (match A with Some X => B | None => None end)
  (at level 200, X ident, A at level 100, B at level 200)
  : option_monad_scope.

Notation "'do' X , Y <- A ; B" := (match A with Some (X, Y) => B | None => None end)
  (at level 200, X ident, Y ident, A at level 100, B at level 200)
  : option_monad_scope.

Notation "'do' X , Y , Z <- A ; B" := (match A with Some (X, Y, Z) => B | None => None end)
  (at level 200, X ident, Y ident, Z ident, A at level 100, B at level 200)
  : option_monad_scope.

Notation "'do' X , Y , Z , W <- A ; B" := (match A with Some (X, Y, Z, W) => B | None => None end)
  (at level 200, X ident, Y ident, Z ident, W ident, A at level 100, B at level 200)
  : option_monad_scope.

Notation " 'check' A ; B" := (if A then B else None)
  (at level 200, A at level 100, B at level 200)
  : option_monad_scope.

Notation "'do' X <- A ; B" := (match A with Some X => B | None => nil end)
  (at level 200, X ident, A at level 100, B at level 200)
  : list_monad_scope.

Notation " 'check' A ; B" := (if A then B else nil)
  (at level 200, A at level 100, B at level 200)
  : list_monad_scope.

Definition is_val (a: expr) : option (val * type) :=
  match a with
  | Eval v ty => Some(v, ty)
  | _ => None
  end.

Lemma is_val_inv:
  forall a v ty, is_val a = Some(v, ty) -> a = Eval v ty.
Proof.
  intros until ty. destruct a; simpl; congruence.
Qed.

Definition is_loc (a: expr) : option (block * ptrofs * bitfield * type) :=
  match a with
  | Eloc b ofs bf ty => Some(b, ofs, bf, ty)
  | _ => None
  end.

Lemma is_loc_inv:
  forall a b ofs bf ty, is_loc a = Some(b, ofs, bf, ty) -> a = Eloc b ofs bf ty.
Proof.
  intros until ty. destruct a; simpl; congruence.
Qed.

Local Open Scope option_monad_scope.

Fixpoint is_val_list (al: exprlist) : option (list (val * type)) :=
  match al with
  | Enil => Some nil
  | Econs a1 al => do vt1 <- is_val a1; do vtl <- is_val_list al; Some(vt1::vtl)
  end.

Definition is_skip (s: statement) : {s = Sskip} + {s <> Sskip}.
Proof.
  destruct s; (left; congruence) || (right; congruence).
Defined.

(** * Events, volatile memory accesses, and external functions. *)

Section EXEC.

Variable ge: genv.

Definition eventval_of_val (v: val) (t: typ) : option eventval :=
  match v with
  | Vint i => check (typ_eq t AST.Tint); Some (EVint i)
  | Vfloat f => check (typ_eq t AST.Tfloat); Some (EVfloat f)
  | Vsingle f => check (typ_eq t AST.Tsingle); Some (EVsingle f)
  | Vlong n => check (typ_eq t AST.Tlong); Some (EVlong n)
  | Vptr b ofs =>
      do id <- Genv.invert_symbol ge b;
      check (Genv.public_symbol ge id);
      check (typ_eq t AST.Tptr);
      Some (EVptr_global id ofs)
  | _ => None
  end.

Fixpoint list_eventval_of_val (vl: list val) (tl: list typ) : option (list eventval) :=
  match vl, tl with
  | nil, nil => Some nil
  | v1::vl, t1::tl =>
      do ev1 <- eventval_of_val v1 t1;
      do evl <- list_eventval_of_val vl tl;
      Some (ev1 :: evl)
  | _, _ => None
  end.

Definition val_of_eventval (ev: eventval) (t: typ) : option val :=
  match ev with
  | EVint i => check (typ_eq t AST.Tint); Some (Vint i)
  | EVfloat f => check (typ_eq t AST.Tfloat); Some (Vfloat f)
  | EVsingle f => check (typ_eq t AST.Tsingle); Some (Vsingle f)
  | EVlong n => check (typ_eq t AST.Tlong); Some (Vlong n)
  | EVptr_global id ofs =>
      check (Genv.public_symbol ge id);
      check (typ_eq t AST.Tptr);
      do b <- Genv.find_symbol ge id;
      Some (Vptr b ofs)
  end.

Ltac mydestr :=
  match goal with
  | [ |- None = Some _ -> _ ] => let X := fresh "X" in intro X; discriminate
  | [ |- Some _ = Some _ -> _ ] => let X := fresh "X" in intro X; inv X
  | [ |- match ?x with Some _ => _ | None => _ end = Some _ -> _ ] => destruct x eqn:?; mydestr
  | [ |- match ?x with true => _ | false => _ end = Some _ -> _ ] => destruct x eqn:?; mydestr
  | [ |- match ?x with left _ => _ | right _ => _ end = Some _ -> _ ] => destruct x; mydestr
  | _ => idtac
  end.

Lemma eventval_of_val_sound:
  forall v t ev, eventval_of_val v t = Some ev -> eventval_match ge ev t v.
Proof.
  intros until ev. destruct v; simpl; mydestr; constructor.
  auto. apply Genv.invert_find_symbol; auto.
Qed.

Lemma eventval_of_val_complete:
  forall ev t v, eventval_match ge ev t v -> eventval_of_val v t = Some ev.
Proof.
  induction 1; simpl.
- auto.
- auto.
- auto.
- auto.
- setoid_rewrite (Genv.find_invert_symbol _ _ H0). simpl in H; setoid_rewrite H.
  rewrite dec_eq_true. auto. 
Qed.

Lemma list_eventval_of_val_sound:
  forall vl tl evl, list_eventval_of_val vl tl = Some evl -> eventval_list_match ge evl tl vl.
Proof with try discriminate.
  induction vl; destruct tl; simpl; intros; inv H.
  constructor.
  destruct (eventval_of_val a t) as [ev1|] eqn:?...
  destruct (list_eventval_of_val vl tl) as [evl'|] eqn:?...
  inv H1. constructor. apply eventval_of_val_sound; auto. eauto.
Qed.

Lemma list_eventval_of_val_complete:
  forall evl tl vl, eventval_list_match ge evl tl vl -> list_eventval_of_val vl tl = Some evl.
Proof.
  induction 1; simpl. auto.
  rewrite (eventval_of_val_complete _ _ _ H). rewrite IHeventval_list_match. auto.
Qed.

Lemma val_of_eventval_sound:
  forall ev t v, val_of_eventval ev t = Some v -> eventval_match ge ev t v.
Proof.
  intros until v. destruct ev; simpl; mydestr; constructor; auto.
Qed.

Lemma val_of_eventval_complete:
  forall ev t v, eventval_match ge ev t v -> val_of_eventval ev t = Some v.
Proof.
  induction 1; simpl.
- auto.
- auto.
- auto.
- auto.
- rewrite Senv.public_symbol_of_genv in H.
  rewrite Senv.find_symbol_of_genv in H0.
  simpl in *. rewrite H, H0. rewrite dec_eq_true. auto.
Qed.

(** Volatile memory accesses. *)

Definition do_volatile_load (w: world) (chunk: memory_chunk) (m: mem) (b: block) (ofs: ptrofs)
                             : option (world * trace * val) :=
  if Genv.block_is_volatile ge b then
    do id <- Genv.invert_symbol ge b;
    match nextworld_vload w chunk id ofs with
    | None => None
    | Some(res, w') =>
        do vres <- val_of_eventval res (type_of_chunk chunk);
        Some(w', Event_vload chunk id ofs res :: nil, Val.load_result chunk vres)
    end
  else
    do v <- Mem.load chunk m b (Ptrofs.unsigned ofs);
    Some(w, E0, v).

Definition do_volatile_store (w: world) (chunk: memory_chunk) (m: mem) (b: block) (ofs: ptrofs) (v: val)
                             : option (world * trace * mem * val) :=
  if Genv.block_is_volatile ge b then
    do id <- Genv.invert_symbol ge b;
    do ev <- eventval_of_val (Val.load_result chunk v) (type_of_chunk chunk);
    do w' <- nextworld_vstore w chunk id ofs ev;
    Some(w', Event_vstore chunk id ofs ev :: nil, m, v)
  else
    do m' <- Mem.store chunk m b (Ptrofs.unsigned ofs) v;
    Some(w, E0, m', v).

Lemma do_volatile_load_sound:
  forall w chunk m b ofs w' t v,
  do_volatile_load w chunk m b ofs = Some(w', t, v) ->
  volatile_load ge chunk m b ofs t v /\ possible_trace w t w'.
Proof.
  intros until v. unfold do_volatile_load. mydestr.
  destruct p as [ev w'']. mydestr.
  split. constructor; auto.
  rewrite Senv.block_is_volatile_of_genv; auto.
  apply Genv.invert_find_symbol; auto.
  apply val_of_eventval_sound; auto.
  econstructor. constructor; eauto. constructor.
  split. constructor; auto. rewrite Senv.block_is_volatile_of_genv; auto.
  constructor.
Qed.

Lemma do_volatile_load_complete:
  forall w chunk m b ofs w' t v,
  volatile_load ge chunk m b ofs t v -> possible_trace w t w' ->
  do_volatile_load w chunk m b ofs = Some(w', t, v).
Proof.
  unfold do_volatile_load; intros.
  inv H; rewrite ?Senv.block_is_volatile_of_genv, ?Senv.find_symbol_of_genv in *.
  rewrite H1. rewrite (Genv.find_invert_symbol _ _ H2). inv H0. inv H8. inv H6. rewrite H9.
  rewrite (val_of_eventval_complete _ _ _ H3). auto.
  rewrite H1. rewrite H2. inv H0. auto.
Qed.

Lemma do_volatile_store_sound:
  forall w chunk m b ofs v w' t m' v',
  do_volatile_store w chunk m b ofs v = Some(w', t, m', v') ->
  volatile_store ge chunk m b ofs v t m' /\ possible_trace w t w' /\ v' = v.
Proof.
<<<<<<< HEAD
  intros until m'. unfold do_volatile_store. mydestr.
  split. constructor; auto.
  rewrite Senv.block_is_volatile_of_genv; auto.
  apply Genv.invert_find_symbol; auto.
  apply eventval_of_val_sound; auto.
  econstructor. constructor; eauto. constructor.
  split. constructor; auto. rewrite Senv.block_is_volatile_of_genv; auto.
  constructor.
=======
  intros until v'. unfold do_volatile_store. mydestr.
  split. constructor; auto. apply Genv.invert_find_symbol; auto.
  apply eventval_of_val_sound; auto.
  split. econstructor. constructor; eauto. constructor. auto.
  split. constructor; auto. split. constructor. auto.
>>>>>>> fd2a2a8c
Qed.

Lemma do_volatile_store_complete:
  forall w chunk m b ofs v w' t m',
  volatile_store ge chunk m b ofs v t m' -> possible_trace w t w' ->
  do_volatile_store w chunk m b ofs v = Some(w', t, m', v).
Proof.
  unfold do_volatile_store; intros.
  inv H; rewrite ?Senv.block_is_volatile_of_genv, ?Senv.find_symbol_of_genv in *.
  rewrite H1. rewrite (Genv.find_invert_symbol _ _ H2).
  rewrite (eventval_of_val_complete _ _ _ H3).
  inv H0. inv H8. inv H6. rewrite H9. auto.
  rewrite H1. rewrite H2. inv H0. auto.
Qed.

(** Accessing locations *)

Definition do_deref_loc (w: world) (ty: type) (m: mem) (b: block) (ofs: ptrofs) (bf: bitfield) : option (world * trace * val) :=
  match bf with
  | Full =>
    match access_mode ty with
    | By_value chunk =>
      match type_is_volatile ty with
      | false => do v <- Mem.loadv chunk m (Vptr b ofs); Some(w, E0, v)
      | true => do_volatile_load w chunk m b ofs
      end
    | By_reference => Some(w, E0, Vptr b ofs)
    | By_copy => Some(w, E0, Vptr b ofs)
    | _ => None
    end
  | Bits sz sg pos width =>
    match ty with
    | Tint sz1 sg1 _ =>
      check (intsize_eq sz1 sz &&
             signedness_eq sg1 (if zlt width (bitsize_intsize sz) then Signed else sg) &&
             zle 0 pos && zlt 0 width && zle width (bitsize_intsize sz) && zle (pos + width) (bitsize_carrier sz));
      match Mem.loadv (chunk_for_carrier sz) m (Vptr b ofs) with
      | Some (Vint c) => Some (w, E0, Vint (bitfield_extract sz sg pos width c))
      | _ => None
      end
    | _ => None
    end
  end.

Definition assign_copy_ok (ty: type) (b: block) (ofs: ptrofs) (b': block) (ofs': ptrofs) : Prop :=
  (alignof_blockcopy ge ty | Ptrofs.unsigned ofs') /\ (alignof_blockcopy ge ty | Ptrofs.unsigned ofs) /\
  (b' <> b \/ Ptrofs.unsigned ofs' = Ptrofs.unsigned ofs
           \/ Ptrofs.unsigned ofs' + sizeof ge ty <= Ptrofs.unsigned ofs
           \/ Ptrofs.unsigned ofs + sizeof ge ty <= Ptrofs.unsigned ofs').

Remark check_assign_copy:
  forall (ty: type) (b: block) (ofs: ptrofs) (b': block) (ofs': ptrofs),
  { assign_copy_ok ty b ofs b' ofs' } + {~ assign_copy_ok ty b ofs b' ofs' }.
Proof with try (right; intuition lia).
  intros. unfold assign_copy_ok.
  destruct (Zdivide_dec (alignof_blockcopy ge ty) (Ptrofs.unsigned ofs')); auto...
  destruct (Zdivide_dec (alignof_blockcopy ge ty) (Ptrofs.unsigned ofs)); auto...
  assert (Y: {b' <> b \/
              Ptrofs.unsigned ofs' = Ptrofs.unsigned ofs \/
              Ptrofs.unsigned ofs' + sizeof ge ty <= Ptrofs.unsigned ofs \/
              Ptrofs.unsigned ofs + sizeof ge ty <= Ptrofs.unsigned ofs'} +
           {~(b' <> b \/
              Ptrofs.unsigned ofs' = Ptrofs.unsigned ofs \/
              Ptrofs.unsigned ofs' + sizeof ge ty <= Ptrofs.unsigned ofs \/
              Ptrofs.unsigned ofs + sizeof ge ty <= Ptrofs.unsigned ofs')}).
  destruct (eq_block b' b); auto.
  destruct (zeq (Ptrofs.unsigned ofs') (Ptrofs.unsigned ofs)); auto.
  destruct (zle (Ptrofs.unsigned ofs' + sizeof ge ty) (Ptrofs.unsigned ofs)); auto.
  destruct (zle (Ptrofs.unsigned ofs + sizeof ge ty) (Ptrofs.unsigned ofs')); auto.
  right; intuition lia.
  destruct Y... left; intuition lia.
Defined.

Definition do_assign_loc (w: world) (ty: type) (m: mem) (b: block) (ofs: ptrofs) (bf: bitfield) (v: val): option (world * trace * mem * val) :=
  match bf with
  | Full =>
    match access_mode ty with
    | By_value chunk =>
        match type_is_volatile ty with
        | false => do m' <- Mem.storev chunk m (Vptr b ofs) v; Some(w, E0, m', v)
        | true => do_volatile_store w chunk m b ofs v
        end
    | By_copy =>
        match v with
        | Vptr b' ofs' =>
            if check_assign_copy ty b ofs b' ofs' then
              do bytes <- Mem.loadbytes m b' (Ptrofs.unsigned ofs') (sizeof ge ty);
              do m' <- Mem.storebytes m b (Ptrofs.unsigned ofs) bytes;
              Some(w, E0, m', v)
            else None
        | _ => None
        end
    | _ => None
    end
  | Bits sz sg pos width =>
    check (zle 0 pos && zlt 0 width && zle width (bitsize_intsize sz) && zle (pos + width) (bitsize_carrier sz));
    match ty, v, Mem.loadv (chunk_for_carrier sz) m (Vptr b ofs) with
    | Tint sz1 sg1 _, Vint n, Some (Vint c) =>
        check (intsize_eq sz1 sz &&
               signedness_eq sg1 (if zlt width (bitsize_intsize sz) then Signed else sg));
        do m' <- Mem.storev (chunk_for_carrier sz) m (Vptr b ofs)
                            (Vint ((Int.bitfield_insert (first_bit sz pos width) width c n)));
        Some (w, E0, m', Vint (bitfield_normalize sz sg width n))
    | _, _, _ => None
    end
  end.

Lemma do_deref_loc_sound:
  forall w ty m b ofs bf w' t v,
  do_deref_loc w ty m b ofs bf = Some(w', t, v) ->
  deref_loc ge ty m b ofs bf t v /\ possible_trace w t w'.
Proof.
  unfold do_deref_loc; intros until v.
  destruct bf.
- destruct (access_mode ty) eqn:?; mydestr.
  intros. exploit do_volatile_load_sound; eauto. intuition. eapply deref_loc_volatile; eauto.
  split. eapply deref_loc_value; eauto. constructor.
  split. eapply deref_loc_reference; eauto. constructor.
  split. eapply deref_loc_copy; eauto. constructor.
- mydestr. destruct ty; mydestr. InvBooleans. subst i. destruct v0; mydestr.
  split. eapply deref_loc_bitfield; eauto. econstructor; eauto. constructor.
Qed.

Lemma do_deref_loc_complete:
  forall w ty m b ofs bf w' t v,
  deref_loc ge ty m b ofs bf t v -> possible_trace w t w' ->
  do_deref_loc w ty m b ofs bf = Some(w', t, v).
Proof.
  unfold do_deref_loc; intros. inv H.
- inv H0. rewrite H1; rewrite H2; rewrite H3; auto.
- rewrite H1; rewrite H2. apply do_volatile_load_complete; auto.
- inv H0. rewrite H1. auto.
- inv H0. rewrite H1. auto.
- inv H0. inv H1.
  unfold proj_sumbool; rewrite ! dec_eq_true, ! zle_true, ! zlt_true by lia. cbn.
  cbn in H4; rewrite H4. auto. 
Qed.

Lemma do_assign_loc_sound:
  forall w ty m b ofs bf v w' t m' v',
  do_assign_loc w ty m b ofs bf v = Some(w', t, m', v') ->
  assign_loc ge ty m b ofs bf v t m' v' /\ possible_trace w t w'.
Proof.
  unfold do_assign_loc; intros until v'.
  destruct bf.
- destruct (access_mode ty) eqn:?; mydestr.
  intros. exploit do_volatile_store_sound; eauto. intros (P & Q & R). subst v'. intuition. eapply assign_loc_volatile; eauto.
  split. eapply assign_loc_value; eauto. constructor.
  destruct v; mydestr. destruct a as [P [Q R]].
  split. eapply assign_loc_copy; eauto. constructor.
- mydestr. InvBooleans.
  destruct ty; mydestr. destruct v; mydestr. destruct v; mydestr. InvBooleans. subst s i.
  split. eapply assign_loc_bitfield; eauto. econstructor; eauto. constructor.
Qed.

Lemma do_assign_loc_complete:
  forall w ty m b ofs bf v w' t m' v',
  assign_loc ge ty m b ofs bf v t m' v' -> possible_trace w t w' ->
  do_assign_loc w ty m b ofs bf v = Some(w', t, m', v').
Proof.
  unfold do_assign_loc; intros. inv H.
- inv H0. rewrite H1; rewrite H2; rewrite H3; auto.
- rewrite H1; rewrite H2. apply do_volatile_store_complete; auto.
- rewrite H1. destruct (check_assign_copy ty b ofs b' ofs').
  inv H0. rewrite H5; rewrite H6; auto.
  elim n. red; tauto.
- inv H0. inv H1. 
  unfold proj_sumbool; rewrite ! zle_true, ! zlt_true by lia. cbn.
  rewrite ! dec_eq_true.
  cbn in H4; rewrite H4. cbn in H5; rewrite H5. auto.
Qed.

(** External calls *)

Variable do_external_function:
  string -> signature -> Senv.t -> world -> list val -> mem -> option (world * trace * val * mem).

Hypothesis do_external_function_sound:
  forall id sg ge vargs m t vres m' w w',
  do_external_function id sg ge w vargs m = Some(w', t, vres, m') ->
  external_functions_sem id sg ge vargs m t vres m' /\ possible_trace w t w'.

Hypothesis do_external_function_complete:
  forall id sg ge vargs m t vres m' w w',
  external_functions_sem id sg ge vargs m t vres m' ->
  possible_trace w t w' ->
  do_external_function id sg ge w vargs m = Some(w', t, vres, m').

Variable do_inline_assembly:
  string -> signature -> Senv.t -> world -> list val -> mem -> option (world * trace * val * mem).

Hypothesis do_inline_assembly_sound:
  forall txt sg ge vargs m t vres m' w w',
  do_inline_assembly txt sg ge w vargs m = Some(w', t, vres, m') ->
  inline_assembly_sem txt sg ge vargs m t vres m' /\ possible_trace w t w'.

Hypothesis do_inline_assembly_complete:
  forall txt sg ge vargs m t vres m' w w',
  inline_assembly_sem txt sg ge vargs m t vres m' ->
  possible_trace w t w' ->
  do_inline_assembly txt sg ge w vargs m = Some(w', t, vres, m').

Definition do_ef_volatile_load (chunk: memory_chunk)
       (w: world) (vargs: list val) (m: mem) : option (world * trace * val * mem) :=
  match vargs with
  | Vptr b ofs :: nil => do w',t,v <- do_volatile_load w chunk m b ofs; Some(w',t,v,m)
  | _ => None
  end.

Definition do_ef_volatile_store (chunk: memory_chunk)
       (w: world) (vargs: list val) (m: mem) : option (world * trace * val * mem) :=
  match vargs with
  | Vptr b ofs :: v :: nil => do w',t,m',v' <- do_volatile_store w chunk m b ofs v; Some(w',t,Vundef,m')
  | _ => None
  end.

Definition do_ef_volatile_load_global (chunk: memory_chunk) (id: ident) (ofs: ptrofs)
       (w: world) (vargs: list val) (m: mem) : option (world * trace * val * mem) :=
  do b <- Genv.find_symbol ge id; do_ef_volatile_load chunk w (Vptr b ofs :: vargs) m.

Definition do_ef_volatile_store_global (chunk: memory_chunk) (id: ident) (ofs: ptrofs)
       (w: world) (vargs: list val) (m: mem) : option (world * trace * val * mem) :=
  do b <- Genv.find_symbol ge id; do_ef_volatile_store chunk w (Vptr b ofs :: vargs) m.

Definition do_alloc_size (v: val) : option ptrofs :=
  match v with
  | Vint n => if Archi.ptr64 then None else Some (Ptrofs.of_int n)
  | Vlong n => if Archi.ptr64 then Some (Ptrofs.of_int64 n) else None
  | _ => None
  end.

Definition do_ef_malloc
       (w: world) (vargs: list val) (m: mem) : option (world * trace * val * mem) :=
  match vargs with
  | v :: nil =>
      do sz <- do_alloc_size v;
      let (m', b) := Mem.alloc m (- size_chunk Mptr) (Ptrofs.unsigned sz) in
      do m'' <- Mem.store Mptr m' b (- size_chunk Mptr) v;
      Some(w, E0, Vptr b Ptrofs.zero, m'')
  | _ => None
  end.

Definition do_ef_free
       (w: world) (vargs: list val) (m: mem) : option (world * trace * val * mem) :=
  match vargs with
  | Vptr b lo :: nil =>
      do vsz <- Mem.load Mptr m b (Ptrofs.unsigned lo - size_chunk Mptr);
      do sz <- do_alloc_size vsz;
      check (zlt 0 (Ptrofs.unsigned sz));
      do m' <- Mem.free m b (Ptrofs.unsigned lo - size_chunk Mptr) (Ptrofs.unsigned lo + Ptrofs.unsigned sz);
      Some(w, E0, Vundef, m')
  | Vint n :: nil =>
      if Int.eq_dec n Int.zero && negb Archi.ptr64
      then Some(w, E0, Vundef, m)
      else None
  | Vlong n :: nil =>
      if Int64.eq_dec n Int64.zero && Archi.ptr64
      then Some(w, E0, Vundef, m)
      else None
  | _ => None
  end.

Definition memcpy_args_ok
  (sz al: Z) (bdst: block) (odst: Z) (bsrc: block) (osrc: Z) : Prop :=
      (al = 1 \/ al = 2 \/ al = 4 \/ al = 8)
   /\ sz >= 0 /\ (al | sz)
   /\ (sz > 0 -> (al | osrc))
   /\ (sz > 0 -> (al | odst))
   /\ (bsrc <> bdst \/ osrc = odst \/ osrc + sz <= odst \/ odst + sz <= osrc).

Definition do_ef_memcpy (sz al: Z)
       (w: world) (vargs: list val) (m: mem) : option (world * trace * val * mem) :=
  match vargs with
  | Vptr bdst odst :: Vptr bsrc osrc :: nil =>
      if decide (memcpy_args_ok sz al bdst (Ptrofs.unsigned odst) bsrc (Ptrofs.unsigned osrc)) then
        do bytes <- Mem.loadbytes m bsrc (Ptrofs.unsigned osrc) sz;
        do m' <- Mem.storebytes m bdst (Ptrofs.unsigned odst) bytes;
        Some(w, E0, Vundef, m')
      else None
  | _ => None
  end.

Definition do_ef_annot (text: string) (targs: list typ)
       (w: world) (vargs: list val) (m: mem) : option (world * trace * val * mem) :=
  do args <- list_eventval_of_val vargs targs;
  Some(w, Event_annot text args :: E0, Vundef, m).

Definition do_ef_annot_val (text: string) (targ: typ)
       (w: world) (vargs: list val) (m: mem) : option (world * trace * val * mem) :=
  match vargs with
  | varg :: nil =>
      do arg <- eventval_of_val varg targ;
      Some(w, Event_annot text (arg :: nil) :: E0, varg, m)
  | _ => None
  end.

Definition do_ef_debug (kind: positive) (text: ident) (targs: list typ)
       (w: world) (vargs: list val) (m: mem) : option (world * trace * val * mem) :=
  Some(w, E0, Vundef, m).

Definition do_builtin_or_external (name: string) (sg: signature)
       (w: world) (vargs: list val) (m: mem) : option (world * trace * val * mem) :=
  match lookup_builtin_function name sg with
  | Some bf => match builtin_function_sem bf vargs with Some v => Some(w, E0, v, m) | None => None end
  | None    => do_external_function name sg ge w vargs m
  end.

Definition do_external (ef: external_function):
       world -> list val -> mem -> option (world * trace * val * mem) :=
  match ef with
  | EF_external name sg => do_external_function name sg ge
  | EF_builtin name sg => do_builtin_or_external name sg
  | EF_runtime name sg => do_builtin_or_external name sg
  | EF_vload chunk => do_ef_volatile_load chunk
  | EF_vstore chunk => do_ef_volatile_store chunk
  | EF_malloc => do_ef_malloc
  | EF_free => do_ef_free
  | EF_memcpy sz al => do_ef_memcpy sz al
  | EF_annot kind text targs => do_ef_annot text targs
  | EF_annot_val kind text targ => do_ef_annot_val text targ
  | EF_inline_asm text sg clob => do_inline_assembly text sg ge
  | EF_debug kind text targs => do_ef_debug kind text targs
  end.

Lemma do_ef_external_sound:
  forall ef w vargs m w' t vres m',
  do_external ef w vargs m = Some(w', t, vres, m') ->
  external_call ef ge vargs m t vres m' /\ possible_trace w t w'.
Proof with try congruence.
  intros until m'.
  assert (SIZE: forall v sz, do_alloc_size v = Some sz -> v = Vptrofs sz).
  { intros until sz; unfold Vptrofs; destruct v; simpl; destruct Archi.ptr64 eqn:SF; 
    intros EQ; inv EQ; f_equal; symmetry; eauto with ptrofs. }
  assert (BF_EX: forall name sg,
    do_builtin_or_external name sg w vargs m = Some (w', t, vres, m') ->
    builtin_or_external_sem name sg ge vargs m t vres m' /\ possible_trace w t w').
  { unfold do_builtin_or_external, builtin_or_external_sem; intros. 
    destruct (lookup_builtin_function name sg ) as [bf|].
  - destruct (builtin_function_sem bf vargs) as [vres1|] eqn:BF; inv H.
    split. constructor; auto. constructor.
  - eapply do_external_function_sound; eauto.
  }
  destruct ef; simpl.
- (* EF_external *)
  eapply do_external_function_sound; eauto.
- (* EF_builtin *)
  eapply BF_EX; eauto.
- (* EF_runtime *)
  eapply BF_EX; eauto.
- (* EF_vload *)
  unfold do_ef_volatile_load. destruct vargs... destruct v... destruct vargs...
  mydestr. destruct p as [[w'' t''] v]; mydestr.
  exploit do_volatile_load_sound; eauto. intuition. econstructor; eauto.
- (* EF_vstore *)
  unfold do_ef_volatile_store. destruct vargs... destruct v... destruct vargs... destruct vargs...
  mydestr. destruct p as [[[w'' t''] m''] v'']. mydestr.
  exploit do_volatile_store_sound; eauto. intuition. econstructor; eauto.
- (* EF_malloc *)
  unfold do_ef_malloc. destruct vargs... destruct vargs... mydestr.
  destruct (Mem.alloc m (- size_chunk Mptr) (Ptrofs.unsigned i)) as [m1 b] eqn:?. mydestr.
  split. apply SIZE in Heqo. subst v. econstructor; eauto. constructor.
- (* EF_free *)
  unfold do_ef_free. destruct vargs... destruct v... 
+ destruct vargs... mydestr; InvBooleans; subst i.
  replace (Vint Int.zero) with Vnullptr. split; constructor.
  apply negb_true_iff in H0. unfold Vnullptr; rewrite H0; auto.
+ destruct vargs... mydestr; InvBooleans; subst i.
  replace (Vlong Int64.zero) with Vnullptr. split; constructor.
  unfold Vnullptr; rewrite H0; auto.
+ destruct vargs... mydestr.
  split. apply SIZE in Heqo0. econstructor; eauto. congruence. lia.
  constructor.
- (* EF_memcpy *)
  unfold do_ef_memcpy. destruct vargs... destruct v... destruct vargs...
  destruct v... destruct vargs... mydestr. 
  apply Decidable_sound in Heqb1. red in Heqb1.
  split. econstructor; eauto; tauto. constructor.
- (* EF_annot *)
  unfold do_ef_annot. mydestr.
  split. constructor. apply list_eventval_of_val_sound; auto.
  econstructor. constructor; eauto. constructor.
- (* EF_annot_val *)
  unfold do_ef_annot_val. destruct vargs... destruct vargs... mydestr.
  split. constructor. apply eventval_of_val_sound; auto.
  econstructor. constructor; eauto. constructor.
- (* EF_inline_asm *)
  eapply do_inline_assembly_sound; eauto.
- (* EF_debug *)
  unfold do_ef_debug. mydestr. split; constructor.
Qed.

Lemma do_ef_external_complete:
  forall ef w vargs m w' t vres m',
  external_call ef ge vargs m t vres m' -> possible_trace w t w' ->
  do_external ef w vargs m = Some(w', t, vres, m').
Proof.
  intros.
  assert (SIZE: forall n, do_alloc_size (Vptrofs n) = Some n).
  { unfold Vptrofs, do_alloc_size; intros; destruct Archi.ptr64 eqn:SF. 
    rewrite Ptrofs.of_int64_to_int64; auto.
    rewrite Ptrofs.of_int_to_int; auto. }
  assert (BF_EX: forall name sg,
    builtin_or_external_sem name sg ge vargs m t vres m' ->
    do_builtin_or_external name sg w vargs m = Some (w', t, vres, m')).
  { unfold do_builtin_or_external, builtin_or_external_sem; intros.
    destruct (lookup_builtin_function name sg) as [bf|].
  - inv H1. inv H0. rewrite H2. auto.
  - eapply do_external_function_complete; eauto.
  }
  destruct ef; simpl in *.
- (* EF_external *)
  eapply do_external_function_complete; eauto.
- (* EF_builtin *)
  eapply BF_EX; eauto.
- (* EF_runtime *)
  eapply BF_EX; eauto.
- (* EF_vload *)
  inv H; unfold do_ef_volatile_load.
  exploit do_volatile_load_complete; eauto. intros EQ; rewrite EQ; auto.
- (* EF_vstore *)
  inv H; unfold do_ef_volatile_store.
  exploit do_volatile_store_complete; eauto. intros EQ; rewrite EQ; auto.
- (* EF_malloc *)
  inv H; unfold do_ef_malloc.
  inv H0. erewrite SIZE by eauto. rewrite H1, H2. auto.
- (* EF_free *)
  inv H; unfold do_ef_free.
+ inv H0. rewrite H1. erewrite SIZE by eauto. rewrite zlt_true. rewrite H3. auto. lia.
+ inv H0. unfold Vnullptr; destruct Archi.ptr64; auto.
- (* EF_memcpy *)
  inv H; unfold do_ef_memcpy.
  inv H0. rewrite Decidable_complete. rewrite H7; rewrite H8; auto.
  red. tauto.
- (* EF_annot *)
  inv H; unfold do_ef_annot. inv H0. inv H6. inv H4.
  rewrite (list_eventval_of_val_complete _ _ _ H1). auto.
- (* EF_annot_val *)
  inv H; unfold do_ef_annot_val. inv H0. inv H6. inv H4.
  rewrite (eventval_of_val_complete _ _ _ H1). auto.
- (* EF_inline_asm *)
  eapply do_inline_assembly_complete; eauto.
- (* EF_debug *)
  inv H. inv H0. reflexivity.
Qed.

(** * Reduction of expressions *)

Inductive reduction: Type :=
  | Lred (rule: string) (l': expr) (m': mem)
  | Rred (rule: string) (r': expr) (m': mem) (t: trace)
  | Callred (rule: string) (fd: fundef) (args: list val) (tyres: type) (m': mem)
  | Stuckred.

Section EXPRS.

Variable e: env.
Variable w: world.

Fixpoint sem_cast_arguments (vtl: list (val * type)) (tl: typelist) (m: mem) : option (list val) :=
  match vtl, tl with
  | nil, Tnil => Some nil
  | (v1,t1)::vtl, Tcons t1' tl =>
      do v <- sem_cast v1 t1 t1' m; do vl <- sem_cast_arguments vtl tl m; Some(v::vl)
  | _, _ => None
  end.

(** The result of stepping an expression is a list [ll] of possible reducts.
  Each element of [ll] is a pair of a context and the result of reducing
  inside this context (see type [reduction] above).
  The list [ll] is empty if the expression is fully reduced
   (it's [Eval] for a r-value and [Eloc] for a l-value).
*)

Definition reducts (A: Type): Type := list ((expr -> A) * reduction).

Definition topred (r: reduction) : reducts expr :=
  ((fun (x: expr) => x), r) :: nil.

Definition stuck : reducts expr :=
  ((fun (x: expr) => x), Stuckred) :: nil.

Definition incontext {A B: Type} (ctx: A -> B) (ll: reducts A) : reducts B :=
  map (fun z => ((fun (x: expr) => ctx(fst z x)), snd z)) ll.

Definition incontext2 {A1 A2 B: Type}
                     (ctx1: A1 -> B) (ll1: reducts A1)
                     (ctx2: A2 -> B) (ll2: reducts A2) : reducts B :=
  incontext ctx1 ll1 ++ incontext ctx2 ll2.

Notation "'do' X <- A ; B" := (match A with Some X => B | None => stuck end)
  (at level 200, X ident, A at level 100, B at level 200)
  : reducts_monad_scope.

Notation "'do' X , Y <- A ; B" := (match A with Some (X, Y) => B | None => stuck end)
  (at level 200, X ident, Y ident, A at level 100, B at level 200)
  : reducts_monad_scope.

Notation "'do' X , Y , Z <- A ; B" := (match A with Some (X, Y, Z) => B | None => stuck end)
  (at level 200, X ident, Y ident, Z ident, A at level 100, B at level 200)
  : reducts_monad_scope.

Notation "'do' X , Y , Z , W <- A ; B" := (match A with Some (X, Y, Z, W) => B | None => stuck end)
  (at level 200, X ident, Y ident, Z ident, W ident, A at level 100, B at level 200)
  : reducts_monad_scope.

Notation " 'check' A ; B" := (if A then B else stuck)
  (at level 200, A at level 100, B at level 200)
  : reducts_monad_scope.

Local Open Scope reducts_monad_scope.

Fixpoint step_expr (k: kind) (a: expr) (m: mem): reducts expr :=
  match k, a with
  | LV, Eloc b ofs bf ty =>
      nil
  | LV, Evar x ty =>
      match e!x with
      | Some(b, ty') =>
          check type_eq ty ty';
          topred (Lred "red_var_local" (Eloc b Ptrofs.zero Full ty) m)
      | None =>
          do b <- Genv.find_symbol ge x;
          topred (Lred "red_var_global" (Eloc b Ptrofs.zero Full ty) m)
      end
  | LV, Ederef r ty =>
      match is_val r with
      | Some(Vptr b ofs, ty') =>
          topred (Lred "red_deref" (Eloc b ofs Full ty) m)
      | Some _ =>
          stuck
      | None =>
          incontext (fun x => Ederef x ty) (step_expr RV r m)
      end
  | LV, Efield r f ty =>
      match is_val r with
      | Some(Vptr b ofs, ty') =>
          match ty' with
          | Tstruct id _ =>
              do co <- ge.(genv_cenv)!id;
              match field_offset ge f (co_members co) with
              | Error _ => stuck
              | OK (delta, bf) => topred (Lred "red_field_struct" (Eloc b (Ptrofs.add ofs (Ptrofs.repr delta)) bf ty) m)
              end
          | Tunion id _ =>
              do co <- ge.(genv_cenv)!id;
              match union_field_offset ge f (co_members co) with
              | Error _ => stuck
              | OK (delta, bf) => topred (Lred "red_field_union" (Eloc b (Ptrofs.add ofs (Ptrofs.repr delta)) bf ty) m)
              end
          | _ => stuck
          end
      | Some _ =>
          stuck
      | None =>
          incontext (fun x => Efield x f ty) (step_expr RV r m)
      end
  | RV, Eval v ty =>
      nil
  | RV, Evalof l ty =>
      match is_loc l with
      | Some(b, ofs, bf, ty') =>
          check type_eq ty ty';
          do w',t,v <- do_deref_loc w ty m b ofs bf;
          topred (Rred "red_rvalof" (Eval v ty) m t)
      | None =>
          incontext (fun x => Evalof x ty) (step_expr LV l m)
      end
  | RV, Eaddrof l ty =>
      match is_loc l with
      | Some(b, ofs, bf, ty') =>
          match bf with Full => topred (Rred "red_addrof" (Eval (Vptr b ofs) ty) m E0)
                      | Bits _ _ _ _ => stuck
          end
      | None => incontext (fun x => Eaddrof x ty) (step_expr LV l m)
      end
  | RV, Eunop op r1 ty =>
      match is_val r1 with
      | Some(v1, ty1) =>
          do v <- sem_unary_operation op v1 ty1 m;
          topred (Rred "red_unop" (Eval v ty) m E0)
      | None =>
          incontext (fun x => Eunop op x ty) (step_expr RV r1 m)
      end
  | RV, Ebinop op r1 r2 ty =>
      match is_val r1, is_val r2 with
      | Some(v1, ty1), Some(v2, ty2) =>
          do v <- sem_binary_operation ge op v1 ty1 v2 ty2 m;
          topred (Rred "red_binop" (Eval v ty) m E0)
      | _, _ =>
         incontext2 (fun x => Ebinop op x r2 ty) (step_expr RV r1 m)
                    (fun x => Ebinop op r1 x ty) (step_expr RV r2 m)
      end
  | RV, Ecast r1 ty =>
      match is_val r1 with
      | Some(v1, ty1) =>
          do v <- sem_cast v1 ty1 ty m;
          topred (Rred "red_cast" (Eval v ty) m E0)
      | None =>
          incontext (fun x => Ecast x ty) (step_expr RV r1 m)
      end
  | RV, Eseqand r1 r2 ty =>
      match is_val r1 with
      | Some(v1, ty1) =>
          do b <- bool_val v1 ty1 m;
          if b then topred (Rred "red_seqand_true" (Eparen r2 type_bool ty) m E0)
               else topred (Rred "red_seqand_false" (Eval (Vint Int.zero) ty) m E0)
      | None =>
          incontext (fun x => Eseqand x r2 ty) (step_expr RV r1 m)
      end
  | RV, Eseqor r1 r2 ty =>
      match is_val r1 with
      | Some(v1, ty1) =>
          do b <- bool_val v1 ty1 m;
          if b then topred (Rred "red_seqor_true" (Eval (Vint Int.one) ty) m E0)
               else topred (Rred "red_seqor_false" (Eparen r2 type_bool ty) m E0)
      | None =>
          incontext (fun x => Eseqor x r2 ty) (step_expr RV r1 m)
      end
  | RV, Econdition r1 r2 r3 ty =>
      match is_val r1 with
      | Some(v1, ty1) =>
          do b <- bool_val v1 ty1 m;
          topred (Rred "red_condition" (Eparen (if b then r2 else r3) ty ty) m E0)
      | None =>
          incontext (fun x => Econdition x r2 r3 ty) (step_expr RV r1 m)
      end
  | RV, Esizeof ty' ty =>
      topred (Rred "red_sizeof" (Eval (Vptrofs (Ptrofs.repr (sizeof ge ty'))) ty) m E0)
  | RV, Ealignof ty' ty =>
      topred (Rred "red_alignof" (Eval (Vptrofs (Ptrofs.repr (alignof ge ty'))) ty) m E0)
  | RV, Eassign l1 r2 ty =>
      match is_loc l1, is_val r2 with
      | Some(b, ofs, bf, ty1), Some(v2, ty2) =>
          check type_eq ty1 ty;
          do v <- sem_cast v2 ty2 ty1 m;
          do w',t,m',v' <- do_assign_loc w ty1 m b ofs bf v;
          topred (Rred "red_assign" (Eval v' ty) m' t)
      | _, _ =>
         incontext2 (fun x => Eassign x r2 ty) (step_expr LV l1 m)
                    (fun x => Eassign l1 x ty) (step_expr RV r2 m)
      end
  | RV, Eassignop op l1 r2 tyres ty =>
      match is_loc l1, is_val r2 with
      | Some(b, ofs, bf, ty1), Some(v2, ty2) =>
          check type_eq ty1 ty;
          do w',t,v1 <- do_deref_loc w ty1 m b ofs bf;
          let r' := Eassign (Eloc b ofs bf ty1)
                           (Ebinop op (Eval v1 ty1) (Eval v2 ty2) tyres) ty1 in
          topred (Rred "red_assignop" r' m t)
      | _, _ =>
         incontext2 (fun x => Eassignop op x r2 tyres ty) (step_expr LV l1 m)
                    (fun x => Eassignop op l1 x tyres ty) (step_expr RV r2 m)
      end
  | RV, Epostincr id l ty =>
      match is_loc l with
      | Some(b, ofs, bf, ty1) =>
          check type_eq ty1 ty;
          do w',t, v1 <- do_deref_loc w ty m b ofs bf;
          let op := match id with Incr => Oadd | Decr => Osub end in
          let r' :=
            Ecomma (Eassign (Eloc b ofs bf ty)
                           (Ebinop op (Eval v1 ty) (Eval (Vint Int.one) type_int32s) (incrdecr_type ty))
                           ty)
                   (Eval v1 ty) ty in
          topred (Rred "red_postincr" r' m t)
      | None =>
          incontext (fun x => Epostincr id x ty) (step_expr LV l m)
      end
  | RV, Ecomma r1 r2 ty =>
      match is_val r1 with
      | Some _ =>
          check type_eq (typeof r2) ty;
          topred (Rred "red_comma" r2 m E0)
      | None =>
          incontext (fun x => Ecomma x r2 ty) (step_expr RV r1 m)
      end
  | RV, Eparen r1 tycast ty =>
      match is_val r1 with
      | Some (v1, ty1) =>
          do v <- sem_cast v1 ty1 tycast m;
          topred (Rred "red_paren" (Eval v ty) m E0)
      | None =>
          incontext (fun x => Eparen x tycast ty) (step_expr RV r1 m)
      end
  | RV, Ecall r1 rargs ty =>
      match is_val r1, is_val_list rargs with
      | Some(vf, tyf), Some vtl =>
          match classify_fun tyf with
          | fun_case_f tyargs tyres cconv =>
              do fd <- Genv.find_funct ge vf;
              do vargs <- sem_cast_arguments vtl tyargs m;
              check type_eq (type_of_fundef fd) (Tfunction tyargs tyres cconv);
              topred (Callred "red_call" fd vargs ty m)
          | _ => stuck
          end
      | _, _ =>
          incontext2 (fun x => Ecall x rargs ty) (step_expr RV r1 m)
                     (fun x => Ecall r1 x ty) (step_exprlist rargs m)
      end
  | RV, Ebuiltin ef tyargs rargs ty =>
      match is_val_list rargs with
      | Some vtl =>
          do vargs <- sem_cast_arguments vtl tyargs m;
          match do_external ef w vargs m with
          | None => stuck
          | Some(w',t,v,m') => topred (Rred "red_builtin" (Eval v ty) m' t)
          end
      | _ =>
          incontext (fun x => Ebuiltin ef tyargs x ty) (step_exprlist rargs m)
      end
  | _, _ => stuck
  end

with step_exprlist (rl: exprlist) (m: mem): reducts exprlist :=
  match rl with
  | Enil =>
      nil
  | Econs r1 rs =>
      incontext2 (fun x => Econs x rs) (step_expr RV r1 m)
                 (fun x => Econs r1 x) (step_exprlist rs m)
  end.

(** Technical properties on safe expressions. *)

Inductive imm_safe_t: kind -> expr -> mem -> Prop :=
  | imm_safe_t_val: forall v ty m,
      imm_safe_t RV (Eval v ty) m
  | imm_safe_t_loc: forall b ofs ty bf m,
      imm_safe_t LV (Eloc b ofs bf ty) m
  | imm_safe_t_lred: forall to C l m l' m',
      lred ge e l m l' m' ->
      context LV to C ->
      imm_safe_t to (C l) m
  | imm_safe_t_rred: forall to C r m t r' m' w',
      rred ge r m t r' m' -> possible_trace w t w' ->
      context RV to C ->
      imm_safe_t to (C r) m
  | imm_safe_t_callred: forall to C r m fd args ty,
      callred ge r m fd args ty ->
      context RV to C ->
      imm_safe_t to (C r) m.

Remark imm_safe_t_imm_safe:
  forall k a m, imm_safe_t k a m -> imm_safe ge e k a m.
Proof.
  induction 1.
  constructor.
  constructor.
  eapply imm_safe_lred; eauto.
  eapply imm_safe_rred; eauto.
  eapply imm_safe_callred; eauto.
Qed.

Fixpoint exprlist_all_values (rl: exprlist) : Prop :=
  match rl with
  | Enil => True
  | Econs (Eval v ty) rl' => exprlist_all_values rl'
  | Econs _ _ => False
  end.

Definition invert_expr_prop (a: expr) (m: mem) : Prop :=
  match a with
  | Eloc b ofs bf ty => False
  | Evar x ty =>
      exists b,
      e!x = Some(b, ty)
      \/ (e!x = None /\ Genv.find_symbol ge x = Some b)
  | Ederef (Eval v ty1) ty =>
      exists b, exists ofs, v = Vptr b ofs
  | Eaddrof (Eloc b ofs bf ty1) ty =>
      bf = Full
  | Efield (Eval v ty1) f ty =>
      exists b, exists ofs, v = Vptr b ofs /\
      match ty1 with
      | Tstruct id _ => exists co delta bf, ge.(genv_cenv)!id = Some co /\ field_offset ge f (co_members co) = OK (delta, bf)
      | Tunion id _ => exists co delta bf, ge.(genv_cenv)!id = Some co /\ union_field_offset ge f (co_members co) = OK (delta, bf)
      | _ => False
      end
  | Eval v ty => False
  | Evalof (Eloc b ofs bf ty') ty =>
      ty' = ty /\ exists t, exists v, exists w', deref_loc ge ty m b ofs bf t v /\ possible_trace w t w'
  | Eunop op (Eval v1 ty1) ty =>
      exists v, sem_unary_operation op v1 ty1 m = Some v
  | Ebinop op (Eval v1 ty1) (Eval v2 ty2) ty =>
      exists v, sem_binary_operation ge op v1 ty1 v2 ty2 m = Some v
  | Ecast (Eval v1 ty1) ty =>
      exists v, sem_cast v1 ty1 ty m = Some v
  | Eseqand (Eval v1 ty1) r2 ty =>
      exists b, bool_val v1 ty1 m = Some b
  | Eseqor (Eval v1 ty1) r2 ty =>
      exists b, bool_val v1 ty1 m = Some b
  | Econdition (Eval v1 ty1) r1 r2 ty =>
      exists b, bool_val v1 ty1 m = Some b
  | Eassign (Eloc b ofs bf ty1) (Eval v2 ty2) ty =>
      exists v, exists m', exists v', exists t, exists w',
      ty = ty1 /\ sem_cast v2 ty2 ty1 m = Some v /\ assign_loc ge ty1 m b ofs bf v t m' v' /\ possible_trace w t w'
  | Eassignop op (Eloc b ofs bf ty1) (Eval v2 ty2) tyres ty =>
      exists t, exists v1, exists w',
      ty = ty1 /\ deref_loc ge ty1 m b ofs bf t v1 /\ possible_trace w t w'
  | Epostincr id (Eloc b ofs bf ty1) ty =>
      exists t, exists v1, exists w',
      ty = ty1 /\ deref_loc ge ty m b ofs bf t v1 /\ possible_trace w t w'
  | Ecomma (Eval v ty1) r2 ty =>
      typeof r2 = ty
  | Eparen (Eval v1 ty1) tycast ty =>
      exists v, sem_cast v1 ty1 tycast m = Some v
  | Ecall (Eval vf tyf) rargs ty =>
      exprlist_all_values rargs ->
      exists tyargs tyres cconv fd vl,
         classify_fun tyf = fun_case_f tyargs tyres cconv
      /\ Genv.find_funct ge vf = Some fd
      /\ cast_arguments m rargs tyargs vl
      /\ type_of_fundef fd = Tfunction tyargs tyres cconv
  | Ebuiltin ef tyargs rargs ty =>
      exprlist_all_values rargs ->
      exists vargs t vres m' w',
         cast_arguments m rargs tyargs vargs
      /\ external_call ef ge vargs m t vres m'
      /\ possible_trace w t w'
  | _ => True
  end.

Lemma lred_invert:
  forall l m l' m', lred ge e l m l' m' -> invert_expr_prop l m.
Proof.
  induction 1; red; auto.
  exists b; auto.
  exists b; auto.
  exists b; exists ofs; auto.
  exists b; exists ofs; split; auto. exists co, delta, bf; auto.
  exists b; exists ofs; split; auto. exists co, delta, bf; auto.
Qed.

Lemma rred_invert:
  forall w' r m t r' m', rred ge r m t r' m' -> possible_trace w t w' -> invert_expr_prop r m.
Proof.
  induction 1; intros; red; auto.
  split; auto; exists t; exists v; exists w'; auto.
  exists v; auto.
  exists v; auto.
  exists v; auto.
  exists true; auto. exists false; auto.
  exists true; auto. exists false; auto.
  exists b; auto.
  exists v; exists m'; exists v'; exists t; exists w'; auto.
  exists t; exists v1; exists w'; auto.
  exists t; exists v1; exists w'; auto.
  exists v; auto.
  intros; exists vargs; exists t; exists vres; exists m'; exists w'; auto.
Qed.

Lemma callred_invert:
  forall r fd args ty m,
  callred ge r m fd args ty ->
  invert_expr_prop r m.
Proof.
  intros. inv H. simpl.
  intros. exists tyargs, tyres, cconv, fd, args; auto.
Qed.

Scheme context_ind2 := Minimality for context Sort Prop
  with contextlist_ind2 := Minimality for contextlist Sort Prop.
Combined Scheme context_contextlist_ind from context_ind2, contextlist_ind2.

Lemma invert_expr_context:
  (forall from to C, context from to C ->
   forall a m,
   invert_expr_prop a m ->
   invert_expr_prop (C a) m)
/\(forall from C, contextlist from C ->
  forall a m,
  invert_expr_prop a m ->
  ~exprlist_all_values (C a)).
Proof.
  apply context_contextlist_ind; intros; try (exploit H0; [eauto|intros]); simpl.
  auto.
  destruct (C a); auto; contradiction.
  destruct (C a); auto; contradiction.
  destruct (C a); auto; contradiction.
  destruct (C a); auto; contradiction.
  destruct (C a); auto; contradiction.
  destruct (C a); auto; contradiction.
  destruct e1; auto; destruct (C a); auto; contradiction.
  destruct (C a); auto; contradiction.
  destruct (C a); auto; contradiction.
  destruct (C a); auto; contradiction.
  destruct (C a); auto; contradiction.
  destruct (C a); auto; contradiction.
  destruct e1; auto; destruct (C a); auto; contradiction.
  destruct (C a); auto; contradiction.
  destruct e1; auto; destruct (C a); auto; contradiction.
  destruct (C a); auto; contradiction.
  destruct (C a); auto; contradiction.
  destruct e1; auto. intros. elim (H0 a m); auto.
  intros. elim (H0 a m); auto.
  destruct (C a); auto; contradiction.
  destruct (C a); auto; contradiction.
  red; intros. destruct (C a); auto.
  red; intros. destruct e1; auto. elim (H0 a m); auto.
Qed.

Lemma imm_safe_t_inv:
  forall k a m,
  imm_safe_t k a m ->
  match a with
  | Eloc _ _ _ _ => True
  | Eval _ _ => True
  | _ => invert_expr_prop a m
  end.
Proof.
  destruct invert_expr_context as [A B].
  intros. inv H.
  auto.
  auto.
  assert (invert_expr_prop (C l) m).
    eapply A; eauto. eapply lred_invert; eauto.
  red in H. destruct (C l); auto; contradiction.
  assert (invert_expr_prop (C r) m).
    eapply A; eauto. eapply rred_invert; eauto.
  red in H. destruct (C r); auto; contradiction.
  assert (invert_expr_prop (C r) m).
    eapply A; eauto. eapply callred_invert; eauto.
  red in H. destruct (C r); auto; contradiction.
Qed.

(** Soundness: if [step_expr] returns [Some ll], then every element
  of [ll] is a reduct. *)

Lemma context_compose:
  forall k2 k3 C2, context k2 k3 C2 ->
  forall k1 C1, context k1 k2 C1 ->
  context k1 k3 (fun x => C2(C1 x))
with contextlist_compose:
  forall k2 C2, contextlist k2 C2 ->
  forall k1 C1, context k1 k2 C1 ->
  contextlist k1 (fun x => C2(C1 x)).
Proof.
  induction 1; intros; try (constructor; eauto).
  replace (fun x => C1 x) with C1. auto. apply extensionality; auto.
  induction 1; intros; constructor; eauto.
Qed.

Local Hint Constructors context contextlist : core.
Local Hint Resolve context_compose contextlist_compose : core.

Definition reduction_ok (k: kind) (a: expr) (m: mem) (rd: reduction) : Prop :=
  match k, rd with
  | LV, Lred _ l' m' => lred ge e a m l' m'
  | RV, Rred _ r' m' t => rred ge a m t r' m' /\ exists w', possible_trace w t w'
  | RV, Callred _ fd args tyres m' => callred ge a m fd args tyres /\ m' = m
  | LV, Stuckred => ~imm_safe_t k a m
  | RV, Stuckred => ~imm_safe_t k a m
  | _, _ => False
  end.

Definition reducts_ok (k: kind) (a: expr) (m: mem) (ll: reducts expr) : Prop :=
  (forall C rd,
      In (C, rd) ll ->
      exists a', exists k', context k' k C /\ a = C a' /\ reduction_ok k' a' m rd)
  /\ (ll = nil -> match k with LV => is_loc a <> None | RV => is_val a <> None end).

Definition list_reducts_ok (al: exprlist) (m: mem) (ll: reducts exprlist) : Prop :=
  (forall C rd,
      In (C, rd) ll ->
      exists a', exists k', contextlist k' C /\ al = C a' /\ reduction_ok k' a' m rd)
  /\ (ll = nil -> is_val_list al <> None).

Ltac monadInv :=
  match goal with
  | [ H: match ?x with Some _ => _ | None => None end = Some ?y |- _ ] =>
      destruct x eqn:?; [monadInv|discriminate]
  | [ H: match ?x with left _ => _ | right _ => None end = Some ?y |- _ ] =>
      destruct x; [monadInv|discriminate]
  | _ => idtac
  end.

Lemma sem_cast_arguments_sound:
  forall m rargs vtl tyargs vargs,
  is_val_list rargs = Some vtl ->
  sem_cast_arguments vtl tyargs m = Some vargs ->
  cast_arguments m rargs tyargs vargs.
Proof.
  induction rargs; simpl; intros.
  inv H. destruct tyargs; simpl in H0; inv H0. constructor.
  monadInv. inv H. simpl in H0. destruct p as [v1 t1]. destruct tyargs; try congruence. monadInv.
  inv H0. rewrite (is_val_inv _ _ _ Heqo). constructor. auto. eauto.
Qed.

Lemma sem_cast_arguments_complete:
  forall m al tyl vl,
  cast_arguments m al tyl vl ->
  exists vtl, is_val_list al = Some vtl /\ sem_cast_arguments vtl tyl m = Some vl.
Proof.
  induction 1.
  exists (@nil (val * type)); auto.
  destruct IHcast_arguments as [vtl [A B]].
  exists ((v, ty) :: vtl); simpl. rewrite A; rewrite B; rewrite H. auto.
Qed.

Lemma topred_ok:
  forall k a m rd,
  reduction_ok k a m rd ->
  reducts_ok k a m (topred rd).
Proof.
  intros. unfold topred; split; simpl; intros.
  destruct H0; try contradiction. inv H0. exists a; exists k; auto.
  congruence.
Qed.

Lemma stuck_ok:
  forall k a m,
  ~imm_safe_t k a m ->
  reducts_ok k a m stuck.
Proof.
  intros. unfold stuck; split; simpl; intros.
  destruct H0; try contradiction. inv H0. exists a; exists k; intuition. red. destruct k; auto.
  congruence.
Qed.

Lemma wrong_kind_ok:
  forall k a m,
  k <> Cstrategy.expr_kind a ->
  reducts_ok k a m stuck.
Proof.
  intros. apply stuck_ok. red; intros. exploit Cstrategy.imm_safe_kind; eauto.
  eapply imm_safe_t_imm_safe; eauto.
Qed.

Lemma not_invert_ok:
  forall k a m,
  match a with
  | Eloc _ _ _ _ => False
  | Eval _ _ => False
  | _ => invert_expr_prop a m -> False
  end ->
  reducts_ok k a m stuck.
Proof.
  intros. apply stuck_ok. red; intros.
  exploit imm_safe_t_inv; eauto. destruct a; auto.
Qed.

Lemma incontext_ok:
  forall k a m C res k' a',
  reducts_ok k' a' m res ->
  a = C a' ->
  context k' k C ->
  match k' with LV => is_loc a' = None | RV => is_val a' = None end ->
  reducts_ok k a m (incontext C res).
Proof.
  unfold reducts_ok, incontext; intros. destruct H. split; intros.
  exploit list_in_map_inv; eauto. intros [[C1 rd1] [P Q]]. inv P.
  exploit H; eauto. intros [a'' [k'' [U [V W]]]].
  exists a''; exists k''. split. eapply context_compose; eauto. rewrite V; auto.
  destruct res; simpl in H4; try congruence. destruct k'; intuition congruence.
Qed.

Lemma incontext2_ok:
  forall k a m k1 a1 res1 k2 a2 res2 C1 C2,
  reducts_ok k1 a1 m res1 ->
  reducts_ok k2 a2 m res2 ->
  a = C1 a1 -> a = C2 a2 ->
  context k1 k C1 -> context k2 k C2 ->
  match k1 with LV => is_loc a1 = None | RV => is_val a1 = None end
  \/ match k2 with LV => is_loc a2 = None | RV => is_val a2 = None end ->
  reducts_ok k a m (incontext2 C1 res1 C2 res2).
Proof.
  unfold reducts_ok, incontext2, incontext; intros. destruct H; destruct H0; split; intros.
  destruct (in_app_or _ _ _ H8).
  exploit list_in_map_inv; eauto. intros [[C' rd'] [P Q]]. inv P.
  exploit H; eauto. intros [a'' [k'' [U [V W]]]].
  exists a''; exists k''. split. eapply context_compose; eauto. rewrite V; auto.
  exploit list_in_map_inv; eauto. intros [[C' rd'] [P Q]]. inv P.
  exploit H0; eauto. intros [a'' [k'' [U [V W]]]].
  exists a''; exists k''. split. eapply context_compose; eauto. rewrite H2; rewrite V; auto.
  destruct res1; simpl in H8; try congruence. destruct res2; simpl in H8; try congruence.
  destruct H5. destruct k1; intuition congruence. destruct k2; intuition congruence.
Qed.

Lemma incontext_list_ok:
  forall ef tyargs al ty m res,
  list_reducts_ok al m res ->
  is_val_list al = None ->
  reducts_ok RV (Ebuiltin ef tyargs al ty) m
                (incontext (fun x => Ebuiltin ef tyargs x ty) res).
Proof.
  unfold reducts_ok, incontext; intros. destruct H. split; intros.
  exploit list_in_map_inv; eauto. intros [[C1 rd1] [P Q]]. inv P.
  exploit H; eauto. intros [a'' [k'' [U [V W]]]].
  exists a''; exists k''. split. eauto. rewrite V; auto.
  destruct res; simpl in H2. elim H1; auto. congruence.
Qed.

Lemma incontext2_list_ok:
  forall a1 a2 ty m res1 res2,
  reducts_ok RV a1 m res1 ->
  list_reducts_ok a2 m res2 ->
  is_val a1 = None \/ is_val_list a2 = None ->
  reducts_ok RV (Ecall a1 a2 ty) m
               (incontext2 (fun x => Ecall x a2 ty) res1
                           (fun x => Ecall a1 x ty) res2).
Proof.
  unfold reducts_ok, incontext2, incontext; intros. destruct H; destruct H0; split; intros.
  destruct (in_app_or _ _ _ H4).
  exploit list_in_map_inv; eauto. intros [[C' rd'] [P Q]]. inv P.
  exploit H; eauto. intros [a'' [k'' [U [V W]]]].
  exists a''; exists k''. split. eauto. rewrite V; auto.
  exploit list_in_map_inv; eauto. intros [[C' rd'] [P Q]]. inv P.
  exploit H0; eauto. intros [a'' [k'' [U [V W]]]].
  exists a''; exists k''. split. eauto. rewrite V; auto.
  destruct res1; simpl in H4; try congruence. destruct res2; simpl in H4; try congruence.
  tauto.
Qed.

Lemma incontext2_list_ok':
  forall a1 a2 m res1 res2,
  reducts_ok RV a1 m res1 ->
  list_reducts_ok a2 m res2 ->
  list_reducts_ok (Econs a1 a2) m
               (incontext2 (fun x => Econs x a2) res1
                           (fun x => Econs a1 x) res2).
Proof.
  unfold reducts_ok, list_reducts_ok, incontext2, incontext; intros.
  destruct H; destruct H0. split; intros.
  destruct (in_app_or _ _ _ H3).
  exploit list_in_map_inv; eauto. intros [[C' rd'] [P Q]]. inv P.
  exploit H; eauto. intros [a'' [k'' [U [V W]]]].
  exists a''; exists k''. split. eauto. rewrite V; auto.
  exploit list_in_map_inv; eauto. intros [[C' rd'] [P Q]]. inv P.
  exploit H0; eauto. intros [a'' [k'' [U [V W]]]].
  exists a''; exists k''. split. eauto. rewrite V; auto.
  destruct res1; simpl in H3; try congruence. destruct res2; simpl in H3; try congruence.
  simpl. destruct (is_val a1). destruct (is_val_list a2). congruence. intuition congruence. intuition congruence.
Qed.

Lemma is_val_list_all_values:
  forall al vtl, is_val_list al = Some vtl -> exprlist_all_values al.
Proof.
  induction al; simpl; intros. auto.
  destruct (is_val r1) as [[v ty]|] eqn:?; try discriminate.
  destruct (is_val_list al) as [vtl'|] eqn:?; try discriminate.
  rewrite (is_val_inv _ _ _ Heqo). eauto.
Qed.

Ltac myinv :=
  match goal with
  | [ H: False |- _ ] => destruct H
  | [ H: _ /\ _ |- _ ] => destruct H; myinv
  | [ H: exists _, _ |- _ ] => destruct H; myinv
  | _ => idtac
  end.

Theorem step_expr_sound:
  forall a k m, reducts_ok k a m (step_expr k a m)
with step_exprlist_sound:
  forall al m, list_reducts_ok al m (step_exprlist al m).
Proof with (try (apply not_invert_ok; simpl; intro; myinv; intuition congruence; fail)).
  induction a; intros; simpl; destruct k; try (apply wrong_kind_ok; simpl; congruence).
(* Eval *)
  split; intros. tauto. simpl; congruence.
(* Evar *)
  destruct (e!x) as [[b ty']|] eqn:?.
  destruct (type_eq ty ty')...
  subst. apply topred_ok; auto. apply red_var_local; auto.
  destruct (Genv.find_symbol ge x) as [b|] eqn:?...
  apply topred_ok; auto. apply red_var_global; auto.
(* Efield *)
  destruct (is_val a) as [[v ty'] | ] eqn:?.
  rewrite (is_val_inv _ _ _ Heqo).
  destruct v...
  destruct ty'...
  (* top struct *)
  destruct (ge.(genv_cenv)!i0) as [co|] eqn:?...
  destruct (field_offset ge f (co_members co)) as [[delta bf]|] eqn:?...
  apply topred_ok; auto. eapply red_field_struct; eauto.
  (* top union *)
  destruct (ge.(genv_cenv)!i0) as [co|] eqn:?...
  destruct (union_field_offset ge f (co_members co)) as [[delta bf]|] eqn:?...
  apply topred_ok; auto. eapply red_field_union; eauto.
  (* in depth *)
  eapply incontext_ok; eauto.
(* Evalof *)
  destruct (is_loc a) as [[[[b ofs] bf] ty']  | ] eqn:?. rewrite (is_loc_inv _ _ _ _ _ Heqo).
  (* top *)
  destruct (type_eq ty ty')... subst ty'.
  destruct (do_deref_loc w ty m b ofs bf) as [[[w' t] v] | ] eqn:?.
  exploit do_deref_loc_sound; eauto. intros [A B].
  apply topred_ok; auto. red. split. apply red_rvalof; auto. exists w'; auto.
  apply not_invert_ok; simpl; intros; myinv. exploit do_deref_loc_complete; eauto. congruence.
  (* depth *)
  eapply incontext_ok; eauto.
(* Ederef *)
  destruct (is_val a) as [[v ty'] | ] eqn:?. rewrite (is_val_inv _ _ _ Heqo).
  (* top *)
  destruct v... apply topred_ok; auto. apply red_deref; auto.
  (* depth *)
  eapply incontext_ok; eauto.
(* Eaddrof *)
  destruct (is_loc a) as [[[[b ofs] bf ] ty'] | ] eqn:?. rewrite (is_loc_inv _ _ _ _ _ Heqo).
  (* top *)
  destruct bf... 
  apply topred_ok; auto. split. apply red_addrof; auto. exists w; constructor.
  (* depth *)
  eapply incontext_ok; eauto.
(* unop *)
  destruct (is_val a) as [[v ty'] | ] eqn:?. rewrite (is_val_inv _ _ _ Heqo).
  (* top *)
  destruct (sem_unary_operation op v ty' m) as [v'|] eqn:?...
  apply topred_ok; auto. split. apply red_unop; auto. exists w; constructor.
  (* depth *)
  eapply incontext_ok; eauto.
(* binop *)
  destruct (is_val a1) as [[v1 ty1] | ] eqn:?.
  destruct (is_val a2) as [[v2 ty2] | ] eqn:?.
  rewrite (is_val_inv _ _ _ Heqo). rewrite (is_val_inv _ _ _ Heqo0).
  (* top *)
  destruct (sem_binary_operation ge op v1 ty1 v2 ty2 m) as [v|] eqn:?...
  apply topred_ok; auto. split. apply red_binop; auto. exists w; constructor.
  (* depth *)
  eapply incontext2_ok; eauto.
  eapply incontext2_ok; eauto.
(* cast *)
  destruct (is_val a) as [[v ty'] | ] eqn:?. rewrite (is_val_inv _ _ _ Heqo).
  (* top *)
  destruct (sem_cast v ty' ty m) as [v'|] eqn:?...
  apply topred_ok; auto. split. apply red_cast; auto. exists w; constructor.
  (* depth *)
  eapply incontext_ok; eauto.
(* seqand *)
  destruct (is_val a1) as [[v ty'] | ] eqn:?. rewrite (is_val_inv _ _ _ Heqo).
  (* top *)
  destruct (bool_val v ty' m) as [v'|] eqn:?... destruct v'.
  apply topred_ok; auto. split. eapply red_seqand_true; eauto. exists w; constructor.
  apply topred_ok; auto. split. eapply red_seqand_false; eauto. exists w; constructor.
  (* depth *)
  eapply incontext_ok; eauto.
(* seqor *)
  destruct (is_val a1) as [[v ty'] | ] eqn:?. rewrite (is_val_inv _ _ _ Heqo).
  (* top *)
  destruct (bool_val v ty' m) as [v'|] eqn:?... destruct v'.
  apply topred_ok; auto. split. eapply red_seqor_true; eauto. exists w; constructor.
  apply topred_ok; auto. split. eapply red_seqor_false; eauto. exists w; constructor.
  (* depth *)
  eapply incontext_ok; eauto.
(* condition *)
  destruct (is_val a1) as [[v ty'] | ] eqn:?. rewrite (is_val_inv _ _ _ Heqo).
  (* top *)
  destruct (bool_val v ty' m) as [v'|] eqn:?...
  apply topred_ok; auto. split. eapply red_condition; eauto. exists w; constructor.
  (* depth *)
  eapply incontext_ok; eauto.
(* sizeof *)
  apply topred_ok; auto. split. apply red_sizeof. exists w; constructor.
(* alignof *)
  apply topred_ok; auto. split. apply red_alignof. exists w; constructor.
(* assign *)
  destruct (is_loc a1) as [[[[b ofs] bf] ty1] | ] eqn:?.
  destruct (is_val a2) as [[v2 ty2] | ] eqn:?.
  rewrite (is_loc_inv _ _ _ _ _ Heqo). rewrite (is_val_inv _ _ _ Heqo0).
  (* top *)
  destruct (type_eq ty1 ty)... subst ty1.
  destruct (sem_cast v2 ty2 ty m) as [v|] eqn:?...
  destruct (do_assign_loc w ty m b ofs bf v) as [[[[w' t] m'] v']|] eqn:?.
  exploit do_assign_loc_sound; eauto. intros [P Q].
  apply topred_ok; auto. split. eapply red_assign; eauto. exists w'; auto.
  apply not_invert_ok; simpl; intros; myinv. exploit do_assign_loc_complete; eauto. congruence.
  (* depth *)
  eapply incontext2_ok; eauto.
  eapply incontext2_ok; eauto.
(* assignop *)
  destruct (is_loc a1) as [[[[b ofs] bf] ty1] | ] eqn:?.
  destruct (is_val a2) as [[v2 ty2] | ] eqn:?.
  rewrite (is_loc_inv _ _ _ _ _ Heqo). rewrite (is_val_inv _ _ _ Heqo0).
  (* top *)
  destruct (type_eq ty1 ty)... subst ty1.
  destruct (do_deref_loc w ty m b ofs bf) as [[[w' t] v] | ] eqn:?.
  exploit do_deref_loc_sound; eauto. intros [A B].
  apply topred_ok; auto. red. split. apply red_assignop; auto. exists w'; auto.
  apply not_invert_ok; simpl; intros; myinv. exploit do_deref_loc_complete; eauto. congruence.
  (* depth *)
  eapply incontext2_ok; eauto.
  eapply incontext2_ok; eauto.
(* postincr *)
  destruct (is_loc a) as [[[[b ofs] bf] ty'] | ] eqn:?. rewrite (is_loc_inv _ _ _ _ _ Heqo).
  (* top *)
  destruct (type_eq ty' ty)... subst ty'.
  destruct (do_deref_loc w ty m b ofs bf) as [[[w' t] v] | ] eqn:?.
  exploit do_deref_loc_sound; eauto. intros [A B].
  apply topred_ok; auto. red. split. apply red_postincr; auto. exists w'; auto.
  apply not_invert_ok; simpl; intros; myinv. exploit do_deref_loc_complete; eauto. congruence.
  (* depth *)
  eapply incontext_ok; eauto.
(* comma *)
  destruct (is_val a1) as [[v ty'] | ] eqn:?. rewrite (is_val_inv _ _ _ Heqo).
  (* top *)
  destruct (type_eq (typeof a2) ty)... subst ty.
  apply topred_ok; auto. split. apply red_comma; auto. exists w; constructor.
  (* depth *)
  eapply incontext_ok; eauto.
(* call *)
  destruct (is_val a) as [[vf tyf] | ] eqn:?.
  destruct (is_val_list rargs) as [vtl | ] eqn:?.
  rewrite (is_val_inv _ _ _ Heqo). exploit is_val_list_all_values; eauto. intros ALLVAL.
  (* top *)
  destruct (classify_fun tyf) as [tyargs tyres cconv|] eqn:?...
  destruct (Genv.find_funct ge vf) as [fd|] eqn:?...
  destruct (sem_cast_arguments vtl tyargs m) as [vargs|] eqn:?...
  destruct (type_eq (type_of_fundef fd) (Tfunction tyargs tyres cconv))...
  apply topred_ok; auto. red. split; auto. eapply red_call; eauto.
  eapply sem_cast_arguments_sound; eauto.
  apply not_invert_ok; simpl; intros; myinv. specialize (H ALLVAL). myinv. congruence.
  apply not_invert_ok; simpl; intros; myinv. specialize (H ALLVAL). myinv.
  exploit sem_cast_arguments_complete; eauto. intros [vtl' [P Q]]. congruence.
  apply not_invert_ok; simpl; intros; myinv. specialize (H ALLVAL). myinv. congruence.
  apply not_invert_ok; simpl; intros; myinv. specialize (H ALLVAL). myinv. congruence.
  (* depth *)
  eapply incontext2_list_ok; eauto.
  eapply incontext2_list_ok; eauto.
(* builtin *)
  destruct (is_val_list rargs) as [vtl | ] eqn:?.
  exploit is_val_list_all_values; eauto. intros ALLVAL.
  (* top *)
  destruct (sem_cast_arguments vtl tyargs m) as [vargs|] eqn:?...
  destruct (do_external ef w vargs m) as [[[[? ?] v] m'] | ] eqn:?...
  exploit do_ef_external_sound; eauto. intros [EC PT].
  apply topred_ok; auto. red. split; auto. eapply red_builtin; eauto.
  eapply sem_cast_arguments_sound; eauto.
  exists w0; auto.
  apply not_invert_ok; simpl; intros; myinv. specialize (H ALLVAL). myinv.
  assert (x = vargs).
    exploit sem_cast_arguments_complete; eauto. intros [vtl' [A B]]. congruence.
  subst x. exploit do_ef_external_complete; eauto. congruence.
  apply not_invert_ok; simpl; intros; myinv. specialize (H ALLVAL). myinv.
  exploit sem_cast_arguments_complete; eauto. intros [vtl' [A B]]. congruence.
  (* depth *)
  eapply incontext_list_ok; eauto.

(* loc *)
  split; intros. tauto. simpl; congruence.
(* paren *)
  destruct (is_val a) as [[v ty'] | ] eqn:?. rewrite (is_val_inv _ _ _ Heqo).
  (* top *)
  destruct (sem_cast v ty' tycast m) as [v'|] eqn:?...
  apply topred_ok; auto. split. apply red_paren; auto. exists w; constructor.
  (* depth *)
  eapply incontext_ok; eauto.

  induction al; simpl; intros.
(* nil *)
  split; intros. tauto. simpl; congruence.
(* cons *)
  eapply incontext2_list_ok'; eauto.
Qed.

Lemma step_exprlist_val_list:
  forall m al, is_val_list al <> None -> step_exprlist al m = nil.
Proof.
  induction al; simpl; intros.
  auto.
  destruct (is_val r1) as [[v1 ty1]|] eqn:?; try congruence.
  destruct (is_val_list al) eqn:?; try congruence.
  rewrite (is_val_inv _ _ _ Heqo).
  rewrite IHal. auto. congruence.
Qed.

(** Completeness part 1: [step_expr] contains all possible non-error reducts. *)

Lemma lred_topred:
  forall l1 m1 l2 m2,
  lred ge e l1 m1 l2 m2 ->
  exists rule, step_expr LV l1 m1 = topred (Lred rule l2 m2).
Proof.
  induction 1; simpl.
(* var local *)
  rewrite H. rewrite dec_eq_true. econstructor; eauto.
(* var global *)
  rewrite H; rewrite H0. econstructor; eauto.
(* deref *)
  econstructor; eauto.
(* field struct *)
  rewrite H, H0; econstructor; eauto.
(* field union *)
  rewrite H, H0; econstructor; eauto.
Qed.

Lemma rred_topred:
  forall w' r1 m1 t r2 m2,
  rred ge r1 m1 t r2 m2 -> possible_trace w t w' ->
  exists rule, step_expr RV r1 m1 = topred (Rred rule r2 m2 t).
Proof.
  induction 1; simpl; intros.
(* valof *)
  rewrite dec_eq_true.
  rewrite (do_deref_loc_complete _ _ _ _ _ _ _ _ _ H H0). econstructor; eauto.
(* addrof *)
  inv H. econstructor; eauto.
(* unop *)
  inv H0. rewrite H; econstructor; eauto.
(* binop *)
  inv H0. rewrite H; econstructor; eauto.
(* cast *)
  inv H0. rewrite H; econstructor; eauto.
(* seqand *)
  inv H0. rewrite H; econstructor; eauto.
  inv H0. rewrite H; econstructor; eauto.
(* seqor *)
  inv H0. rewrite H; econstructor; eauto.
  inv H0. rewrite H; econstructor; eauto.
(* condition *)
  inv H0. rewrite H; econstructor; eauto.
(* sizeof *)
  inv H. econstructor; eauto.
(* alignof *)
  inv H. econstructor; eauto.
(* assign *)
  rewrite dec_eq_true. rewrite H. rewrite (do_assign_loc_complete _ _ _ _ _ _ _ _ _ _ _ H0 H1).
  econstructor; eauto.
(* assignop *)
  rewrite dec_eq_true. rewrite (do_deref_loc_complete _ _ _ _ _ _ _ _ _ H H0).
  econstructor; eauto.
(* postincr *)
  rewrite dec_eq_true. subst. rewrite (do_deref_loc_complete _ _ _ _ _ _ _ _ _ H H1).
  econstructor; eauto.
(* comma *)
  inv H0. rewrite dec_eq_true. econstructor; eauto.
(* paren *)
  inv H0. rewrite H; econstructor; eauto.
(* builtin *)
  exploit sem_cast_arguments_complete; eauto. intros [vtl [A B]].
  exploit do_ef_external_complete; eauto. intros C.
  rewrite A. rewrite B. rewrite C. econstructor; eauto.
Qed.

Lemma callred_topred:
  forall a fd args ty m,
  callred ge a m fd args ty ->
  exists rule, step_expr RV a m = topred (Callred rule fd args ty m).
Proof.
  induction 1; simpl.
  rewrite H2. exploit sem_cast_arguments_complete; eauto. intros [vtl [A B]].
  rewrite A; rewrite H; rewrite B; rewrite H1; rewrite dec_eq_true. econstructor; eauto.
Qed.

Definition reducts_incl {A B: Type} (C: A -> B) (res1: reducts A) (res2: reducts B) : Prop :=
  forall C1 rd, In (C1, rd) res1 -> In ((fun x => C(C1 x)), rd) res2.

Lemma reducts_incl_trans:
  forall (A1 A2: Type) (C: A1 -> A2) res1 res2, reducts_incl C res1 res2 ->
  forall (A3: Type) (C': A2 -> A3) res3,
  reducts_incl C' res2 res3 ->
  reducts_incl (fun x => C'(C x)) res1 res3.
Proof.
  unfold reducts_incl; intros. auto.
Qed.

Lemma reducts_incl_nil:
  forall (A B: Type) (C: A -> B) res,
  reducts_incl C nil res.
Proof.
  intros; red. intros; contradiction.
Qed.

Lemma reducts_incl_val:
  forall (A: Type) a m v ty (C: expr -> A) res,
  is_val a = Some(v, ty) -> reducts_incl C (step_expr RV a m) res.
Proof.
  intros. rewrite (is_val_inv _ _ _ H). apply reducts_incl_nil.
Qed.

Lemma reducts_incl_loc:
  forall (A: Type) a m b ofs ty bf (C: expr -> A) res,
  is_loc a = Some(b, ofs, bf, ty) -> reducts_incl C (step_expr LV a m) res.
Proof.
  intros. rewrite (is_loc_inv _ _ _ _ _ H). apply reducts_incl_nil.
Qed.

Lemma reducts_incl_listval:
  forall (A: Type) a m vtl (C: exprlist -> A) res,
  is_val_list a = Some vtl -> reducts_incl C (step_exprlist a m) res.
Proof.
  intros. rewrite step_exprlist_val_list. apply reducts_incl_nil. congruence.
Qed.

Lemma reducts_incl_incontext:
  forall (A B: Type) (C: A -> B) res,
  reducts_incl C res (incontext C res).
Proof.
  unfold reducts_incl, incontext. intros.
  set (f := fun z : (expr -> A) * reduction => (fun x : expr => C (fst z x), snd z)).
  change (In (f (C1, rd)) (map f res)). apply in_map. auto.
Qed.

Lemma reducts_incl_incontext2_left:
  forall (A1 A2 B: Type) (C1: A1 -> B) res1 (C2: A2 -> B) res2,
  reducts_incl C1 res1 (incontext2 C1 res1 C2 res2).
Proof.
  unfold reducts_incl, incontext2, incontext. intros.
  rewrite in_app_iff. left.
  set (f := fun z : (expr -> A1) * reduction => (fun x : expr => C1 (fst z x), snd z)).
  change (In (f (C0, rd)) (map f res1)). apply in_map; auto.
Qed.

Lemma reducts_incl_incontext2_right:
  forall (A1 A2 B: Type) (C1: A1 -> B) res1 (C2: A2 -> B) res2,
  reducts_incl C2 res2 (incontext2 C1 res1 C2 res2).
Proof.
  unfold reducts_incl, incontext2, incontext. intros.
  rewrite in_app_iff. right.
  set (f := fun z : (expr -> A2) * reduction => (fun x : expr => C2 (fst z x), snd z)).
  change (In (f (C0, rd)) (map f res2)). apply in_map; auto.
Qed.

Local Hint Resolve reducts_incl_val reducts_incl_loc reducts_incl_listval
                   reducts_incl_incontext reducts_incl_incontext2_left
                   reducts_incl_incontext2_right : core.

Lemma step_expr_context:
  forall from to C, context from to C ->
  forall a m, reducts_incl C (step_expr from a m) (step_expr to (C a) m)
with step_exprlist_context:
  forall from C, contextlist from C ->
  forall a m, reducts_incl C (step_expr from a m) (step_exprlist (C a) m).
Proof.
  induction 1; simpl; intros.
(* top *)
  red. destruct (step_expr k a m); auto.
  try (* no eta in 8.3 *)
   (intros;
    replace (fun x => C1 x) with C1 by (apply extensionality; auto);
    auto).
(* deref *)
  eapply reducts_incl_trans with (C' := fun x => Ederef x ty); eauto.
  destruct (is_val (C a)) as [[v ty']|] eqn:?; eauto.
(* field *)
  eapply reducts_incl_trans with (C' := fun x => Efield x f ty); eauto.
  destruct (is_val (C a)) as [[v ty']|] eqn:?; eauto.
(* valof *)
  eapply reducts_incl_trans with (C' := fun x => Evalof x ty); eauto.
  destruct (is_loc (C a)) as [[[[b ofs] bf] ty']|] eqn:?; eauto.
(* addrof *)
  eapply reducts_incl_trans with (C' := fun x => Eaddrof x ty); eauto.
  destruct (is_loc (C a)) as [[[[b ofs] bf] ty']|] eqn:?; eauto.
(* unop *)
  eapply reducts_incl_trans with (C' := fun x => Eunop op x ty); eauto.
  destruct (is_val (C a)) as [[v ty']|] eqn:?; eauto.
(* binop left *)
  eapply reducts_incl_trans with (C' := fun x => Ebinop op x e2 ty); eauto.
  destruct (is_val (C a)) as [[v ty']|] eqn:?; eauto.
(* binop right *)
  eapply reducts_incl_trans with (C' := fun x => Ebinop op e1 x ty); eauto.
  destruct (is_val e1) as [[v1 ty1]|] eqn:?; eauto.
  destruct (is_val (C a)) as [[v2 ty2]|] eqn:?; eauto.
(* cast *)
  eapply reducts_incl_trans with (C' := fun x => Ecast x ty); eauto.
  destruct (is_val (C a)) as [[v ty']|] eqn:?; eauto.
(* seqand *)
  eapply reducts_incl_trans with (C' := fun x => Eseqand x r2 ty); eauto.
  destruct (is_val (C a)) as [[v ty']|] eqn:?; eauto.
(* seqor *)
  eapply reducts_incl_trans with (C' := fun x => Eseqor x r2 ty); eauto.
  destruct (is_val (C a)) as [[v ty']|] eqn:?; eauto.
(* condition *)
  eapply reducts_incl_trans with (C' := fun x => Econdition x r2 r3 ty); eauto.
  destruct (is_val (C a)) as [[v ty']|] eqn:?; eauto.
(* assign left *)
  eapply reducts_incl_trans with (C' := fun x => Eassign x e2 ty); eauto.
  destruct (is_loc (C a)) as [[[[b ofs] bf] ty']|] eqn:?; eauto.
(* assign right *)
  eapply reducts_incl_trans with (C' := fun x => Eassign e1 x ty); eauto.
  destruct (is_loc e1) as [[[[b ofs] bf] ty1]|] eqn:?; eauto.
  destruct (is_val (C a)) as [[v2 ty2]|] eqn:?; eauto.
(* assignop left *)
  eapply reducts_incl_trans with (C' := fun x => Eassignop op x e2 tyres ty); eauto.
  destruct (is_loc (C a)) as [[[[b ofs] bf] ty']|] eqn:?; eauto.
(* assignop right *)
  eapply reducts_incl_trans with (C' := fun x => Eassignop op e1 x tyres ty); eauto.
  destruct (is_loc e1) as [[[[b ofs] bf] ty1]|] eqn:?; eauto.
  destruct (is_val (C a)) as [[v2 ty2]|] eqn:?; eauto.
(* postincr *)
  eapply reducts_incl_trans with (C' := fun x => Epostincr id x ty); eauto.
  destruct (is_loc (C a)) as [[[[b ofs] bf] ty']|] eqn:?; eauto.
(* call left *)
  eapply reducts_incl_trans with (C' := fun x => Ecall x el ty); eauto.
  destruct (is_val (C a)) as [[v ty']|] eqn:?; eauto.
(* call right *)
  eapply reducts_incl_trans with (C' := fun x => Ecall e1 x ty). apply step_exprlist_context. auto.
  destruct (is_val e1) as [[v1 ty1]|] eqn:?; eauto.
  destruct (is_val_list (C a)) as [vl|] eqn:?; eauto.
(* builtin *)
  eapply reducts_incl_trans with (C' := fun x => Ebuiltin ef tyargs x ty). apply step_exprlist_context. auto.
  destruct (is_val_list (C a)) as [vl|] eqn:?; eauto.
(* comma *)
  eapply reducts_incl_trans with (C' := fun x => Ecomma x e2 ty); eauto.
  destruct (is_val (C a)) as [[v ty']|] eqn:?; eauto.
(* paren *)
  eapply reducts_incl_trans with (C' := fun x => Eparen x tycast ty); eauto.
  destruct (is_val (C a)) as [[v ty']|] eqn:?; eauto.

  induction 1; simpl; intros.
(* cons left *)
  eapply reducts_incl_trans with (C' := fun x => Econs x el).
  apply step_expr_context; eauto. eauto.
(* binop right *)
  eapply reducts_incl_trans with (C' := fun x => Econs e1 x).
  apply step_exprlist_context; eauto. eauto.
Qed.

(** Completeness part 2: if we can reduce to [Stuckstate], [step_expr]
    contains at least one [Stuckred] reduction. *)

Lemma not_stuckred_imm_safe:
  forall m a k,
  (forall C, ~In (C, Stuckred) (step_expr k a m)) -> imm_safe_t k a m.
Proof.
  intros. generalize (step_expr_sound a k m). intros [A B].
  destruct (step_expr k a m) as [|[C rd] res] eqn:?.
  specialize (B (eq_refl _)). destruct k.
  destruct a; simpl in B; try congruence. constructor.
  destruct a; simpl in B; try congruence. constructor.
  assert (NOTSTUCK: rd <> Stuckred).
    red; intros. elim (H C); subst rd; auto with coqlib.
  exploit A. eauto with coqlib. intros [a' [k' [P [Q R]]]].
  destruct k'; destruct rd; simpl in R; intuition.
  subst a. eapply imm_safe_t_lred; eauto.
  subst a. destruct H1 as [w' PT]. eapply imm_safe_t_rred; eauto.
  subst. eapply imm_safe_t_callred; eauto.
Qed.

Lemma not_imm_safe_stuck_red:
  forall m a k C,
  context k RV C ->
  ~imm_safe_t k a m ->
  exists C', In (C', Stuckred) (step_expr RV (C a) m).
Proof.
  intros.
  assert (exists C', In (C', Stuckred) (step_expr k a m)).
    destruct (classic (exists C', In (C', Stuckred) (step_expr k a m))); auto.
    elim H0. apply not_stuckred_imm_safe. apply not_ex_all_not. auto.
  destruct H1 as [C' IN].
  specialize (step_expr_context _ _ _ H a m). unfold reducts_incl.
  intro.
  exists (fun x => (C (C' x))). apply H1; auto.
Qed.

(** Connections between [imm_safe_t] and [imm_safe] *)

Lemma imm_safe_imm_safe_t:
  forall k a m,
  imm_safe ge e k a m ->
  imm_safe_t k a m \/
  exists C, exists a1, exists t, exists a1', exists m',
    context RV k C /\ a = C a1 /\ rred ge a1 m t a1' m' /\ forall w', ~possible_trace w t w'.
Proof.
  intros. inv H.
  left. apply imm_safe_t_val.
  left. apply imm_safe_t_loc.
  left. eapply imm_safe_t_lred; eauto.
  destruct (classic (exists w', possible_trace w t w')) as [[w' A] | A].
  left. eapply imm_safe_t_rred; eauto.
  right. exists C; exists e0; exists t; exists e'; exists m'; intuition. apply A; exists w'; auto.
  left. eapply imm_safe_t_callred; eauto.
Qed.

(** A state can "crash the world" if it can make an observable transition
  whose trace is not accepted by the external world. *)

Definition can_crash_world (w: world) (S: state) : Prop :=
  exists t, exists S', Csem.step ge S t S' /\ forall w', ~possible_trace w t w'.

Theorem not_imm_safe_t:
  forall K C a m f k,
  context K RV C ->
  ~imm_safe_t K a m ->
  Csem.step ge (ExprState f (C a) k e m) E0 Stuckstate \/ can_crash_world w (ExprState f (C a) k e m).
Proof.
  intros. destruct (classic (imm_safe ge e K a m)).
  exploit imm_safe_imm_safe_t; eauto.
  intros [A | [C1 [a1 [t [a1' [m' [A [B [D E]]]]]]]]]. contradiction.
  right. red. exists t; econstructor; split; auto.
  left. rewrite B. eapply step_rred with (C := fun x => C(C1 x)). eauto. eauto.
  left. left. eapply step_stuck; eauto.
Qed.

End EXPRS.

(** * Transitions over states. *)

Fixpoint do_alloc_variables (e: env) (m: mem) (l: list (ident * type)) {struct l} : env * mem :=
  match l with
  | nil => (e,m)
  | (id, ty) :: l' =>
      let (m1,b1) := Mem.alloc m 0 (sizeof ge ty) in
      do_alloc_variables (PTree.set id (b1, ty) e) m1 l'
end.

Lemma do_alloc_variables_sound:
  forall l e m, alloc_variables ge e m l (fst (do_alloc_variables e m l)) (snd (do_alloc_variables e m l)).
Proof.
  induction l; intros; simpl.
  constructor.
  destruct a as [id ty]. destruct (Mem.alloc m 0 (sizeof ge ty)) as [m1 b1] eqn:?; simpl.
  econstructor; eauto.
Qed.

Lemma do_alloc_variables_complete:
  forall e1 m1 l e2 m2, alloc_variables ge e1 m1 l e2 m2 ->
  do_alloc_variables e1 m1 l = (e2, m2).
Proof.
  induction 1; simpl.
  auto.
  rewrite H; rewrite IHalloc_variables; auto.
Qed.

Function sem_bind_parameters (w: world) (e: env) (m: mem) (l: list (ident * type)) (lv: list val)
                          {struct l} : option mem :=
  match l, lv  with
  | nil, nil => Some m
  | (id, ty) :: params, v1::lv =>
      match PTree.get id e with
         | Some (b, ty') =>
             check (type_eq ty ty');
             do w', t, m1, v' <- do_assign_loc w ty m b Ptrofs.zero Full v1;
             match t with nil => sem_bind_parameters w e m1 params lv | _ => None end
        | None => None
      end
   | _, _ => None
end.

Lemma sem_bind_parameters_sound : forall w e m l lv m',
  sem_bind_parameters w e m l lv = Some m' ->
  bind_parameters ge e m l lv m'.
Proof.
   intros; functional induction (sem_bind_parameters w e m l lv); try discriminate.
   inversion H; constructor; auto.
   exploit do_assign_loc_sound; eauto. intros [A B]. econstructor; eauto.
Qed.

Lemma sem_bind_parameters_complete : forall w e m l lv m',
  bind_parameters ge e m l lv m' ->
  sem_bind_parameters w e m l lv = Some m'.
Proof.
Local Opaque do_assign_loc.
   induction 1; simpl; auto.
   rewrite H. rewrite dec_eq_true.
   assert (possible_trace w E0 w) by constructor.
   rewrite (do_assign_loc_complete _ _ _ _ _ _ _ _ _ _ _ H0 H2).
   simpl. auto.
Qed.

Inductive transition : Type := TR (rule: string) (t: trace) (S': state).

Definition expr_final_state (f: function) (k: cont) (e: env) (C_rd: (expr -> expr) * reduction) :=
  match snd C_rd with
  | Lred rule a m => TR rule E0 (ExprState f (fst C_rd a) k e m)
  | Rred rule a m t => TR rule t (ExprState f (fst C_rd a) k e m)
  | Callred rule fd vargs ty m => TR rule E0 (Callstate fd vargs (Kcall f e (fst C_rd) ty k) m)
  | Stuckred => TR "step_stuck" E0 Stuckstate
  end.

Local Open Scope list_monad_scope.

Definition ret (rule: string) (S: state) : list transition :=
  TR rule E0 S :: nil.

Definition do_step (w: world) (s: state) : list transition :=
  match s with

  | ExprState f a k e m =>
      match is_val a with
      | Some(v, ty) =>
        match k with
        | Kdo k => ret "step_do_2" (State f Sskip k e m )
        | Kifthenelse s1 s2 k =>
            do b <- bool_val v ty m;
            ret "step_ifthenelse_2" (State f (if b then s1 else s2) k e m)
        | Kwhile1 x s k =>
            do b <- bool_val v ty m;
            if b
            then ret "step_while_true" (State f s (Kwhile2 x s k) e m)
            else ret "step_while_false" (State f Sskip k e m)
        | Kdowhile2 x s k =>
            do b <- bool_val v ty m;
            if b
            then ret "step_dowhile_true" (State f (Sdowhile x s) k e m)
            else ret "step_dowhile_false" (State f Sskip k e m)
        | Kfor2 a2 a3 s k =>
            do b <- bool_val v ty m;
            if b
            then ret "step_for_true" (State f s (Kfor3 a2 a3 s k) e m)
            else ret "step_for_false" (State f Sskip k e m)
        | Kreturn k =>
            do v' <- sem_cast v ty f.(fn_return) m;
            do m' <- Mem.free_list m (blocks_of_env ge e);
            ret "step_return_2" (Returnstate v' (call_cont k) m')
        | Kswitch1 sl k =>
            do n <- sem_switch_arg v ty;
            ret "step_expr_switch" (State f (seq_of_labeled_statement (select_switch n sl)) (Kswitch2 k) e m)
        | _ => nil
        end

      | None =>
          map (expr_final_state f k e) (step_expr e w RV a m)
      end

  | State f (Sdo x) k e m =>
      ret "step_do_1" (ExprState f x (Kdo k) e m)
  | State f (Ssequence s1 s2) k e m =>
      ret "step_seq" (State f s1 (Kseq s2 k) e m)
  | State f Sskip (Kseq s k) e m =>
      ret "step_skip_seq" (State f s k e m)
  | State f Scontinue (Kseq s k) e m =>
      ret "step_continue_seq" (State f Scontinue k e m)
  | State f Sbreak (Kseq s k) e m =>
      ret "step_break_seq" (State f Sbreak k e m)

  | State f (Sifthenelse a s1 s2) k e m =>
      ret "step_ifthenelse_1" (ExprState f a (Kifthenelse s1 s2 k) e m)

  | State f (Swhile x s) k e m =>
      ret "step_while" (ExprState f x (Kwhile1 x s k) e m)
  | State f (Sskip|Scontinue) (Kwhile2 x s k) e m =>
      ret "step_skip_or_continue_while" (State f (Swhile x s) k e m)
  | State f Sbreak (Kwhile2 x s k) e m =>
      ret "step_break_while" (State f Sskip k e m)

  | State f (Sdowhile a s) k e m =>
      ret "step_dowhile" (State f s (Kdowhile1 a s k) e m)
  | State f (Sskip|Scontinue) (Kdowhile1 x s k) e m =>
      ret "step_skip_or_continue_dowhile" (ExprState f x (Kdowhile2 x s k) e m)
  | State f Sbreak (Kdowhile1 x s k) e m =>
      ret "step_break_dowhile" (State f Sskip k e m)

  | State f (Sfor a1 a2 a3 s) k e m =>
      if is_skip a1
      then ret "step_for" (ExprState f a2 (Kfor2 a2 a3 s k) e m)
      else ret "step_for_start" (State f a1 (Kseq (Sfor Sskip a2 a3 s) k) e m)
  | State f (Sskip|Scontinue) (Kfor3 a2 a3 s k) e m =>
      ret "step_skip_or_continue_for3" (State f a3 (Kfor4 a2 a3 s k) e m)
  | State f Sbreak (Kfor3 a2 a3 s k) e m =>
      ret "step_break_for3" (State f Sskip k e m)
  | State f Sskip (Kfor4 a2 a3 s k) e m =>
      ret "step_skip_for4" (State f (Sfor Sskip a2 a3 s) k e m)

  | State f (Sreturn None) k e m =>
      do m' <- Mem.free_list m (blocks_of_env ge e);
      ret "step_return_0" (Returnstate Vundef (call_cont k) m')
  | State f (Sreturn (Some x)) k e m =>
      ret "step_return_1" (ExprState f x (Kreturn k) e m)
  | State f Sskip ((Kstop | Kcall _ _ _ _ _) as k) e m =>
      do m' <- Mem.free_list m (blocks_of_env ge e);
      ret "step_skip_call" (Returnstate Vundef k m')

  | State f (Sswitch x sl) k e m =>
      ret "step_switch" (ExprState f x (Kswitch1 sl k) e m)
  | State f (Sskip|Sbreak) (Kswitch2 k) e m =>
      ret "step_skip_break_switch" (State f Sskip k e m)
  | State f Scontinue (Kswitch2 k) e m =>
      ret "step_continue_switch" (State f Scontinue k e m)

  | State f (Slabel lbl s) k e m =>
      ret "step_label" (State f s k e m)
  | State f (Sgoto lbl) k e m =>
      match find_label lbl f.(fn_body) (call_cont k) with
      | Some(s', k') => ret "step_goto" (State f s' k' e m)
      | None => nil
      end

  | Callstate (Internal f) vargs k m =>
      check (list_norepet_dec ident_eq (var_names (fn_params f) ++ var_names (fn_vars f)));
      let (e,m1) := do_alloc_variables empty_env m (f.(fn_params) ++ f.(fn_vars)) in
      do m2 <- sem_bind_parameters w e m1 f.(fn_params) vargs;
      ret "step_internal_function" (State f f.(fn_body) k e m2)
  | Callstate (External ef _ _ _) vargs k m =>
      match do_external ef w vargs m with
      | None => nil
      | Some(w',t,v,m') => TR "step_external_function" t (Returnstate v k m') :: nil
      end

  | Returnstate v (Kcall f e C ty k) m =>
      ret "step_returnstate" (ExprState f (C (Eval v ty)) k e m)

  | _ => nil
  end.

Ltac myinv :=
  match goal with
  | [ |- In _ nil -> _ ] => let X := fresh "X" in intro X; elim X
  | [ |- In _ (ret _ _) -> _ ] =>
        let X := fresh "X" in
        intro X; elim X; clear X;
        [let EQ := fresh "EQ" in intro EQ; unfold ret in EQ; inv EQ; myinv | myinv]
  | [ |- In _ (_ :: nil) -> _ ] =>
        let X := fresh "X" in
        intro X; elim X; clear X; [let EQ := fresh "EQ" in intro EQ; inv EQ; myinv | myinv]
  | [ |- In _ (match ?x with Some _ => _ | None => _ end) -> _ ] => destruct x eqn:?; myinv
  | [ |- In _ (match ?x with false => _ | true => _ end) -> _ ] => destruct x eqn:?; myinv
  | [ |- In _ (match ?x with left _ => _ | right _ => _ end) -> _ ] => destruct x; myinv
  | _ => idtac
  end.

Local Hint Extern 3 => exact I : core.

Theorem do_step_sound:
  forall w S rule t S',
  In (TR rule t S') (do_step w S) ->
  Csem.step ge S t S' \/ (t = E0 /\ S' = Stuckstate /\ can_crash_world w S).
Proof with try (left; right; econstructor; eauto; fail).
  intros until S'. destruct S; simpl.
(* State *)
  destruct s; myinv...
  (* skip *)
  destruct k; myinv...
  (* break *)
  destruct k; myinv...
  (* continue *)
  destruct k; myinv...
  (* goto *)
  destruct p as [s' k']. myinv...
(* ExprState *)
  destruct (is_val r) as [[v ty]|] eqn:?.
  (* expression is a value *)
  rewrite (is_val_inv _ _ _ Heqo).
  destruct k; myinv...
  (* expression reduces *)
  intros. exploit list_in_map_inv; eauto. intros [[C rd] [A B]].
  generalize (step_expr_sound e w r RV m). unfold reducts_ok. intros [P Q].
  exploit P; eauto. intros [a' [k' [CTX [EQ RD]]]].
  unfold expr_final_state in A. simpl in A.
  destruct k'; destruct rd; inv A; simpl in RD; try contradiction.
  (* lred *)
  left; left; apply step_lred; auto.
  (* stuck lred *)
  exploit not_imm_safe_t; eauto. intros [R | R]; eauto.
  (* rred *)
  destruct RD. left; left; apply step_rred; auto.
  (* callred *)
  destruct RD; subst m'. left; left; apply step_call; eauto.
  (* stuck rred *)
  exploit not_imm_safe_t; eauto. intros [R | R]; eauto.
(* callstate *)
  destruct fd; myinv.
  (* internal *)
  destruct (do_alloc_variables empty_env m (fn_params f ++ fn_vars f)) as [e m1] eqn:?.
  myinv. left; right; apply step_internal_function with m1. auto.
  change e with (fst (e,m1)). change m1 with (snd (e,m1)) at 2. rewrite <- Heqp.
  apply do_alloc_variables_sound. eapply sem_bind_parameters_sound; eauto.
  (* external *)
  destruct p as [[[w' tr] v] m']. myinv. left; right; constructor.
  eapply do_ef_external_sound; eauto.
(* returnstate *)
  destruct k; myinv...
(* stuckstate *)
  contradiction.
Qed.

Remark estep_not_val:
  forall f a k e m t S, estep ge (ExprState f a k e m) t S -> is_val a = None.
Proof.
  intros.
  assert (forall b from to C, context from to C -> (from = to /\ C = fun x => x) \/ is_val (C b) = None).
    induction 1; simpl; auto.
  inv H.
  destruct (H0 a0 _ _ _ H9) as [[A B] | A]. subst. inv H8; auto. auto.
  destruct (H0 a0 _ _ _ H9) as [[A B] | A]. subst. inv H8; auto. auto.
  destruct (H0 a0 _ _ _ H9) as [[A B] | A]. subst. inv H8; auto. auto.
  destruct (H0 a0 _ _ _ H8) as [[A B] | A]. subst. destruct a0; auto. elim H9. constructor. auto.
Qed.

Theorem do_step_complete:
  forall w S t S' w',
  possible_trace w t w' -> Csem.step ge S t S' -> exists rule, In (TR rule t S') (do_step w S).
Proof with (unfold ret; eauto with coqlib).
  intros until w'; intros PT H.
  destruct H.
  (* Expression step *)
  inversion H; subst; exploit estep_not_val; eauto; intro NOTVAL.
(* lred *)
  unfold do_step; rewrite NOTVAL.
  exploit lred_topred; eauto. instantiate (1 := w). intros (rule & STEP).
  exists rule. change (TR rule E0 (ExprState f (C a') k e m')) with (expr_final_state f k e (C, Lred rule a' m')).
  apply in_map.
  generalize (step_expr_context e w _ _ _ H1 a m). unfold reducts_incl.
  intro. replace C with (fun x => C x). apply H2.
  rewrite STEP. unfold topred; auto with coqlib.
  apply extensionality; auto.
(* rred *)
  unfold do_step; rewrite NOTVAL.
  exploit rred_topred; eauto. instantiate (1 := e). intros (rule & STEP).
  exists rule.
  change (TR rule t (ExprState f (C a') k e m')) with (expr_final_state f k e (C, Rred rule a' m' t)).
  apply in_map.
  generalize (step_expr_context e w _ _ _ H1 a m). unfold reducts_incl.
  intro. replace C with (fun x => C x). apply H2.
  rewrite STEP; unfold topred; auto with coqlib.
  apply extensionality; auto.
(* callred *)
  unfold do_step; rewrite NOTVAL.
  exploit callred_topred; eauto. instantiate (1 := w). instantiate (1 := e).
  intros (rule & STEP). exists rule.
  change (TR rule E0 (Callstate fd vargs (Kcall f e C ty k) m)) with (expr_final_state f k e (C, Callred rule fd vargs ty m)).
  apply in_map.
  generalize (step_expr_context e w _ _ _ H1 a m). unfold reducts_incl.
  intro. replace C with (fun x => C x). apply H2.
  rewrite STEP; unfold topred; auto with coqlib.
  apply extensionality; auto.
(* stuck *)
  exploit not_imm_safe_stuck_red. eauto. red; intros; elim H1. eapply imm_safe_t_imm_safe. eauto.
  instantiate (1 := w). intros [C' IN].
  simpl do_step. rewrite NOTVAL.
  exists "step_stuck".
  change (TR "step_stuck" E0 Stuckstate) with (expr_final_state f k e (C', Stuckred)).
  apply in_map. auto.

  (* Statement step *)
  inv H; simpl; econstructor...
  rewrite H0...
  rewrite H0...
  rewrite H0...
  destruct H0; subst s0...
  destruct H0; subst s0...
  rewrite H0...
  rewrite H0...
  rewrite pred_dec_false...
  rewrite H0...
  rewrite H0...
  destruct H0; subst x...
  rewrite H0...
  rewrite H0; rewrite H1...
  rewrite H1. red in H0. destruct k; try contradiction...
  rewrite H0...
  destruct H0; subst x...
  rewrite H0...

  (* Call step *)
  rewrite pred_dec_true; auto. rewrite (do_alloc_variables_complete _ _ _ _ _ H1).
  rewrite (sem_bind_parameters_complete _ _ _ _ _ _ H2)...
  exploit do_ef_external_complete; eauto. intro EQ; rewrite EQ. auto with coqlib.
Qed.

End EXEC.

Local Open Scope option_monad_scope.

Definition do_initial_state (p: program): option (genv * state) :=
  let ge := globalenv p in
  do m0 <- Genv.init_mem p;
  do b <- Genv.find_symbol ge p.(prog_main);
  do f <- Genv.find_funct_ptr ge b;
  check (type_eq (type_of_fundef f) (Tfunction Tnil type_int32s cc_default));
  Some (ge, Callstate f nil Kstop m0).

Definition at_final_state (S: state): option int :=
  match S with
  | Returnstate (Vint r) Kstop m => Some r
  | _ => None
  end.<|MERGE_RESOLUTION|>--- conflicted
+++ resolved
@@ -258,22 +258,14 @@
   do_volatile_store w chunk m b ofs v = Some(w', t, m', v') ->
   volatile_store ge chunk m b ofs v t m' /\ possible_trace w t w' /\ v' = v.
 Proof.
-<<<<<<< HEAD
-  intros until m'. unfold do_volatile_store. mydestr.
+  intros until v'. unfold do_volatile_store. mydestr.
   split. constructor; auto.
   rewrite Senv.block_is_volatile_of_genv; auto.
   apply Genv.invert_find_symbol; auto.
   apply eventval_of_val_sound; auto.
-  econstructor. constructor; eauto. constructor.
+  split. econstructor. constructor; eauto. constructor. auto.
   split. constructor; auto. rewrite Senv.block_is_volatile_of_genv; auto.
-  constructor.
-=======
-  intros until v'. unfold do_volatile_store. mydestr.
-  split. constructor; auto. apply Genv.invert_find_symbol; auto.
-  apply eventval_of_val_sound; auto.
-  split. econstructor. constructor; eauto. constructor. auto.
-  split. constructor; auto. split. constructor. auto.
->>>>>>> fd2a2a8c
+  split. constructor. auto.
 Qed.
 
 Lemma do_volatile_store_complete:
