--- conflicted
+++ resolved
@@ -31,14 +31,9 @@
 Proof.
   unfold transl_program; intros. monadInv H. split; auto.
   unfold program_of_program; simpl. destruct x; simpl.
-<<<<<<< HEAD
-  eapply match_transform_partial_program_contextual. eexact EQ.
-  intros. apply transl_fundef_spec; auto.
-=======
   eapply match_transform_partial_program2; eauto.
 - intros. apply transl_fundef_spec; auto.
 - intros. inv H. auto.
->>>>>>> 6aed0e0c
 Qed.
 
 (** ** Semantic preservation *)
@@ -139,7 +134,7 @@
   intros. unfold make_normalize, bitfield_normalize.
   assert (bitsize_intsize sz <= Int.zwordsize) by (destruct sz; compute; congruence).
   destruct (intsize_eq sz IBool || signedness_eq sg Unsigned).
-- rewrite Int.zero_ext_and by lia. econstructor. eauto. econstructor. 
+- rewrite Int.zero_ext_and by lia. econstructor. eauto. econstructor.
   rewrite H1; simpl. unfold sem_and, sem_binarith.
   assert (A: exists sg2, classify_binarith (Tint sz sg1 attr) type_int32s = bin_case_i sg2).
   { unfold classify_binarith. unfold type_int32s. destruct sz, sg1; econstructor; eauto. }
@@ -255,7 +250,7 @@
     replace co' with co in * by congruence.
     split; auto. apply co_consistent_complete.
     eapply build_composite_env_consistent. eapply prog_comp_env_eq. eauto.
-  } 
+  }
   induction 1; simpl; auto.
 - rewrite H0. intros (co' & delta' & E1 & E2). rewrite comp_env_preserved in H2.
   exploit A; eauto. intros (E3 & E4). subst co'.
@@ -333,13 +328,8 @@
   subst sl1; simpl.
   assert (eval_expr tge e le m (Eaddrof' a1 ty) (Vptr b ofs)) by (apply eval_Eaddrof'; auto).
   assert (typeof (Eaddrof' a1 ty) = ty) by (apply typeof_Eaddrof').
-<<<<<<< HEAD
   destruct dst; auto. simpl; econstructor; eauto.
-(* unop *)
-=======
-  destruct dst; auto. simpl; econstructor; eauto.  
 - (* unop *)
->>>>>>> 6aed0e0c
   exploit H0; eauto. intros [A [B C]].
   subst sl1; simpl.
   assert (eval_expr tge e le m (Eunop op a1 ty) v). econstructor; eauto. congruence.
@@ -375,13 +365,8 @@
   split; auto. split; auto. apply eval_Evar_global; auto.
 - (* deref *)
   exploit H0; eauto. intros [A [B C]]. subst sl1.
-<<<<<<< HEAD
   split; auto. split. rewrite typeof_Ederef'; auto. apply eval_Ederef'; auto.
-(* field struct *)
-=======
-  split; auto. split. rewrite typeof_Ederef'; auto. apply eval_Ederef'; auto. 
 - (* field struct *)
->>>>>>> 6aed0e0c
   rewrite <- comp_env_preserved in *.
   exploit H0; eauto. intros [A [B C]]. subst sl1.
   split; auto. split; auto. rewrite B in H1. eapply eval_Efield_struct; eauto.
@@ -547,11 +532,11 @@
   inv H1.
 + (* for effects *)
   exploit H0; eauto. intros [dst' [sl1' [sl2' [a' [tmp' [P [Q [R S]]]]]]]].
-  TR. eauto. auto. 
+  TR. eauto. auto.
   intros. econstructor; eauto.
 + (* generic *)
   exploit H0; eauto. intros [dst' [sl1' [sl2' [a' [tmp' [P [Q [R S]]]]]]]].
-  TR. subst sl1. rewrite app_ass. eauto. auto. 
+  TR. subst sl1. rewrite app_ass. eauto. auto.
   intros. rewrite <- app_ass. econstructor; eauto.
 - (* seqand *)
   inv H1.
@@ -896,12 +881,9 @@
 Lemma static_bool_val_sound:
   forall v t m b, bool_val v t Mem.empty = Some b -> bool_val v t m = Some b.
 Proof.
-<<<<<<< HEAD
   assert (A: forall b ofs, Mem.weak_valid_pointer Mem.empty b ofs = false).
   { unfold Mem.weak_valid_pointer, Mem.valid_pointer, proj_sumbool; intros.
     rewrite ! pred_dec_false by (apply Mem.perm_empty). auto. }
-=======
->>>>>>> 6aed0e0c
   intros until b; unfold bool_val.
   destruct (classify_bool t); destruct v; destruct Archi.ptr64 eqn:SF; auto;
   simpl; congruence.
@@ -1013,7 +995,7 @@
   auto.
   (* volatile *)
   intros.
-  exploit is_bitfield_access_sound; eauto. intros EQ; subst bf0. 
+  exploit is_bitfield_access_sound; eauto. intros EQ; subst bf0.
   exists (PTree.set t0 v le); split.
   simpl. eapply star_two. econstructor. eapply step_make_set; eauto. traceEq.
   split. constructor. apply PTree.gss.
@@ -1120,7 +1102,7 @@
   forall ce', match_cont ce' k tk.
 Proof.
   destruct 1; simpl; intros; try contradiction; econstructor; eauto.
-Qed. 
+Qed.
 
 Lemma match_cont_call_cont:
   forall ce k tk,
@@ -1829,7 +1811,7 @@
   reflexivity. reflexivity. traceEq.
   econstructor; eauto. apply S.
   apply tr_val_gen. rewrite typeof_make_assign_value; auto.
-  intros. eapply make_assign_value_sound; eauto. 
+  intros. eapply make_assign_value_sound; eauto.
   constructor. rewrite H4; auto. apply PTree.gss.
   intros. apply PTree.gso. intuition congruence.
   auto.
@@ -2366,28 +2348,17 @@
   econstructor; split.
   left. apply plus_one. econstructor; eauto.
   econstructor; eauto.
-
-<<<<<<< HEAD
-(* internal function *)
-  edestruct functions_translated as (tfd & FIND' & TF); eauto.
-  rename H2 into X.
-=======
 - (* internal function *)
   edestruct functions_translated as (cu' & tfd & FIND' & TF & CU); eauto.
->>>>>>> 6aed0e0c
-  inv TF. inversion H3; subst.
+  rename H2 into X. inv TF. inversion H3; subst.
   econstructor; split.
   left; apply plus_one. eapply step_internal_function; eauto. econstructor.
   rewrite H6; rewrite H7; auto.
   rewrite H6; rewrite H7. eapply alloc_variables_preserved; eauto.
   rewrite H6. eapply bind_parameters_preserved; eauto.
-<<<<<<< HEAD
   eauto. eauto.
-  constructor; auto.
-=======
-  eauto.
-  econstructor; eauto. 
->>>>>>> 6aed0e0c
+  econstructor; eauto.
+
 
 - (* external function *)
   edestruct functions_translated as (cu' & tfd & FIND' & TF & CU); eauto.
@@ -2457,18 +2428,8 @@
   match_prog prog tprog ->
   forward_simulation cc_id cc_id (Cstrategy.semantics prog) (Clight.semantics1 tprog).
 Proof.
-<<<<<<< HEAD
   fsim eapply forward_simulation_star_wf with (order := ltof _ measure); cbn; try destruct w, Hse.
-  (* - intros q _ [ ]. eapply (Genv.is_internal_match_id (ctx := program_of_program prog)); eauto. *)
-  (*   + apply MATCH. *)
-  (*   + destruct 1; auto. *)
   - inv H; reflexivity.
-=======
-  fsim eapply forward_simulation_star_wf with (order := ltof _ measure); cbn; destruct w, Hse.
-  - intros q _ [ ]. eapply (Genv.is_internal_match_id (ctx := prog)); eauto.
-    + eapply MATCH.
-    + destruct 1; auto.
->>>>>>> 6aed0e0c
   - intros q _ s1 [ ]. eauto using transl_initial_states.
   - eauto using transl_final_states.
   - intros. edestruct transl_external; eauto. exists tt, q1. intuition subst; eauto.
@@ -2479,11 +2440,7 @@
 
 Global Instance TransfSimplExprLink : TransfLink match_prog.
 Proof.
-<<<<<<< HEAD
-  red; intros. eapply Ctypes.link_match_program; eauto.
-=======
-  red; intros. eapply Ctypes.link_match_program_gen; eauto. 
->>>>>>> 6aed0e0c
+  red; intros. eapply Ctypes.link_match_program_gen; eauto.
 - intros.
 Local Transparent Linker_fundef.
   simpl in *; unfold link_fundef in *. inv H3; inv H4; try discriminate.
