(* *********************************************************************)
(*                                                                     *)
(*              The Compcert verified compiler                         *)
(*                                                                     *)
(*          Xavier Leroy, INRIA Paris-Rocquencourt                     *)
(*                                                                     *)
(*  Copyright Institut National de Recherche en Informatique et en     *)
(*  Automatique.  All rights reserved.  This file is distributed       *)
(*  under the terms of the GNU General Public License as published by  *)
(*  the Free Software Foundation, either version 2 of the License, or  *)
(*  (at your option) any later version.  This file is also distributed *)
(*  under the terms of the INRIA Non-Commercial License Agreement.     *)
(*                                                                     *)
(* *********************************************************************)

(** The Clight language: a simplified version of Compcert C where all
  expressions are pure and assignments and function calls are
  statements, not expressions. *)

Require Import Coqlib.
Require Import Errors.
Require Import Maps.
Require Import Integers.
Require Import Floats.
Require Import Values.
Require Import AST.
Require Import Memory.
Require Import Events.
Require Import Globalenvs.
Require Import Smallstep.
Require Import Ctypes.
Require Import Cop.

(** * Abstract syntax *)

(** ** Expressions *)

(** Clight expressions correspond to the "pure" subset of C expressions.
  The main omissions are string literals and assignment operators
  ([=], [+=], [++], etc).  In Clight, assignment is a statement,
  not an expression.  Additionally, an expression can also refer to
  temporary variables, which are a separate class of local variables
  that do not reside in memory and whose address cannot be taken.

  As in Compcert C, all expressions are annotated with their types,
  as needed to resolve operator overloading and type-dependent behaviors. *)

Inductive expr : Type :=
  | Econst_int: int -> type -> expr       (**r integer literal *)
  | Econst_float: float -> type -> expr   (**r double float literal *)
  | Econst_single: float32 -> type -> expr (**r single float literal *)
  | Econst_long: int64 -> type -> expr    (**r long integer literal *)
  | Evar: ident -> type -> expr           (**r variable *)
  | Etempvar: ident -> type -> expr       (**r temporary variable *)
  | Ederef: expr -> type -> expr          (**r pointer dereference (unary [*]) *)
  | Eaddrof: expr -> type -> expr         (**r address-of operator ([&]) *)
  | Eunop: unary_operation -> expr -> type -> expr  (**r unary operation *)
  | Ebinop: binary_operation -> expr -> expr -> type -> expr (**r binary operation *)
  | Ecast: expr -> type -> expr   (**r type cast ([(ty) e]) *)
  | Efield: expr -> ident -> type -> expr (**r access to a member of a struct or union *)
  | Esizeof: type -> type -> expr         (**r size of a type *)
  | Ealignof: type -> type -> expr.       (**r alignment of a type *)

(** Extract the type part of a type-annotated Clight expression. *)

Definition typeof (e: expr) : type :=
  match e with
  | Econst_int _ ty => ty
  | Econst_float _ ty => ty
  | Econst_single _ ty => ty
  | Econst_long _ ty => ty
  | Evar _ ty => ty
  | Etempvar _ ty => ty
  | Ederef _ ty => ty
  | Eaddrof _ ty => ty
  | Eunop _ _ ty => ty
  | Ebinop _ _ _ ty => ty
  | Ecast _ ty => ty
  | Efield _ _ ty => ty
  | Esizeof _ ty => ty
  | Ealignof _ ty => ty
  end.

(** ** Statements *)

(** Clight statements are similar to those of Compcert C, with the addition
  of assigment (of a rvalue to a lvalue), assignment to a temporary,
  and function call (with assignment of the result to a temporary).
  The three C loops are replaced by a single infinite loop [Sloop s1
  s2] that executes [s1] then [s2] repeatedly.  A [continue] in [s1]
  branches to [s2]. *)

Definition label := ident.

Inductive statement : Type :=
  | Sskip : statement                   (**r do nothing *)
  | Sassign : expr -> expr -> statement (**r assignment [lvalue = rvalue] *)
  | Sset : ident -> expr -> statement   (**r assignment [tempvar = rvalue] *)
  | Scall: option ident -> expr -> list expr -> statement (**r function call *)
  | Sbuiltin: option ident -> external_function -> typelist -> list expr -> statement (**r builtin invocation *)
  | Ssequence : statement -> statement -> statement  (**r sequence *)
  | Sifthenelse : expr  -> statement -> statement -> statement (**r conditional *)
  | Sloop: statement -> statement -> statement (**r infinite loop *)
  | Sbreak : statement                      (**r [break] statement *)
  | Scontinue : statement                   (**r [continue] statement *)
  | Sreturn : option expr -> statement      (**r [return] statement *)
  | Sswitch : expr -> labeled_statements -> statement  (**r [switch] statement *)
  | Slabel : label -> statement -> statement
  | Sgoto : label -> statement

with labeled_statements : Type :=            (**r cases of a [switch] *)
  | LSnil: labeled_statements
  | LScons: option Z -> statement -> labeled_statements -> labeled_statements.
                      (**r [None] is [default], [Some x] is [case x] *)

(** The C loops are derived forms. *)

Definition Swhile (e: expr) (s: statement) :=
  Sloop (Ssequence (Sifthenelse e Sskip Sbreak) s) Sskip.

Definition Sdowhile (s: statement) (e: expr) :=
  Sloop s (Sifthenelse e Sskip Sbreak).

Definition Sfor (s1: statement) (e2: expr) (s3: statement) (s4: statement) :=
  Ssequence s1 (Sloop (Ssequence (Sifthenelse e2 Sskip Sbreak) s3) s4).

(** ** Functions *)

(** A function definition is composed of its return type ([fn_return]),
  the names and types of its parameters ([fn_params]), the names
  and types of its local variables ([fn_vars]), and the body of the
  function (a statement, [fn_body]). *)

Record function : Type := mkfunction {
  fn_return: type;
  fn_callconv: calling_convention;
  fn_params: list (ident * type);
  fn_vars: list (ident * type);
  fn_temps: list (ident * type);
  fn_body: statement
}.

Definition var_names (vars: list(ident * type)) : list ident :=
  List.map (@fst ident type) vars.

(** Functions can either be defined ([Internal]) or declared as
  external functions ([External]). *)

Definition fundef := Ctypes.fundef function.

(** The type of a function definition. *)

Definition type_of_function (f: function) : type :=
  Tfunction (type_of_params (fn_params f)) (fn_return f) (fn_callconv f).

Definition type_of_fundef (f: fundef) : type :=
  match f with
  | Internal fd => type_of_function fd
  | External id args res cc => Tfunction args res cc
  end.

(** ** Programs *)

(** As defined in module [Ctypes], a program, or compilation unit, is
  composed of:
- a list of definitions of functions and global variables;
- the names of functions and global variables that are public (not static);
- the name of the function that acts as entry point ("main" function).
- a list of definitions for structure and union names
- the corresponding composite environment
- a proof that this environment is consistent with the definitions. *)

Definition program := Ctypes.program function.

(** * Operational semantics *)

(** The semantics uses two environments.  The global environment
  maps names of functions and global variables to memory block references,
  and function pointers to their definitions.  (See module [Globalenvs].)
  It also contains a composite environment, used by type-dependent operations. *)

Record genv := { genv_genv :> Genv.t fundef type; genv_cenv :> composite_env }.

Definition globalenv (p: program) :=
  {| genv_genv := Genv.globalenv p; genv_cenv := p.(prog_comp_env) |}.

(** The local environment maps local variables to block references and
  types.  The current value of the variable is stored in the
  associated memory block. *)

Definition env := PTree.t (block * type). (* map variable -> location & type *)

Definition empty_env: env := (PTree.empty (block * type)).

(** The temporary environment maps local temporaries to values. *)

Definition temp_env := PTree.t val.

(** [deref_loc ty m b ofs v] computes the value of a datum
  of type [ty] residing in memory [m] at block [b], offset [ofs].
  If the type [ty] indicates an access by value, the corresponding
  memory load is performed.  If the type [ty] indicates an access by
  reference or by copy, the pointer [Vptr b ofs] is returned. *)

Inductive deref_loc (ty: type) (m: mem) (b: block) (ofs: ptrofs) : val -> Prop :=
  | deref_loc_value: forall chunk v,
      access_mode ty = By_value chunk ->
      Mem.loadv chunk m (Vptr b ofs) = Some v ->
      deref_loc ty m b ofs v
  | deref_loc_reference:
      access_mode ty = By_reference ->
      deref_loc ty m b ofs (Vptr b ofs)
  | deref_loc_copy:
      access_mode ty = By_copy ->
      deref_loc ty m b ofs (Vptr b ofs).

(** Symmetrically, [assign_loc ty m b ofs v m'] returns the
  memory state after storing the value [v] in the datum
  of type [ty] residing in memory [m] at block [b], offset [ofs].
  This is allowed only if [ty] indicates an access by value or by copy.
  [m'] is the updated memory state. *)

(** [CompCertX:test-compcert-protect-stack-arg] As we now need to protect some locations against writing, this protection may need the global environment. *)

Section SEMANTICS.

Variable ge: genv.

Inductive assign_loc (ce: composite_env := ge) (ty: type) (m: mem) (b: block) (ofs: ptrofs):
                                            val -> mem -> Prop :=
  | assign_loc_value: forall v chunk m',
      access_mode ty = By_value chunk ->
      Mem.storev chunk m (Vptr b ofs) v = Some m' ->
      assign_loc ty m b ofs v m'
  | assign_loc_copy: forall b' ofs' bytes m',
      access_mode ty = By_copy ->
      (sizeof ce ty > 0 -> (alignof_blockcopy ce ty | Ptrofs.unsigned ofs')) ->
      (sizeof ce ty > 0 -> (alignof_blockcopy ce ty | Ptrofs.unsigned ofs)) ->
      b' <> b \/ Ptrofs.unsigned ofs' = Ptrofs.unsigned ofs
              \/ Ptrofs.unsigned ofs' + sizeof ce ty <= Ptrofs.unsigned ofs
              \/ Ptrofs.unsigned ofs + sizeof ce ty <= Ptrofs.unsigned ofs' ->
      Mem.loadbytes m b' (Ptrofs.unsigned ofs') (sizeof ce ty) = Some bytes ->
      Mem.storebytes m b (Ptrofs.unsigned ofs) bytes = Some m' ->
      assign_loc ty m b ofs (Vptr b' ofs') m'.

(** Allocation of function-local variables.
  [alloc_variables e1 m1 vars e2 m2] allocates one memory block
  for each variable declared in [vars], and associates the variable
  name with this block.  [e1] and [m1] are the initial local environment
  and memory state.  [e2] and [m2] are the final local environment
  and memory state. *)

Inductive alloc_variables: env -> mem ->
                           list (ident * type) ->
                           env -> mem -> Prop :=
  | alloc_variables_nil:
      forall e m,
      alloc_variables e m nil e m
  | alloc_variables_cons:
      forall e m id ty vars m1 b1 m2 e2,
      Mem.alloc m 0 (sizeof ge ty) = (m1, b1) ->
      alloc_variables (PTree.set id (b1, ty) e) m1 vars e2 m2 ->
      alloc_variables e m ((id, ty) :: vars) e2 m2.

(** Initialization of local variables that are parameters to a function.
  [bind_parameters e m1 params args m2] stores the values [args]
  in the memory blocks corresponding to the variables [params].
  [m1] is the initial memory state and [m2] the final memory state. *)

Inductive bind_parameters (e: env):
                           mem -> list (ident * type) -> list val ->
                           mem -> Prop :=
  | bind_parameters_nil:
      forall m,
      bind_parameters e m nil nil m
  | bind_parameters_cons:
      forall m id ty params v1 vl b m1 m2,
      PTree.get id e = Some(b, ty) ->
      assign_loc ty m b Ptrofs.zero v1 m1 ->
      bind_parameters e m1 params vl m2 ->
      bind_parameters e m ((id, ty) :: params) (v1 :: vl) m2.

(** Initialization of temporary variables *)

Fixpoint create_undef_temps (temps: list (ident * type)) : temp_env :=
  match temps with
  | nil => PTree.empty val
  | (id, t) :: temps' => PTree.set id Vundef (create_undef_temps temps')
 end.

(** Initialization of temporary variables that are parameters to a function. *)

Fixpoint bind_parameter_temps (formals: list (ident * type)) (args: list val)
                              (le: temp_env) : option temp_env :=
 match formals, args with
 | nil, nil => Some le
 | (id, t) :: xl, v :: vl => bind_parameter_temps xl vl (PTree.set id v le)
 | _, _ => None
 end.

(** Return the list of blocks in the codomain of [e], with low and high bounds. *)

Definition block_of_binding (id_b_ty: ident * (block * type)) :=
  match id_b_ty with (id, (b, ty)) => (b, 0, sizeof ge ty) end.

Definition blocks_of_env (e: env) : list (block * Z * Z) :=
  List.map block_of_binding (PTree.elements e).

(** Optional assignment to a temporary *)

Definition set_opttemp (optid: option ident) (v: val) (le: temp_env) :=
  match optid with
  | None => le
  | Some id => PTree.set id v le
  end.

(** Selection of the appropriate case of a [switch], given the value [n]
  of the selector expression. *)

Fixpoint select_switch_default (sl: labeled_statements): labeled_statements :=
  match sl with
  | LSnil => sl
  | LScons None s sl' => sl
  | LScons (Some i) s sl' => select_switch_default sl'
  end.

Fixpoint select_switch_case (n: Z) (sl: labeled_statements): option labeled_statements :=
  match sl with
  | LSnil => None
  | LScons None s sl' => select_switch_case n sl'
  | LScons (Some c) s sl' => if zeq c n then Some sl else select_switch_case n sl'
  end.

Definition select_switch (n: Z) (sl: labeled_statements): labeled_statements :=
  match select_switch_case n sl with
  | Some sl' => sl'
  | None => select_switch_default sl
  end.

(** Turn a labeled statement into a sequence *)

Fixpoint seq_of_labeled_statement (sl: labeled_statements) : statement :=
  match sl with
  | LSnil => Sskip
  | LScons _ s sl' => Ssequence s (seq_of_labeled_statement sl')
  end.

(** ** Evaluation of expressions *)

Section EXPR.

Variable e: env.
Variable le: temp_env.
Variable m: mem.

(** [eval_expr ge e m a v] defines the evaluation of expression [a]
  in r-value position.  [v] is the value of the expression.
  [e] is the current environment and [m] is the current memory state. *)

Inductive eval_expr: expr -> val -> Prop :=
  | eval_Econst_int:   forall i ty,
      eval_expr (Econst_int i ty) (Vint i)
  | eval_Econst_float:   forall f ty,
      eval_expr (Econst_float f ty) (Vfloat f)
  | eval_Econst_single:   forall f ty,
      eval_expr (Econst_single f ty) (Vsingle f)
  | eval_Econst_long:   forall i ty,
      eval_expr (Econst_long i ty) (Vlong i)
  | eval_Etempvar:  forall id ty v,
      le!id = Some v ->
      eval_expr (Etempvar id ty) v
  | eval_Eaddrof: forall a ty loc ofs,
      eval_lvalue a loc ofs ->
      eval_expr (Eaddrof a ty) (Vptr loc ofs)
  | eval_Eunop:  forall op a ty v1 v,
      eval_expr a v1 ->
      sem_unary_operation op v1 (typeof a) m = Some v ->
      eval_expr (Eunop op a ty) v
  | eval_Ebinop: forall op a1 a2 ty v1 v2 v,
      eval_expr a1 v1 ->
      eval_expr a2 v2 ->
      sem_binary_operation ge op v1 (typeof a1) v2 (typeof a2) m = Some v ->
      eval_expr (Ebinop op a1 a2 ty) v
  | eval_Ecast:   forall a ty v1 v,
      eval_expr a v1 ->
      sem_cast v1 (typeof a) ty m = Some v ->
      eval_expr (Ecast a ty) v
  | eval_Esizeof: forall ty1 ty,
      eval_expr (Esizeof ty1 ty) (Vptrofs (Ptrofs.repr (sizeof ge ty1)))
  | eval_Ealignof: forall ty1 ty,
      eval_expr (Ealignof ty1 ty) (Vptrofs (Ptrofs.repr (alignof ge ty1)))
  | eval_Elvalue: forall a loc ofs v,
      eval_lvalue a loc ofs ->
      deref_loc (typeof a) m loc ofs v ->
      eval_expr a v

(** [eval_lvalue ge e m a b ofs] defines the evaluation of expression [a]
  in l-value position.  The result is the memory location [b, ofs]
  that contains the value of the expression [a]. *)

with eval_lvalue: expr -> block -> ptrofs -> Prop :=
  | eval_Evar_local:   forall id l ty,
      e!id = Some(l, ty) ->
      eval_lvalue (Evar id ty) l Ptrofs.zero
  | eval_Evar_global: forall id l ty,
      e!id = None ->
      Genv.find_symbol ge id = Some l ->
      eval_lvalue (Evar id ty) l Ptrofs.zero
  | eval_Ederef: forall a ty l ofs,
      eval_expr a (Vptr l ofs) ->
      eval_lvalue (Ederef a ty) l ofs
 | eval_Efield_struct:   forall a i ty l ofs id co att delta,
      eval_expr a (Vptr l ofs) ->
      typeof a = Tstruct id att ->
      ge.(genv_cenv)!id = Some co ->
      field_offset ge i (co_members co) = OK delta ->
      eval_lvalue (Efield a i ty) l (Ptrofs.add ofs (Ptrofs.repr delta))
 | eval_Efield_union:   forall a i ty l ofs id co att,
      eval_expr a (Vptr l ofs) ->
      typeof a = Tunion id att ->
      ge.(genv_cenv)!id = Some co ->
      eval_lvalue (Efield a i ty) l ofs.

Scheme eval_expr_ind2 := Minimality for eval_expr Sort Prop
  with eval_lvalue_ind2 := Minimality for eval_lvalue Sort Prop.
Combined Scheme eval_expr_lvalue_ind from eval_expr_ind2, eval_lvalue_ind2.

(** [eval_exprlist ge e m al tyl vl] evaluates a list of r-value
  expressions [al], cast their values to the types given in [tyl],
  and produces the list of cast values [vl].  It is used to
  evaluate the arguments of function calls. *)

Inductive eval_exprlist: list expr -> typelist -> list val -> Prop :=
  | eval_Enil:
      eval_exprlist nil Tnil nil
  | eval_Econs:   forall a bl ty tyl v1 v2 vl,
      eval_expr a v1 ->
      sem_cast v1 (typeof a) ty m = Some v2 ->
      eval_exprlist bl tyl vl ->
      eval_exprlist (a :: bl) (Tcons ty tyl) (v2 :: vl).

End EXPR.

(** ** Transition semantics for statements and functions *)

(** Continuations *)

Inductive cont: Type :=
  | Kstop: cont
  | Kseq: statement -> cont -> cont       (**r [Kseq s2 k] = after [s1] in [s1;s2] *)
  | Kloop1: statement -> statement -> cont -> cont (**r [Kloop1 s1 s2 k] = after [s1] in [Sloop s1 s2] *)
  | Kloop2: statement -> statement -> cont -> cont (**r [Kloop1 s1 s2 k] = after [s2] in [Sloop s1 s2] *)
  | Kswitch: cont -> cont       (**r catches [break] statements arising out of [switch] *)
  | Kcall: option ident ->                  (**r where to store result *)
           function ->                      (**r calling function *)
           env ->                           (**r local env of calling function *)
           temp_env ->                      (**r temporary env of calling function *)
           cont -> cont.

(** Pop continuation until a call or stop *)

Fixpoint call_cont (k: cont) : cont :=
  match k with
  | Kseq s k => call_cont k
  | Kloop1 s1 s2 k => call_cont k
  | Kloop2 s1 s2 k => call_cont k
  | Kswitch k => call_cont k
  | _ => k
  end.

Definition is_call_cont (k: cont) : Prop :=
  match k with
  | Kstop => True
  | Kcall _ _ _ _ _ => True
  | _ => False
  end.

(** States *)

Inductive state: Type :=
  | State
      (f: function)
      (s: statement)
      (k: cont)
      (e: env)
      (le: temp_env)
      (m: mem) : state
  | Callstate
      (fb: block)
      (args: list val)
      (k: cont)
      (m: mem) : state
  | Returnstate
      (res: val)
      (k: cont)
      (m: mem) : state.

(** Find the statement and manufacture the continuation
  corresponding to a label *)

Fixpoint find_label (lbl: label) (s: statement) (k: cont)
                    {struct s}: option (statement * cont) :=
  match s with
  | Ssequence s1 s2 =>
      match find_label lbl s1 (Kseq s2 k) with
      | Some sk => Some sk
      | None => find_label lbl s2 k
      end
  | Sifthenelse a s1 s2 =>
      match find_label lbl s1 k with
      | Some sk => Some sk
      | None => find_label lbl s2 k
      end
  | Sloop s1 s2 =>
      match find_label lbl s1 (Kloop1 s1 s2 k) with
      | Some sk => Some sk
      | None => find_label lbl s2 (Kloop2 s1 s2 k)
      end
  | Sswitch e sl =>
      find_label_ls lbl sl (Kswitch k)
  | Slabel lbl' s' =>
      if ident_eq lbl lbl' then Some(s', k) else find_label lbl s' k
  | _ => None
  end

with find_label_ls (lbl: label) (sl: labeled_statements) (k: cont)
                    {struct sl}: option (statement * cont) :=
  match sl with
  | LSnil => None
  | LScons _ s sl' =>
      match find_label lbl s (Kseq (seq_of_labeled_statement sl') k) with
      | Some sk => Some sk
      | None => find_label_ls lbl sl' k
      end
  end.

(** Semantics for allocation of variables and binding of parameters at
  function entry.  Two semantics are supported: one where
  parameters are local variables, reside in memory, and can have their address
  taken; the other where parameters are temporary variables and do not reside
  in memory.  We parameterize the [step] transition relation over the
  parameter binding semantics, then instantiate it later to give the two
  semantics described above. *)

Variable function_entry: genv -> function -> list val -> mem -> env -> temp_env -> mem -> Prop.

(** Transition relation *)

Inductive step: state -> trace -> state -> Prop :=

  | step_assign:   forall f a1 a2 k e le m loc ofs v2 v m',
      eval_lvalue e le m a1 loc ofs ->
      eval_expr e le m a2 v2 ->
      sem_cast v2 (typeof a2) (typeof a1) m = Some v ->
      assign_loc (typeof a1) m loc ofs v m' ->
      step (State f (Sassign a1 a2) k e le m)
        E0 (State f Sskip k e le m')

  | step_set:   forall f id a k e le m v,
      eval_expr e le m a v ->
      step (State f (Sset id a) k e le m)
        E0 (State f Sskip k e (PTree.set id v le) m)

  | step_call:   forall f optid a al k e le m tyargs tyres cconv vf vargs fb fd,
      classify_fun (typeof a) = fun_case_f tyargs tyres cconv ->
      eval_expr e le m a vf ->
      eval_exprlist e le m al tyargs vargs ->
      block_of vf = Some fb ->
      Genv.find_funct_ptr ge fb = Some fd ->
      type_of_fundef fd = Tfunction tyargs tyres cconv ->
      step (State f (Scall optid a al) k e le m)
        E0 (Callstate fb vargs (Kcall optid f e le k) m)

  | step_builtin:   forall f optid ef tyargs al k e le m vargs t vres m',
      eval_exprlist e le m al tyargs vargs ->
      external_call ef ge vargs m t vres m' ->
      step (State f (Sbuiltin optid ef tyargs al) k e le m)
         t (State f Sskip k e (set_opttemp optid vres le) m')

  | step_seq:  forall f s1 s2 k e le m,
      step (State f (Ssequence s1 s2) k e le m)
        E0 (State f s1 (Kseq s2 k) e le m)
  | step_skip_seq: forall f s k e le m,
      step (State f Sskip (Kseq s k) e le m)
        E0 (State f s k e le m)
  | step_continue_seq: forall f s k e le m,
      step (State f Scontinue (Kseq s k) e le m)
        E0 (State f Scontinue k e le m)
  | step_break_seq: forall f s k e le m,
      step (State f Sbreak (Kseq s k) e le m)
        E0 (State f Sbreak k e le m)

  | step_ifthenelse:  forall f a s1 s2 k e le m v1 b,
      eval_expr e le m a v1 ->
      bool_val v1 (typeof a) m = Some b ->
      step (State f (Sifthenelse a s1 s2) k e le m)
        E0 (State f (if b then s1 else s2) k e le m)

  | step_loop: forall f s1 s2 k e le m,
      step (State f (Sloop s1 s2) k e le m)
        E0 (State f s1 (Kloop1 s1 s2 k) e le m)
  | step_skip_or_continue_loop1:  forall f s1 s2 k e le m x,
      x = Sskip \/ x = Scontinue ->
      step (State f x (Kloop1 s1 s2 k) e le m)
        E0 (State f s2 (Kloop2 s1 s2 k) e le m)
  | step_break_loop1:  forall f s1 s2 k e le m,
      step (State f Sbreak (Kloop1 s1 s2 k) e le m)
        E0 (State f Sskip k e le m)
  | step_skip_loop2: forall f s1 s2 k e le m,
      step (State f Sskip (Kloop2 s1 s2 k) e le m)
        E0 (State f (Sloop s1 s2) k e le m)
  | step_break_loop2: forall f s1 s2 k e le m,
      step (State f Sbreak (Kloop2 s1 s2 k) e le m)
        E0 (State f Sskip k e le m)

  | step_return_0: forall f k e le m m',
      Mem.free_list m (blocks_of_env e) = Some m' ->
      step (State f (Sreturn None) k e le m)
        E0 (Returnstate Vundef (call_cont k) m')
  | step_return_1: forall f a k e le m v v' m',
      eval_expr e le m a v ->
      sem_cast v (typeof a) f.(fn_return) m = Some v' ->
      Mem.free_list m (blocks_of_env e) = Some m' ->
      step (State f (Sreturn (Some a)) k e le m)
        E0 (Returnstate v' (call_cont k) m')
  | step_skip_call: forall f k e le m m',
      is_call_cont k ->
      Mem.free_list m (blocks_of_env e) = Some m' ->
      step (State f Sskip k e le m)
        E0 (Returnstate Vundef k m')

  | step_switch: forall f a sl k e le m v n,
      eval_expr e le m a v ->
      sem_switch_arg v (typeof a) = Some n ->
      step (State f (Sswitch a sl) k e le m)
        E0 (State f (seq_of_labeled_statement (select_switch n sl)) (Kswitch k) e le m)
  | step_skip_break_switch: forall f x k e le m,
      x = Sskip \/ x = Sbreak ->
      step (State f x (Kswitch k) e le m)
        E0 (State f Sskip k e le m)
  | step_continue_switch: forall f k e le m,
      step (State f Scontinue (Kswitch k) e le m)
        E0 (State f Scontinue k e le m)

  | step_label: forall f lbl s k e le m,
      step (State f (Slabel lbl s) k e le m)
        E0 (State f s k e le m)

  | step_goto: forall f lbl k e le m s' k',
      find_label lbl f.(fn_body) (call_cont k) = Some (s', k') ->
      step (State f (Sgoto lbl) k e le m)
        E0 (State f s' k' e le m)

<<<<<<< HEAD
  | step_internal_function: forall f vargs k m e le m1,
      function_entry ge f vargs m e le m1 ->
      step (Callstate (Internal f) vargs k m)
=======
  | step_internal_function: forall fb f vargs k m e le m1,
      Genv.find_funct_ptr ge fb = Some (Internal f) ->
      function_entry f vargs m e le m1 ->
      step (Callstate fb vargs k m)
>>>>>>> 0423fc0c
        E0 (State f f.(fn_body) k e le m1)

  | step_external_function: forall fb ef targs tres cconv vargs k m vres t m',
      Genv.find_funct_ptr ge fb = Some (External ef targs tres cconv) ->
      external_call ef ge vargs m t vres m' ->
      step (Callstate fb vargs k m)
         t (Returnstate vres k m')

  | step_returnstate: forall v optid f e le k m,
      step (Returnstate v (Kcall optid f e le k) m)
        E0 (State f Sskip k e (set_opttemp optid v le) m).

(** ** Whole-program semantics *)

(** Execution of whole programs are described as sequences of transitions
  from an initial state to a final state.  An initial state is a [Callstate]
  corresponding to the invocation of the ``main'' function of the program
  without arguments and with an empty continuation. *)

Inductive initial_state (ge: genv): query li_c -> state -> Prop :=
  | initial_state_intro: forall b f targs tres tcc vargs m,
      Genv.find_funct_ptr ge b = Some (Internal f) ->
      type_of_function f = Tfunction targs tres tcc ->
      Val.has_type_list vargs (typlist_of_typelist targs) ->
      initial_state ge
        (cq b (signature_of_type targs tres tcc) vargs m)
        (Callstate (Internal f) vargs Kstop m).

Inductive at_external (ge: genv): state -> query li_c -> Prop :=
  | at_external_intro b id sg targs tres cconv vargs k m:
      let f := External (EF_external id sg) targs tres cconv in
      Genv.find_funct_ptr ge b = Some f ->
<<<<<<< HEAD
      at_external ge
        (Callstate f vargs k m)
        (cq b sg vargs m).

Inductive after_external: state -> reply li_c -> state -> Prop :=
  | after_external_intro f vargs k m vres m':
      after_external
        (Callstate f vargs k m)
        (vres, m')
        (Returnstate vres k m').

Inductive final_state: state -> reply li_c -> Prop :=
=======
      type_of_fundef f = Tfunction Tnil type_int32s cc_default ->
      initial_state p (Callstate b nil Kstop m0).

(** A final state is a [Returnstate] with an empty continuation. *)

Inductive final_state: state -> int -> Prop :=
>>>>>>> 0423fc0c
  | final_state_intro: forall r m,
      final_state
        (Returnstate r Kstop m)
        (r, m).

End SEMANTICS.

(** The two semantics for function parameters.  First, parameters as local variables. *)

Inductive function_entry1 (ge: genv) (f: function) (vargs: list val) (m: mem) (e: env) (le: temp_env) (m': mem) : Prop :=
  | function_entry1_intro: forall m1,
      list_norepet (var_names f.(fn_params) ++ var_names f.(fn_vars)) ->
      alloc_variables ge empty_env m (f.(fn_params) ++ f.(fn_vars)) e m1 ->
      bind_parameters ge e m1 f.(fn_params) vargs m' ->
      le = create_undef_temps f.(fn_temps) ->
      function_entry1 ge f vargs m e le m'.

Definition step1 (ge: genv) := step ge (function_entry1).

(** Second, parameters as temporaries. *)

Inductive function_entry2 (ge: genv)  (f: function) (vargs: list val) (m: mem) (e: env) (le: temp_env) (m': mem) : Prop :=
  | function_entry2_intro:
      list_norepet (var_names f.(fn_vars)) ->
      list_norepet (var_names f.(fn_params)) ->
      list_disjoint (var_names f.(fn_params)) (var_names f.(fn_temps)) ->
      alloc_variables ge empty_env m f.(fn_vars) e m' ->
      bind_parameter_temps f.(fn_params) vargs (create_undef_temps f.(fn_temps)) = Some le ->
      function_entry2 ge f vargs m e le m'.

Definition step2 (ge: genv) := step ge (function_entry2).

(** Wrapping up these definitions in two small-step semantics. *)

Definition semantics1 (p: program) :=
  let ge := globalenv p in
  Semantics_gen li_c li_c
    step1
    (initial_state ge)
    (at_external ge)
    after_external
    final_state
    ge ge.

Definition semantics2 (p: program) :=
  let ge := globalenv p in
  Semantics_gen li_c li_c
    step2
    (initial_state ge)
    (at_external ge)
    after_external
    final_state
    ge ge.

(** This semantics is receptive to changes in events. *)

Lemma semantics_receptive:
  forall (p: program), receptive (semantics1 p).
Proof.
  intros. unfold semantics1.
  set (ge := globalenv p). constructor; simpl; intros.
(* receptiveness *)
  assert (t1 = E0 -> exists s2, step1 ge s t2 s2).
    intros. subst. inv H0. exists s1; auto.
  inversion H; subst; auto.
  (* builtin *)
  exploit external_call_receptive; eauto. intros [vres2 [m2 EC2]].
  econstructor; econstructor; eauto.
  (* external *)
  exploit external_call_receptive; eauto. intros [vres2 [m2 EC2]].
  exists (Returnstate vres2 k m2). econstructor; eauto.
(* trace length *)
  red; simpl; intros. inv H; simpl; try omega.
  eapply external_call_trace_length; eauto.
  eapply external_call_trace_length; eauto.
Qed.<|MERGE_RESOLUTION|>--- conflicted
+++ resolved
@@ -651,16 +651,10 @@
       step (State f (Sgoto lbl) k e le m)
         E0 (State f s' k' e le m)
 
-<<<<<<< HEAD
-  | step_internal_function: forall f vargs k m e le m1,
-      function_entry ge f vargs m e le m1 ->
-      step (Callstate (Internal f) vargs k m)
-=======
   | step_internal_function: forall fb f vargs k m e le m1,
       Genv.find_funct_ptr ge fb = Some (Internal f) ->
-      function_entry f vargs m e le m1 ->
+      function_entry ge f vargs m e le m1 ->
       step (Callstate fb vargs k m)
->>>>>>> 0423fc0c
         E0 (State f f.(fn_body) k e le m1)
 
   | step_external_function: forall fb ef targs tres cconv vargs k m vres t m',
@@ -687,15 +681,14 @@
       Val.has_type_list vargs (typlist_of_typelist targs) ->
       initial_state ge
         (cq b (signature_of_type targs tres tcc) vargs m)
-        (Callstate (Internal f) vargs Kstop m).
+        (Callstate b vargs Kstop m).
 
 Inductive at_external (ge: genv): state -> query li_c -> Prop :=
   | at_external_intro b id sg targs tres cconv vargs k m:
       let f := External (EF_external id sg) targs tres cconv in
       Genv.find_funct_ptr ge b = Some f ->
-<<<<<<< HEAD
       at_external ge
-        (Callstate f vargs k m)
+        (Callstate b vargs k m)
         (cq b sg vargs m).
 
 Inductive after_external: state -> reply li_c -> state -> Prop :=
@@ -706,14 +699,6 @@
         (Returnstate vres k m').
 
 Inductive final_state: state -> reply li_c -> Prop :=
-=======
-      type_of_fundef f = Tfunction Tnil type_int32s cc_default ->
-      initial_state p (Callstate b nil Kstop m0).
-
-(** A final state is a [Returnstate] with an empty continuation. *)
-
-Inductive final_state: state -> int -> Prop :=
->>>>>>> 0423fc0c
   | final_state_intro: forall r m,
       final_state
         (Returnstate r Kstop m)
