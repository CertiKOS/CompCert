(* *********************************************************************)
(*                                                                     *)
(*              The Compcert verified compiler                         *)
(*                                                                     *)
(*          Xavier Leroy, INRIA Paris                                  *)
(*                                                                     *)
(*  Copyright Institut National de Recherche en Informatique et en     *)
(*  Automatique.  All rights reserved.  This file is distributed       *)
(*  under the terms of the GNU General Public License as published by  *)
(*  the Free Software Foundation, either version 2 of the License, or  *)
(*  (at your option) any later version.  This file is also distributed *)
(*  under the terms of the INRIA Non-Commercial License Agreement.     *)
(*                                                                     *)
(* *********************************************************************)

(** Assertions on memory states, in the style of separation logic *)

(** This library defines a number of useful logical assertions about
  CompCert memory states, such as "block [b] at offset [ofs] contains
  value [v]".  Assertions can be grouped using a separating conjunction
  operator in the style of separation logic.

  Currently, this library is used only in module [Stackingproof]
  to reason about the shapes of stack frames generated during the
  [Stacking] pass.

  This is not a full-fledged separation logic because there is no
  program logic (Hoare triples) to speak of.  Also, there is no general
  frame rule; instead, a weak form of the frame rule is provided
  by the lemmas that help us reason about the logical assertions. *)

Require Import Setoid Program.Basics.
Require Import Coqlib Decidableplus.
Require Import AST Integers Values Memory Events Globalenvs.

Section WITHMEM.
Context `{memory_model_prf: Mem.MemoryModel}.

(** * Assertions about memory *)

(** An assertion is composed of:
- a predicate over memory states (of type [mem -> Prop])
- a set of (block, offset) memory locations that represents the memory footprint of the assertion
- a proof that the predicate is invariant by changes of memory outside of the footprint
- a proof that the footprint contains only valid memory blocks.

This presentation (where the footprint is part of the assertion) makes
it possible to define separating conjunction without explicitly
defining a separation algebra over CompCert memory states (i.e. the
notion of splitting a memory state into two disjoint halves).  *)

Record massert : Type := {
  m_pred : mem -> Prop;
  m_footprint: block -> Z -> Prop;
  m_invar_weak: bool;
  m_invar: forall m m', m_pred m -> (if m_invar_weak then Mem.strong_unchanged_on else Mem.unchanged_on) m_footprint m m' -> m_pred m';
  m_valid: forall m b ofs, m_pred m -> m_footprint b ofs -> Mem.valid_block m b
}.

Notation "m |= p" := (m_pred p m) (at level 74, no associativity) : sep_scope.

(** Implication and logical equivalence between memory predicates *)

Definition massert_imp (P Q: massert) : Prop :=
  (m_invar_weak Q = true -> m_invar_weak P = true) /\
  (forall m, m_pred P m -> m_pred Q m) /\ (forall b ofs, m_footprint Q b ofs -> m_footprint P b ofs).
Definition massert_eqv (P Q: massert) : Prop :=
  massert_imp P Q /\ massert_imp Q P.

Remark massert_imp_refl: forall p, massert_imp p p.
Proof.
  unfold massert_imp; auto.
Qed.

Remark massert_imp_trans: forall p q r, massert_imp p q -> massert_imp q r -> massert_imp p r.
Proof.
  unfold massert_imp; clear; intros; firstorder auto.
Qed.

Remark massert_eqv_refl: forall p, massert_eqv p p.
Proof.
  unfold massert_eqv, massert_imp; clear; intros. tauto.
Qed.

Remark massert_eqv_sym: forall p q, massert_eqv p q -> massert_eqv q p.
Proof.
  unfold massert_eqv, massert_imp; clear; intros. tauto.
Qed.

Remark massert_eqv_trans: forall p q r, massert_eqv p q -> massert_eqv q r -> massert_eqv p r.
Proof.
<<<<<<< HEAD
  unfold massert_eqv, massert_imp; clear; intros. firstorder auto.
=======
  unfold massert_eqv, massert_imp; intros. firstorder auto.
>>>>>>> a78ec9a9
Qed.

(** Record [massert_eqv] and [massert_imp] as relations so that they can be used by rewriting tactics. *)
Global Add Relation massert massert_imp
  reflexivity proved by massert_imp_refl
  transitivity proved by massert_imp_trans
as massert_imp_prel.

Global Add Relation massert massert_eqv
  reflexivity proved by massert_eqv_refl
  symmetry proved by massert_eqv_sym
  transitivity proved by massert_eqv_trans
as massert_eqv_prel.

Global Add Morphism m_pred
  with signature massert_imp ==> eq ==> impl
  as m_pred_morph_1.
Proof.
  intros P Q [? [A B]]. auto.
Qed.

Global Add Morphism m_pred
  with signature massert_eqv ==> eq ==> iff
  as m_pred_morph_2.
Proof.
  intros P Q [[? [A B]] [? [C D]]]. split; auto.
Qed.

Hint Resolve massert_imp_refl massert_eqv_refl.

(** * Separating conjunction *)

Definition disjoint_footprint (P Q: massert) : Prop :=
  forall b ofs, m_footprint P b ofs -> m_footprint Q b ofs -> False.

Program Definition sepconj (P Q: massert) : massert := {|
  m_pred := fun m => m_pred P m /\ m_pred Q m /\ disjoint_footprint P Q;
  m_footprint := fun b ofs => m_footprint P b ofs \/ m_footprint Q b ofs
  ;
  m_invar_weak := m_invar_weak P || m_invar_weak Q
|}.
Next Obligation.
  repeat split; auto.
  + apply (m_invar P) with m; auto.
    destruct (m_invar_weak P); simpl in *.
    - eapply Mem.strong_unchanged_on_implies; eauto. simpl; auto.
    - destruct (m_invar_weak Q).
      * apply Mem.strong_unchanged_on_weak.
        eapply Mem.strong_unchanged_on_implies; eauto. simpl; auto.
      * eapply Mem.unchanged_on_implies; eauto. simpl; auto.
  + apply (m_invar Q) with m; auto.
    destruct (m_invar_weak Q); try rewrite orb_true_r in *.
    - eapply Mem.strong_unchanged_on_implies; eauto. simpl; auto.
    - destruct (m_invar_weak P); simpl in *.
      * apply Mem.strong_unchanged_on_weak.
        eapply Mem.strong_unchanged_on_implies; eauto. simpl; auto.
      * eapply Mem.unchanged_on_implies; eauto. simpl; auto.
Qed.
Next Obligation.
  destruct H0; [eapply (m_valid P) | eapply (m_valid Q)]; eauto.
Qed.

Global Add Morphism sepconj
  with signature massert_imp ==> massert_imp ==> massert_imp
  as sepconj_morph_1.
Proof.
<<<<<<< HEAD
  intros P1 P2 [I [A B]] Q1 Q2 [J [C D]].
  red; simpl; split; [ | split ] ; intros.
- rewrite Bool.orb_true_iff in * |- * . tauto.
- intuition auto. red; intros. apply (H2 b ofs); auto. 
=======
  intros P1 P2 [A B] Q1 Q2 [C D].
  red; simpl; split; intros.
- intuition auto. red; intros. apply (H2 b ofs); auto.
>>>>>>> a78ec9a9
- intuition auto.
Qed.

Global Add Morphism sepconj
  with signature massert_eqv ==> massert_eqv ==> massert_eqv
  as sepconj_morph_2.
Proof.
  intros. destruct H, H0. split; apply sepconj_morph_1; auto.
Qed.

Infix "**" := sepconj (at level 60, right associativity) : sep_scope.

Local Open Scope sep_scope.

Lemma sep_imp:
  forall P P' Q Q' m,
  m |= P ** Q -> massert_imp P P' -> massert_imp Q Q' -> m |= P' ** Q'.
Proof.
  intros. rewrite <- H0, <- H1; auto.
Qed.

Lemma sep_comm_1:
  forall P Q,  massert_imp (P ** Q) (Q ** P).
Proof.
  unfold massert_imp; simpl; split; [ | split] ; intros.
- rewrite Bool.orb_true_iff in * |- * . tauto.
- intuition auto. red; intros; eapply H2; eauto.
- intuition auto.
Qed.

Lemma sep_comm:
  forall P Q, massert_eqv (P ** Q) (Q ** P).
Proof.
  intros; split; apply sep_comm_1.
Qed.

Lemma sep_assoc_1:
  forall P Q R, massert_imp ((P ** Q) ** R) (P ** (Q ** R)).
Proof.
  intros. unfold massert_imp, sepconj, disjoint_footprint; simpl. clear. firstorder auto.
  repeat rewrite Bool.orb_true_iff in * |- * ; tauto.
Qed.

Lemma sep_assoc_2:
  forall P Q R, massert_imp (P ** (Q ** R)) ((P ** Q) ** R).
Proof.
  intros. unfold massert_imp, sepconj, disjoint_footprint; simpl; clear; firstorder auto.
  repeat rewrite Bool.orb_true_iff in * |- * ; tauto.
Qed.

Lemma sep_assoc:
  forall P Q R, massert_eqv ((P ** Q) ** R) (P ** (Q ** R)).
Proof.
  intros; split. apply sep_assoc_1. apply sep_assoc_2.
Qed.

Lemma sep_swap:
  forall P Q R, massert_eqv (P ** Q ** R) (Q ** P ** R).
Proof.
  intros. rewrite <- sep_assoc. rewrite (sep_comm P). rewrite sep_assoc. reflexivity.
Qed.

Definition sep_swap12 := sep_swap.

Lemma sep_swap23:
  forall P Q R S, massert_eqv (P ** Q ** R ** S) (P ** R ** Q ** S).
Proof.
  intros. rewrite (sep_swap Q). reflexivity.
Qed.

Lemma sep_swap34:
  forall P Q R S T, massert_eqv (P ** Q ** R ** S ** T) (P ** Q ** S ** R ** T).
Proof.
  intros. rewrite (sep_swap R). reflexivity.
Qed.

Lemma sep_swap45:
  forall P Q R S T U, massert_eqv (P ** Q ** R ** S ** T ** U) (P ** Q ** R ** T ** S ** U).
Proof.
  intros. rewrite (sep_swap S). reflexivity.
Qed.

Definition sep_swap2 := sep_swap.

Lemma sep_swap3:
  forall P Q R S, massert_eqv (P ** Q ** R ** S) (R ** Q ** P ** S).
Proof.
  intros. rewrite sep_swap. rewrite (sep_swap P). rewrite sep_swap. reflexivity.
Qed.

Lemma sep_swap4:
  forall P Q R S T, massert_eqv (P ** Q ** R ** S ** T) (S ** Q ** R ** P ** T).
Proof.
  intros. rewrite sep_swap. rewrite (sep_swap3 P). rewrite sep_swap. reflexivity.
Qed.

Lemma sep_swap5:
  forall P Q R S T U, massert_eqv (P ** Q ** R ** S ** T ** U) (T ** Q ** R ** S ** P ** U).
Proof.
  intros. rewrite sep_swap. rewrite (sep_swap4 P). rewrite sep_swap. reflexivity.
Qed.

Lemma sep_drop:
  forall P Q m, m |= P ** Q -> m |= Q.
Proof.
  simpl; intros. tauto.
Qed.

Lemma sep_drop2:
  forall P Q R m, m |= P ** Q ** R -> m |= P ** R.
Proof.
  intros. rewrite sep_swap in H. eapply sep_drop; eauto.
Qed.

Lemma sep_proj1:
  forall Q P m, m |= P ** Q -> m |= P.
Proof.
  intros. destruct H; auto.
Qed.

Lemma sep_proj2:
  forall P Q m, m |= P ** Q -> m |= Q.
Proof sep_drop.

Definition sep_pick1 := sep_proj1.

Lemma sep_pick2:
  forall P Q R m, m |= P ** Q ** R -> m |= Q.
Proof.
  intros. eapply sep_proj1; eapply sep_proj2; eauto.
Qed.

Lemma sep_pick3:
  forall P Q R S m, m |= P ** Q ** R ** S -> m |= R.
Proof.
  intros. eapply sep_pick2; eapply sep_proj2; eauto.
Qed.

Lemma sep_pick4:
  forall P Q R S T m, m |= P ** Q ** R ** S ** T -> m |= S.
Proof.
  intros. eapply sep_pick3; eapply sep_proj2; eauto.
Qed.

Lemma sep_pick5:
  forall P Q R S T U m, m |= P ** Q ** R ** S ** T ** U -> m |= T.
Proof.
  intros. eapply sep_pick4; eapply sep_proj2; eauto.
Qed.

Lemma sep_preserved:
  forall m m' P Q,
  m |= P ** Q ->
  (m |= P -> m' |= P) ->
  (m |= Q -> m' |= Q) ->
  m' |= P ** Q.
Proof.
  simpl; intros. intuition auto.
Qed.

(** * Basic memory assertions. *)

(** Pure logical assertion *)

Program Definition pure (P: Prop) : massert := {|
  m_pred := fun m => P;
  m_footprint := fun b ofs => False
  ;
  m_invar_weak := false
|}.
Next Obligation.
  tauto.
Qed.

Lemma sep_pure:
  forall P Q m, m |= pure P ** Q <-> P /\ m |= Q.
Proof.
  simpl; intros. intuition auto. red; simpl; tauto.
Qed.

(** A range of bytes, with full permissions and unspecified contents. *)

Program Definition range (b: block) (lo hi: Z) : massert := {|
  m_pred := fun m =>
       0 <= lo /\ hi <= Ptrofs.modulus
    /\ (forall i k p, lo <= i < hi -> Mem.perm m b i k p);
  m_footprint := fun b' ofs' => b' = b /\ lo <= ofs' < hi
  ;
  m_invar_weak := false
|}.
Next Obligation.
  split; auto. split; auto. intros. eapply Mem.perm_unchanged_on; eauto. simpl; auto.
Qed.
Next Obligation.
  apply Mem.perm_valid_block with ofs Cur Freeable; auto.
Qed.

Lemma alloc_rule:
  forall m lo hi b m' P,
  Mem.alloc m lo hi = (m', b) ->
  0 <= lo -> hi <= Ptrofs.modulus ->
  m |= P ->
  m' |= range b lo hi ** P.
Proof.
  intros; simpl. split; [|split].
- split; auto. split; auto. intros.
  apply Mem.perm_implies with Freeable; auto with mem.
  eapply Mem.perm_alloc_2; eauto.
- apply (m_invar P) with m; auto.
  destruct (m_invar_weak P).
  + eapply Mem.alloc_strong_unchanged_on; eauto.
  + eapply Mem.alloc_unchanged_on; eauto.
- red; simpl. intros. destruct H3; subst b0.
  eelim Mem.fresh_block_alloc; eauto. eapply (m_valid P); eauto.
Qed.

Lemma range_split:
  forall b lo hi P mid m,
  lo <= mid <= hi ->
  m |= range b lo hi ** P ->
  m |= range b lo mid ** range b mid hi ** P.
Proof.
<<<<<<< HEAD
  intros. rewrite <- sep_assoc. eapply sep_imp; eauto. 
  split; [ | split]; simpl; intros.
- assumption.
=======
  intros. rewrite <- sep_assoc. eapply sep_imp; eauto.
  split; simpl; intros.
>>>>>>> a78ec9a9
- intuition auto.
+ omega.
+ apply H5; omega.
+ omega.
+ apply H5; omega.
+ red; simpl; intros; omega.
- intuition omega.
Qed.

Lemma range_drop_left:
  forall b lo hi P mid m,
  lo <= mid <= hi ->
  m |= range b lo hi ** P ->
  m |= range b mid hi ** P.
Proof.
  intros. apply sep_drop with (range b lo mid). apply range_split; auto.
Qed.

Lemma range_drop_right:
  forall b lo hi P mid m,
  lo <= mid <= hi ->
  m |= range b lo hi ** P ->
  m |= range b lo mid ** P.
Proof.
  intros. apply sep_drop2 with (range b mid hi). apply range_split; auto.
Qed.

Lemma range_split_2:
  forall b lo hi P mid al m,
  lo <= align mid al <= hi ->
  al > 0 ->
  m |= range b lo hi ** P ->
  m |= range b lo mid ** range b (align mid al) hi ** P.
Proof.
  intros. rewrite <- sep_assoc. eapply sep_imp; eauto.
  assert (mid <= align mid al) by (apply align_le; auto).
  split; [ | split ] ; simpl; intros.
- assumption.
- intuition auto.
+ omega.
+ apply H7; omega.
+ omega.
+ apply H7; omega.
+ red; simpl; intros; omega.
- intuition omega.
Qed.

Lemma range_preserved:
  forall m m' b lo hi,
  m |= range b lo hi ->
  (forall i k p, lo <= i < hi -> Mem.perm m b i k p -> Mem.perm m' b i k p) ->
  m' |= range b lo hi.
Proof.
  intros. destruct H as (A & B & C). simpl; intuition auto.
Qed.

(** A memory area that contains a value sastifying a given predicate *)

Program Definition contains (chunk: memory_chunk) (b: block) (ofs: Z) (spec: val -> Prop) : massert := {|
  m_pred := fun m =>
       0 <= ofs <= Ptrofs.max_unsigned
    /\ Mem.valid_access m chunk b ofs Freeable
    /\ exists v, Mem.load chunk m b ofs = Some v /\ spec v;
  m_footprint := fun b' ofs' => b' = b /\ ofs <= ofs' < ofs + size_chunk chunk
  ;
  m_invar_weak := false
|}.
Next Obligation.
  rename H2 into v. split;[|split].
- auto.
- destruct H1; split; auto. red; intros; eapply Mem.perm_unchanged_on; eauto. simpl; auto.
- exists v. split; auto. eapply Mem.load_unchanged_on; eauto. simpl; auto.
Qed.
Next Obligation.
  eauto with mem.
Qed.

Lemma contains_no_overflow:
  forall spec m chunk b ofs,
  m |= contains chunk b ofs spec ->
  0 <= ofs <= Ptrofs.max_unsigned.
Proof.
  intros. simpl in H. tauto.
Qed.

Lemma load_rule:
  forall spec m chunk b ofs,
  m |= contains chunk b ofs spec ->
  exists v, Mem.load chunk m b ofs = Some v /\ spec v.
Proof.
  intros. destruct H as (D & E & v & F & G).
  exists v; auto.
Qed.

Lemma loadv_rule:
  forall spec m chunk b ofs,
  m |= contains chunk b ofs spec ->
  exists v, Mem.loadv chunk m (Vptr b (Ptrofs.repr ofs)) = Some v /\ spec v.
Proof.
  intros. exploit load_rule; eauto. intros (v & A & B). exists v; split; auto.
  simpl. rewrite Ptrofs.unsigned_repr; auto. eapply contains_no_overflow; eauto.
Qed.

Lemma store_rule:
  forall chunk m b ofs v (spec1 spec: val -> Prop) P,
  m |= contains chunk b ofs spec1 ** P ->
  spec (Val.load_result chunk v) ->
  exists m',
  Mem.store chunk m b ofs v = Some m' /\ m' |= contains chunk b ofs spec ** P.
Proof.
  intros. destruct H as (A & B & C). destruct A as (D & E & v0 & F & G).
  assert (H: Mem.valid_access m chunk b ofs Writable) by eauto with mem.
  destruct (Mem.valid_access_store _ _ _ _ v H) as [m' STORE].
  exists m'; split; auto. simpl. intuition auto.
- eapply Mem.store_valid_access_1; eauto.
<<<<<<< HEAD
- exists (Val.load_result chunk v); split; auto. eapply Mem.load_store_same; eauto. 
- apply (m_invar P) with m; auto. 
  destruct (m_invar_weak P).
  + eapply Mem.store_strong_unchanged_on; eauto.
    intros; red; intros. apply (C b i); simpl; auto.
  + eapply Mem.store_unchanged_on; eauto.
    intros; red; intros. apply (C b i); simpl; auto.
=======
- exists (Val.load_result chunk v); split; auto. eapply Mem.load_store_same; eauto.
- apply (m_invar P) with m; auto.
  eapply Mem.store_unchanged_on; eauto.
  intros; red; intros. apply (C b i); simpl; auto.
>>>>>>> a78ec9a9
Qed.

Lemma storev_rule:
  forall chunk m b ofs v (spec1 spec: val -> Prop) P,
  m |= contains chunk b ofs spec1 ** P ->
  spec (Val.load_result chunk v) ->
  exists m',
  Mem.storev chunk m (Vptr b (Ptrofs.repr ofs)) v = Some m' /\ m' |= contains chunk b ofs spec ** P.
Proof.
  intros. exploit store_rule; eauto. intros (m' & A & B). exists m'; split; auto.
  simpl. rewrite Ptrofs.unsigned_repr; auto. eapply contains_no_overflow. eapply sep_pick1; eauto.
Qed.

Lemma range_contains:
  forall chunk b ofs P m,
  m |= range b ofs (ofs + size_chunk chunk) ** P ->
  (align_chunk chunk | ofs) ->
  m |= contains chunk b ofs (fun v => True) ** P.
Proof.
  intros. destruct H as (A & B & C). destruct A as (D & E & F).
  split; [|split].
- assert (Mem.valid_access m chunk b ofs Freeable).
  { split; auto. red; auto. }
  split. generalize (size_chunk_pos chunk). unfold Ptrofs.max_unsigned. omega.
  split. auto.
+ destruct (Mem.valid_access_load m chunk b ofs) as [v LOAD].
  eauto with mem.
  exists v; auto.
- auto.
- auto.
Qed.

Lemma contains_imp:
  forall (spec1 spec2: val -> Prop) chunk b ofs,
  (forall v, spec1 v -> spec2 v) ->
  massert_imp (contains chunk b ofs spec1) (contains chunk b ofs spec2).
Proof.
  intros; split; [| split] ; simpl; intros.
- assumption.
- intuition auto. destruct H4 as (v & A & B). exists v; auto.
- auto.
Qed.

(** A memory area that contains a given value *)

Definition hasvalue (chunk: memory_chunk) (b: block) (ofs: Z) (v: val) : massert :=
  contains chunk b ofs (fun v' => v' = v).

Lemma store_rule':
  forall chunk m b ofs v (spec1: val -> Prop) P,
  m |= contains chunk b ofs spec1 ** P ->
  exists m',
  Mem.store chunk m b ofs v = Some m' /\ m' |= hasvalue chunk b ofs (Val.load_result chunk v) ** P.
Proof.
  intros. eapply store_rule; eauto.
Qed.

Lemma storev_rule':
  forall chunk m b ofs v (spec1: val -> Prop) P,
  m |= contains chunk b ofs spec1 ** P ->
  exists m',
  Mem.storev chunk m (Vptr b (Ptrofs.repr ofs)) v = Some m' /\ m' |= hasvalue chunk b ofs (Val.load_result chunk v) ** P.
Proof.
  intros. eapply storev_rule; eauto.
Qed.

(** Non-separating conjunction *)

Program Definition mconj (P Q: massert) : massert := {|
  m_pred := fun m => m_pred P m /\ m_pred Q m;
  m_footprint := fun b ofs => m_footprint P b ofs \/ m_footprint Q b ofs
  ;
  m_invar_weak := m_invar_weak P || m_invar_weak Q
|}.
Next Obligation.
<<<<<<< HEAD
  repeat split; auto.
  + apply (m_invar P) with m; auto.
    destruct (m_invar_weak P); simpl in *.
    - eapply Mem.strong_unchanged_on_implies; eauto. simpl; auto.
    - destruct (m_invar_weak Q).
      * apply Mem.strong_unchanged_on_weak.
        eapply Mem.strong_unchanged_on_implies; eauto. simpl; auto.
      * eapply Mem.unchanged_on_implies; eauto. simpl; auto.
  + apply (m_invar Q) with m; auto.
    destruct (m_invar_weak Q); try rewrite orb_true_r in *.
    - eapply Mem.strong_unchanged_on_implies; eauto. simpl; auto.
    - destruct (m_invar_weak P); simpl in *.
      * apply Mem.strong_unchanged_on_weak.
        eapply Mem.strong_unchanged_on_implies; eauto. simpl; auto.
      * eapply Mem.unchanged_on_implies; eauto. simpl; auto.
=======
  split.
  apply (m_invar P) with m; auto. eapply Mem.unchanged_on_implies; eauto. simpl; auto.
  apply (m_invar Q) with m; auto. eapply Mem.unchanged_on_implies; eauto. simpl; auto.
>>>>>>> a78ec9a9
Qed.
Next Obligation.
  destruct H0; [eapply (m_valid P) | eapply (m_valid Q)]; eauto.
Qed.

Lemma mconj_intro:
  forall P Q R m,
  m |= P ** R -> m |= Q ** R -> m |= mconj P Q ** R.
Proof.
  intros. destruct H as (A & B & C). destruct H0 as (D & E & F).
  split; [|split].
- simpl; auto.
- auto.
- red; simpl; intros. destruct H; [eelim C | eelim F]; eauto.
Qed.

Lemma mconj_proj1:
  forall P Q R m, m |= mconj P Q ** R -> m |= P ** R.
Proof.
  intros. destruct H as (A & B & C); simpl in A.
  simpl. intuition auto.
  red; intros; eapply C; eauto; simpl; auto.
Qed.

Lemma mconj_proj2:
  forall P Q R m, m |= mconj P Q ** R -> m |= Q ** R.
Proof.
  intros. destruct H as (A & B & C); simpl in A.
  simpl. intuition auto.
  red; intros; eapply C; eauto; simpl; auto.
Qed.

Lemma frame_mconj:
  forall P P' Q R m m',
  m |= mconj P Q ** R ->
  m' |= P' ** R ->
  m' |= Q ->
  m' |= mconj P' Q ** R.
Proof.
  intros. destruct H as (A & B & C); simpl in A.
  destruct H0 as (D & E & F).
  simpl. intuition auto.
  red; simpl; intros. destruct H2. eapply F; eauto. eapply C; simpl; eauto.
Qed.

Global Add Morphism mconj
  with signature massert_imp ==> massert_imp ==> massert_imp
  as mconj_morph_1.
Proof.
  intros P1 P2 [I [A B]] Q1 Q2 [J [C D]].
  red; simpl; intuition auto.
  repeat rewrite Bool.orb_true_iff in * |- * . tauto.
Qed.

Global Add Morphism mconj
  with signature massert_eqv ==> massert_eqv ==> massert_eqv
  as mconj_morph_2.
Proof.
  intros. destruct H, H0. split; apply mconj_morph_1; auto.
Qed.

(** The image of a memory injection *)

Program Definition minjection (j: meminj) (m0: mem) : massert := {|
  m_pred := fun m => Mem.inject j m0 m;
  m_footprint := fun b ofs => exists b0 delta, j b0 = Some(b, delta) /\ Mem.perm m0 b0 (ofs - delta) Max Nonempty
  ;
  m_invar_weak := true
|}.
Next Obligation.
<<<<<<< HEAD
  eapply Mem.inject_strong_unchanged_on; eauto.
=======
  set (img := fun b' ofs => exists b delta, j b = Some(b', delta) /\ Mem.perm m0 b (ofs - delta) Max Nonempty) in *.
  assert (IMG: forall b1 b2 delta ofs k p,
           j b1 = Some (b2, delta) -> Mem.perm m0 b1 ofs k p -> img b2 (ofs + delta)).
  { intros. red. exists b1, delta; split; auto.
    replace (ofs + delta - delta) with ofs by omega.
    eauto with mem. }
  destruct H. constructor.
- destruct mi_inj. constructor; intros.
+ eapply Mem.perm_unchanged_on; eauto.
+ eauto.
+ rewrite (Mem.unchanged_on_contents _ _ _ H0); eauto.
- assumption.
- intros. eapply Mem.valid_block_unchanged_on; eauto.
- assumption.
- assumption.
- intros. destruct (Mem.perm_dec m0 b1 ofs Max Nonempty); auto.
  eapply mi_perm_inv; eauto.
  eapply Mem.perm_unchanged_on_2; eauto.
>>>>>>> a78ec9a9
Qed.
Next Obligation.
  eapply Mem.valid_block_inject_2; eauto.
Qed.

Lemma loadv_parallel_rule:
  forall j m1 m2 chunk addr1 v1 addr2,
  m2 |= minjection j m1 ->
  Mem.loadv chunk m1 addr1 = Some v1 ->
  Val.inject j addr1 addr2 ->
  exists v2, Mem.loadv chunk m2 addr2 = Some v2 /\ Val.inject j v1 v2.
Proof.
  intros. simpl in H. eapply Mem.loadv_inject; eauto.
Qed.

Lemma storev_parallel_rule:
  forall j m1 m2 P chunk addr1 v1 m1' addr2 v2,
  m2 |= minjection j m1 ** P ->
  Mem.storev chunk m1 addr1 v1 = Some m1' ->
  Val.inject j addr1 addr2 ->
  Val.inject j v1 v2 ->
  exists m2', Mem.storev chunk m2 addr2 v2 = Some m2' /\ m2' |= minjection j m1' ** P.
Proof.
  intros. destruct H as (A & B & C). simpl in A.
  exploit Mem.storev_mapped_inject; eauto. intros (m2' & STORE & INJ).
  inv H1; simpl in STORE; try discriminate.
  assert (VALID: Mem.valid_access m1 chunk b1 (Ptrofs.unsigned ofs1) Writable)
    by eauto with mem.
  assert (EQ: Ptrofs.unsigned (Ptrofs.add ofs1 (Ptrofs.repr delta)) = Ptrofs.unsigned ofs1 + delta).
  { eapply Mem.address_inject'; eauto with mem. }
  exists m2'; split; auto.
  split; [|split].
- exact INJ.
- apply (m_invar P) with m2; auto.
  cut (Mem.strong_unchanged_on (m_footprint P) m2 m2').
  {
    destruct (m_invar_weak P); auto using Mem.strong_unchanged_on_weak.
  }
  eapply Mem.store_strong_unchanged_on; eauto.
  intros; red; intros. eelim C; eauto. simpl.
  exists b1, delta; split; auto. destruct VALID as [V1 V2].
  apply Mem.perm_cur_max. apply Mem.perm_implies with Writable; auto with mem.
  apply V1. omega.
- red; simpl; intros. destruct H1 as (b0 & delta0 & U & V).
  eelim C; eauto. simpl. exists b0, delta0; eauto with mem.
Qed.

Lemma alloc_parallel_rule:
  forall m1 sz1 m1' b1 m2 sz2 m2' b2 P j lo hi delta,
  m2 |= minjection j m1 ** P ->
  Mem.alloc m1 0 sz1 = (m1', b1) ->
  Mem.alloc m2 0 sz2 = (m2', b2) ->
  (8 | delta) ->
  lo = delta ->
  hi = delta + Zmax 0 sz1 ->
  0 <= sz2 <= Ptrofs.max_unsigned ->
  0 <= delta -> hi <= sz2 ->
  exists j',
     m2' |= range b2 0 lo ** range b2 hi sz2 ** minjection j' m1' ** P
  /\ inject_incr j j'
  /\ j' b1 = Some(b2, delta)
  /\ (forall b, b <> b1 -> j' b = j b).
Proof.
  intros until delta; intros SEP ALLOC1 ALLOC2 ALIGN LO HI RANGE1 RANGE2 RANGE3.
  assert (RANGE4: lo <= hi) by xomega.
  assert (FRESH1: ~Mem.valid_block m1 b1) by (eapply Mem.fresh_block_alloc; eauto).
  assert (FRESH2: ~Mem.valid_block m2 b2) by (eapply Mem.fresh_block_alloc; eauto).
  destruct SEP as (INJ & SP & DISJ). simpl in INJ.
  exploit Mem.alloc_left_mapped_inject.
- eapply Mem.alloc_right_inject; eauto.
- eexact ALLOC1.
- instantiate (1 := b2). eauto with mem.
- instantiate (1 := delta). xomega.
- intros. assert (0 <= ofs < sz2) by (eapply Mem.perm_alloc_3; eauto). omega.
- intros. apply Mem.perm_implies with Freeable; auto with mem.
  eapply Mem.perm_alloc_2; eauto. xomega.
- red; intros. apply Zdivides_trans with 8; auto.
  exists (8 / align_chunk chunk). destruct chunk; reflexivity.
- intros. elim FRESH2. eapply Mem.valid_block_inject_2; eauto.
- intros (j' & INJ' & J1 & J2 & J3).
  exists j'; split; auto.
  rewrite <- ! sep_assoc.
  split; [|split].
+ simpl. intuition auto; try (unfold Ptrofs.max_unsigned in *; omega).
* apply Mem.perm_implies with Freeable; auto with mem.
  eapply Mem.perm_alloc_2; eauto. omega.
* apply Mem.perm_implies with Freeable; auto with mem.
  eapply Mem.perm_alloc_2; eauto. omega.
* red; simpl; intros. destruct H1, H2. omega.
* red; simpl; intros.
  assert (b = b2) by tauto. subst b.
  assert (0 <= ofs < lo \/ hi <= ofs < sz2) by tauto. clear H1.
  destruct H2 as (b0 & delta0 & D & E).
  eapply Mem.perm_alloc_inv in E; eauto.
  destruct (eq_block b0 b1).
  subst b0. rewrite J2 in D. inversion D; clear D; subst delta0. xomega.
<<<<<<< HEAD
  rewrite J3 in D by auto. elim FRESH2. eapply Mem.valid_block_inject_2; eauto. 
+ apply (m_invar P) with m2; auto.
  cut (Mem.strong_unchanged_on (m_footprint P) m2 m2').
  {
    destruct (m_invar_weak P); auto using Mem.strong_unchanged_on_weak.
  }
  eapply Mem.alloc_strong_unchanged_on; eauto.
=======
  rewrite J3 in D by auto. elim FRESH2. eapply Mem.valid_block_inject_2; eauto.
+ apply (m_invar P) with m2; auto. eapply Mem.alloc_unchanged_on; eauto.
>>>>>>> a78ec9a9
+ red; simpl; intros.
  assert (VALID: Mem.valid_block m2 b) by (eapply (m_valid P); eauto).
  destruct H as [A | (b0 & delta0 & A & B)].
* assert (b = b2) by tauto. subst b. contradiction.
* eelim DISJ; eauto. simpl.
  eapply Mem.perm_alloc_inv in B; eauto.
  destruct (eq_block b0 b1).
  subst b0. rewrite J2 in A. inversion A; clear A; subst b delta0. contradiction.
  rewrite J3 in A by auto. exists b0, delta0; auto.
Qed.

Lemma free_parallel_rule:
  forall j m1 b1 sz1 m1' m2 b2 sz2 lo hi delta P,
  m2 |= range b2 0 lo ** range b2 hi sz2 ** minjection j m1 ** P ->
  Mem.free m1 b1 0 sz1 = Some m1' ->
  j b1 = Some (b2, delta) ->
  lo = delta -> hi = delta + Zmax 0 sz1 ->
  exists m2',
     Mem.free m2 b2 0 sz2 = Some m2'
  /\ m2' |= minjection j m1' ** P.
Proof.
  intros. rewrite <- ! sep_assoc in H.
  destruct H as (A & B & C).
  destruct A as (D & E & F).
  destruct D as (J & K & L).
  destruct J as (_ & _ & J). destruct K as (_ & _ & K).
  simpl in E.
  assert (PERM: Mem.range_perm m2 b2 0 sz2 Cur Freeable).
  { red; intros.
    destruct (zlt ofs lo). apply J; omega.
    destruct (zle hi ofs). apply K; omega.
    replace ofs with ((ofs - delta) + delta) by omega.
    eapply Mem.perm_inject; eauto.
    eapply Mem.free_range_perm; eauto. xomega.
  }
  destruct (Mem.range_perm_free _ _ _ _ PERM) as [m2' FREE].
  exists m2'; split; auto. split; [|split].
- simpl. eapply Mem.free_right_inject; eauto. eapply Mem.free_left_inject; eauto.
  intros. apply (F b2 (ofs + delta0)).
+ simpl.
  destruct (zlt (ofs + delta0) lo). intuition auto.
  destruct (zle hi (ofs + delta0)). intuition auto.
  destruct (eq_block b0 b1).
* subst b0. rewrite H1 in H; inversion H; clear H; subst delta0.
  eelim (Mem.perm_free_2 m1); eauto. xomega.
* exploit Mem.mi_no_overlap; eauto.
  apply Mem.perm_max with k. apply Mem.perm_implies with p; auto with mem.
  eapply Mem.perm_free_3; eauto.
  apply Mem.perm_cur_max. apply Mem.perm_implies with Freeable; auto with mem.
  eapply (Mem.free_range_perm m1); eauto.
  instantiate (1 := ofs + delta0 - delta). xomega.
  intros [X|X]. congruence. omega.
+ simpl. exists b0, delta0; split; auto.
  replace (ofs + delta0 - delta0) with ofs by omega.
  apply Mem.perm_max with k. apply Mem.perm_implies with p; auto with mem.
  eapply Mem.perm_free_3; eauto.
- apply (m_invar P) with m2; auto.
<<<<<<< HEAD
  cut (Mem.strong_unchanged_on (m_footprint P) m2 m2').
  {
    destruct (m_invar_weak P); auto using Mem.strong_unchanged_on_weak.
  }
  eapply Mem.free_strong_unchanged_on; eauto.
  intros; red; intros. eelim C; eauto. simpl. 
=======
  eapply Mem.free_unchanged_on; eauto.
  intros; red; intros. eelim C; eauto. simpl.
>>>>>>> a78ec9a9
  destruct (zlt i lo). intuition auto.
  destruct (zle hi i). intuition auto.
  right; exists b1, delta; split; auto.
  apply Mem.perm_cur_max. apply Mem.perm_implies with Freeable; auto with mem.
  eapply Mem.free_range_perm; eauto. xomega.
- red; simpl; intros. eelim C; eauto.
  simpl. right. destruct H as (b0 & delta0 & U & V).
  exists b0, delta0; split; auto.
  eapply Mem.perm_free_3; eauto.
Qed.

(** Preservation of a global environment by a memory injection *)

Inductive globalenv_preserved {F V: Type} (ge: Genv.t F V) (j: meminj) (bound: block) : Prop :=
  | globalenv_preserved_intro
      (DOMAIN: forall b, Plt b bound -> j b = Some(b, 0))
      (IMAGE: forall b1 b2 delta, j b1 = Some(b2, delta) -> Plt b2 bound -> b1 = b2)
      (SYMBOLS: forall id b, Genv.find_symbol ge id = Some b -> Plt b bound)
      (FUNCTIONS: forall b fd, Genv.find_funct_ptr ge b = Some fd -> Plt b bound)
      (VARINFOS: forall b gv, Genv.find_var_info ge b = Some gv -> Plt b bound).

Program Definition globalenv_inject {F V: Type} (ge: Genv.t F V) (j: meminj) : massert := {|
  m_pred := fun m => exists bound, Ple bound (Mem.nextblock m) /\ globalenv_preserved ge j bound;
  m_footprint := fun b ofs => False
  ;
  m_invar_weak := false
|}.
Next Obligation.
  rename H into bound. exists bound; split; auto. eapply Ple_trans; eauto. eapply Mem.unchanged_on_nextblock; eauto.
Qed.
Next Obligation.
  tauto.
Qed.

Lemma globalenv_inject_preserves_globals:
  forall (F V: Type) (ge: Genv.t F V) j m,
  m |= globalenv_inject ge j ->
  meminj_preserves_globals ge j.
Proof.
  intros. destruct H as (bound & A & B). destruct B.
  split; [|split]; intros.
- eauto.
- eauto.
- symmetry; eauto.
Qed.

Lemma globalenv_inject_incr:
  forall j m0 (F V: Type) (ge: Genv.t F V) m j' P,
  inject_incr j j' ->
  inject_separated j j' m0 m ->
  m |= globalenv_inject ge j ** P ->
  m |= globalenv_inject ge j' ** P.
Proof.
  intros. destruct H1 as (A & B & C). destruct A as (bound & D & E).
  split; [|split]; auto.
  exists bound; split; auto.
  inv E; constructor; intros.
- eauto.
- destruct (j b1) as [[b0 delta0]|] eqn:JB1.
+ erewrite H in H1 by eauto. inv H1. eauto.
+ exploit H0; eauto. intros (X & Y). elim Y. apply Plt_le_trans with bound; auto.
- eauto.
- eauto.
- eauto.
Qed.

Context `{external_calls_ops: !ExternalCallsOps mem}.
Context `{symbols_inject'_instance: !SymbolsInject}.
Context `{external_calls_props: !ExternalCallsProps mem}.
Context `{enable_builtins_instance: !EnableBuiltins mem}.
Context `{external_calls_prf: !ExternalCalls mem}.

Lemma external_call_parallel_rule:
  forall (F V: Type) ef (ge: Genv.t F V) vargs1 m1 t vres1 m1' m2 j P vargs2,
  m_invar_weak P = false ->
  external_call ef ge vargs1 m1 t vres1 m1' ->
  m2 |= minjection j m1 ** globalenv_inject ge j ** P ->
  Val.inject_list j vargs1 vargs2 ->
  exists j' vres2 m2',
     external_call ef ge vargs2 m2 t vres2 m2'
  /\ Val.inject j' vres1 vres2
  /\ m2' |= minjection j' m1' ** globalenv_inject ge j' ** P
  /\ inject_incr j j'
  /\ inject_separated j j' m1 m2.
Proof.
<<<<<<< HEAD
  intros until vargs2; intros INV_STRONG CALL SEP ARGS.
=======
  intros until vargs2; intros CALL SEP ARGS.
>>>>>>> a78ec9a9
  destruct SEP as (A & B & C). simpl in A.
  exploit external_call_mem_inject; eauto.
  eapply globalenv_inject_preserves_globals. eapply sep_pick1; eauto.
  intros (j' & vres2 & m2' & CALL' & RES & INJ' & UNCH1 & UNCH2 & INCR & ISEP).
  assert (MAXPERMS: forall b ofs p,
            Mem.valid_block m1 b -> Mem.perm m1' b ofs Max p -> Mem.perm m1 b ofs Max p).
  { intros. eapply external_call_max_perm; eauto. }
  exists j', vres2, m2'; intuition auto.
  split; [|split].
- exact INJ'.
- apply m_invar with (m0 := m2).
+ apply globalenv_inject_incr with j m1; auto.
+ simpl. rewrite INV_STRONG.
  eapply Mem.unchanged_on_implies; eauto.
  intros; red; intros; red; intros.
  eelim C; simpl; eauto.
- red; intros. destruct H as (b0 & delta & J' & E).
  destruct (j b0) as [[b' delta'] | ] eqn:J.
+ erewrite INCR in J' by eauto. inv J'.
  eelim C; eauto. simpl. exists b0, delta; split; auto. apply MAXPERMS; auto.
  eapply Mem.valid_block_inject_1; eauto.
+ exploit ISEP; eauto. intros (X & Y). elim Y. eapply m_valid; eauto.
Qed.

Lemma alloc_parallel_rule_2:
  forall (F V: Type) (ge: Genv.t F V) m1 sz1 m1' b1 m2 sz2 m2' b2 P j lo hi delta,
  m2 |= minjection j m1 ** globalenv_inject ge j ** P ->
  Mem.alloc m1 0 sz1 = (m1', b1) ->
  Mem.alloc m2 0 sz2 = (m2', b2) ->
  (8 | delta) ->
  lo = delta ->
  hi = delta + Zmax 0 sz1 ->
  0 <= sz2 <= Ptrofs.max_unsigned ->
  0 <= delta -> hi <= sz2 ->
  exists j',
     m2' |= range b2 0 lo ** range b2 hi sz2 ** minjection j' m1' ** globalenv_inject ge j' ** P
  /\ inject_incr j j'
  /\ j' b1 = Some(b2, delta)
  /\ inject_separated j j' m1 m2 .
Proof.
  intros.
  set (j1 := fun b => if eq_block b b1 then Some(b2, delta) else j b).
  assert (X: inject_incr j j1).
  { unfold j1; red; intros. destruct (eq_block b b1); auto.
    subst b. eelim Mem.fresh_block_alloc. eexact H0.
    eapply Mem.valid_block_inject_1. eauto. apply sep_proj1 in H. eexact H. }
  assert (Y: inject_separated j j1 m1 m2).
  { unfold j1; red; intros. destruct (eq_block b0 b1).
  - inversion H9; clear H9; subst b3 delta0 b0. split; eapply Mem.fresh_block_alloc; eauto.
  - congruence. }
  rewrite sep_swap in H. eapply globalenv_inject_incr with (j' := j1) in H; eauto. rewrite sep_swap in H.
  clear X Y.
  exploit alloc_parallel_rule; eauto.
  intros (j' & A & B & C & D).
  exists j'; split; auto.
  rewrite sep_swap4 in A. rewrite sep_swap4. apply globalenv_inject_incr with j1 m1; auto.
- red; unfold j1; intros. destruct (eq_block b b1). congruence. rewrite D; auto.
- red; unfold j1; intros. destruct (eq_block b0 b1). congruence. rewrite D in H9 by auto. congruence.
- split; auto.
  split; auto.
  red. intros b0 b3 delta0 H8 H9.
  destruct (peq b0 b1).
  + subst.
    rewrite C in H9. inversion H9. subst delta0 b3.
    eauto with mem.
  + rewrite D in H9; congruence.
Qed.

End WITHMEM.

Notation "m |= p" := (m_pred p m) (at level 74, no associativity) : sep_scope.

Hint Resolve massert_imp_refl massert_eqv_refl.

Infix "**" := sepconj (at level 60, right associativity) : sep_scope.<|MERGE_RESOLUTION|>--- conflicted
+++ resolved
@@ -89,11 +89,7 @@
 
 Remark massert_eqv_trans: forall p q r, massert_eqv p q -> massert_eqv q r -> massert_eqv p r.
 Proof.
-<<<<<<< HEAD
   unfold massert_eqv, massert_imp; clear; intros. firstorder auto.
-=======
-  unfold massert_eqv, massert_imp; intros. firstorder auto.
->>>>>>> a78ec9a9
 Qed.
 
 (** Record [massert_eqv] and [massert_imp] as relations so that they can be used by rewriting tactics. *)
@@ -160,16 +156,10 @@
   with signature massert_imp ==> massert_imp ==> massert_imp
   as sepconj_morph_1.
 Proof.
-<<<<<<< HEAD
   intros P1 P2 [I [A B]] Q1 Q2 [J [C D]].
   red; simpl; split; [ | split ] ; intros.
 - rewrite Bool.orb_true_iff in * |- * . tauto.
-- intuition auto. red; intros. apply (H2 b ofs); auto. 
-=======
-  intros P1 P2 [A B] Q1 Q2 [C D].
-  red; simpl; split; intros.
 - intuition auto. red; intros. apply (H2 b ofs); auto.
->>>>>>> a78ec9a9
 - intuition auto.
 Qed.
 
@@ -392,14 +382,9 @@
   m |= range b lo hi ** P ->
   m |= range b lo mid ** range b mid hi ** P.
 Proof.
-<<<<<<< HEAD
-  intros. rewrite <- sep_assoc. eapply sep_imp; eauto. 
+  intros. rewrite <- sep_assoc. eapply sep_imp; eauto.
   split; [ | split]; simpl; intros.
 - assumption.
-=======
-  intros. rewrite <- sep_assoc. eapply sep_imp; eauto.
-  split; simpl; intros.
->>>>>>> a78ec9a9
 - intuition auto.
 + omega.
 + apply H5; omega.
@@ -515,20 +500,13 @@
   destruct (Mem.valid_access_store _ _ _ _ v H) as [m' STORE].
   exists m'; split; auto. simpl. intuition auto.
 - eapply Mem.store_valid_access_1; eauto.
-<<<<<<< HEAD
-- exists (Val.load_result chunk v); split; auto. eapply Mem.load_store_same; eauto. 
-- apply (m_invar P) with m; auto. 
+- exists (Val.load_result chunk v); split; auto. eapply Mem.load_store_same; eauto.
+- apply (m_invar P) with m; auto.
   destruct (m_invar_weak P).
   + eapply Mem.store_strong_unchanged_on; eauto.
     intros; red; intros. apply (C b i); simpl; auto.
   + eapply Mem.store_unchanged_on; eauto.
     intros; red; intros. apply (C b i); simpl; auto.
-=======
-- exists (Val.load_result chunk v); split; auto. eapply Mem.load_store_same; eauto.
-- apply (m_invar P) with m; auto.
-  eapply Mem.store_unchanged_on; eauto.
-  intros; red; intros. apply (C b i); simpl; auto.
->>>>>>> a78ec9a9
 Qed.
 
 Lemma storev_rule:
@@ -604,7 +582,6 @@
   m_invar_weak := m_invar_weak P || m_invar_weak Q
 |}.
 Next Obligation.
-<<<<<<< HEAD
   repeat split; auto.
   + apply (m_invar P) with m; auto.
     destruct (m_invar_weak P); simpl in *.
@@ -620,11 +597,6 @@
       * apply Mem.strong_unchanged_on_weak.
         eapply Mem.strong_unchanged_on_implies; eauto. simpl; auto.
       * eapply Mem.unchanged_on_implies; eauto. simpl; auto.
-=======
-  split.
-  apply (m_invar P) with m; auto. eapply Mem.unchanged_on_implies; eauto. simpl; auto.
-  apply (m_invar Q) with m; auto. eapply Mem.unchanged_on_implies; eauto. simpl; auto.
->>>>>>> a78ec9a9
 Qed.
 Next Obligation.
   destruct H0; [eapply (m_valid P) | eapply (m_valid Q)]; eauto.
@@ -695,28 +667,7 @@
   m_invar_weak := true
 |}.
 Next Obligation.
-<<<<<<< HEAD
   eapply Mem.inject_strong_unchanged_on; eauto.
-=======
-  set (img := fun b' ofs => exists b delta, j b = Some(b', delta) /\ Mem.perm m0 b (ofs - delta) Max Nonempty) in *.
-  assert (IMG: forall b1 b2 delta ofs k p,
-           j b1 = Some (b2, delta) -> Mem.perm m0 b1 ofs k p -> img b2 (ofs + delta)).
-  { intros. red. exists b1, delta; split; auto.
-    replace (ofs + delta - delta) with ofs by omega.
-    eauto with mem. }
-  destruct H. constructor.
-- destruct mi_inj. constructor; intros.
-+ eapply Mem.perm_unchanged_on; eauto.
-+ eauto.
-+ rewrite (Mem.unchanged_on_contents _ _ _ H0); eauto.
-- assumption.
-- intros. eapply Mem.valid_block_unchanged_on; eauto.
-- assumption.
-- assumption.
-- intros. destruct (Mem.perm_dec m0 b1 ofs Max Nonempty); auto.
-  eapply mi_perm_inv; eauto.
-  eapply Mem.perm_unchanged_on_2; eauto.
->>>>>>> a78ec9a9
 Qed.
 Next Obligation.
   eapply Mem.valid_block_inject_2; eauto.
@@ -813,18 +764,13 @@
   eapply Mem.perm_alloc_inv in E; eauto.
   destruct (eq_block b0 b1).
   subst b0. rewrite J2 in D. inversion D; clear D; subst delta0. xomega.
-<<<<<<< HEAD
-  rewrite J3 in D by auto. elim FRESH2. eapply Mem.valid_block_inject_2; eauto. 
+  rewrite J3 in D by auto. elim FRESH2. eapply Mem.valid_block_inject_2; eauto.
 + apply (m_invar P) with m2; auto.
   cut (Mem.strong_unchanged_on (m_footprint P) m2 m2').
   {
     destruct (m_invar_weak P); auto using Mem.strong_unchanged_on_weak.
   }
   eapply Mem.alloc_strong_unchanged_on; eauto.
-=======
-  rewrite J3 in D by auto. elim FRESH2. eapply Mem.valid_block_inject_2; eauto.
-+ apply (m_invar P) with m2; auto. eapply Mem.alloc_unchanged_on; eauto.
->>>>>>> a78ec9a9
 + red; simpl; intros.
   assert (VALID: Mem.valid_block m2 b) by (eapply (m_valid P); eauto).
   destruct H as [A | (b0 & delta0 & A & B)].
@@ -882,17 +828,12 @@
   apply Mem.perm_max with k. apply Mem.perm_implies with p; auto with mem.
   eapply Mem.perm_free_3; eauto.
 - apply (m_invar P) with m2; auto.
-<<<<<<< HEAD
   cut (Mem.strong_unchanged_on (m_footprint P) m2 m2').
   {
     destruct (m_invar_weak P); auto using Mem.strong_unchanged_on_weak.
   }
   eapply Mem.free_strong_unchanged_on; eauto.
-  intros; red; intros. eelim C; eauto. simpl. 
-=======
-  eapply Mem.free_unchanged_on; eauto.
   intros; red; intros. eelim C; eauto. simpl.
->>>>>>> a78ec9a9
   destruct (zlt i lo). intuition auto.
   destruct (zle hi i). intuition auto.
   right; exists b1, delta; split; auto.
@@ -978,11 +919,7 @@
   /\ inject_incr j j'
   /\ inject_separated j j' m1 m2.
 Proof.
-<<<<<<< HEAD
   intros until vargs2; intros INV_STRONG CALL SEP ARGS.
-=======
-  intros until vargs2; intros CALL SEP ARGS.
->>>>>>> a78ec9a9
   destruct SEP as (A & B & C). simpl in A.
   exploit external_call_mem_inject; eauto.
   eapply globalenv_inject_preserves_globals. eapply sep_pick1; eauto.
