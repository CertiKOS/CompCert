--- conflicted
+++ resolved
@@ -752,20 +752,9 @@
       generalize (H _ _ H2), (H _ _ H3). omega.
   Qed.
 
-<<<<<<< HEAD
   Definition frameinj_surjective (g: frameinj) n2 :=
     forall j, j < n2 -> exists i, g i = Some j.
   
-=======
-  Definition frameinj_surjective (g: frameinj) s2 :=
-    forall j, j < s2 -> exists i, g i = Some j.
-
-  Definition frameinj_pack_after n (g: frameinj) :=
-    forall i j,
-      n <= i ->
-      g i = Some j -> j <= i.
-
->>>>>>> 7d17ccf7
   Record stack_inject (f: meminj) (g: frameinj) m (s1 s2: list frame_adt) :=
     {
       stack_inject_preserves_order: frameinj_preserves_order g;
@@ -801,15 +790,10 @@
         forall i j, g i = Some j -> i < length s1 /\ j < length s2;
       stack_inject_exists_l:
         forall i, i < length s1 -> exists j, g i = Some j;
-<<<<<<< HEAD
       (* stack_inject_exists_r: *)
       (*   forall j, j < length s2 -> exists i, g i = Some j; *)
       stack_inject_pack:
         forall i j, g i = Some j -> j <= i;
-=======
-      (* stack_inject_pack: *)
-      (*   forall i j, g i = Some j -> j <= i; *)
->>>>>>> 7d17ccf7
       stack_inject_sizes:
         forall i1 i2 f1 f2,
           frame_at_pos s1 i1 f1 ->
@@ -1160,11 +1144,7 @@
         Forall (frame_agree_perms m2) l2 ->
         stack_inject (compose_meminj f f') (compose_frameinj g g') m1 l1 l3.
   Proof.
-<<<<<<< HEAD
     intros f f' g g' m1 l1 l2 SI1 SURJ m2 l3 SI2 ND2 ND3 PERM FAP.
-=======
-    intros f f' g g' m1 l1 l2 SI1 FS1 m2 l3 SI2 ND2 ND3 PERM FAP.
->>>>>>> 7d17ccf7
     destruct SI1, SI2.
     split.
     - eapply frameinj_preserves_order_compose; eauto.
@@ -1215,28 +1195,17 @@
       edestruct stack_inject_exists_l0; eauto.
       rewrite H0.
       apply stack_inject_range0 in H0. destruct H0. eauto.
-<<<<<<< HEAD
     - unfold compose_frameinj.
       intros i j CINJ; destr_in CINJ.
       eapply stack_inject_pack0 in Heqo.
       eapply stack_inject_pack1 in CINJ. omega.
-=======
-    (* - unfold compose_frameinj. *)
-    (*   intros i j CINJ; destr_in CINJ. *)
-    (*   eapply stack_inject_pack0 in Heqo. *)
-    (*   eapply stack_inject_pack1 in CINJ. omega. *)
->>>>>>> 7d17ccf7
     - unfold compose_frameinj.
       intros i1 i3 f1 f3 FAP1 FAP3 CINJ LT.
       destr_in CINJ.
       destruct (stack_inject_frames0 _ _ _ FAP1 Heqo) as (f2 & FAP2 & FI12).
       destruct (stack_inject_frames1 _ _ _ FAP2 CINJ) as (f3' & FAP3' & FI23).
       edestruct (compose_frameinj_smallest g g') as (i2 & G12 & G23 & SMALLEST12 & SMALLEST23); eauto.
-<<<<<<< HEAD
       intros. eapply SURJ. eapply stack_inject_range1. eauto.
-=======
-      intros. eapply FS1. eapply stack_inject_range1. eauto.
->>>>>>> 7d17ccf7
       unfold compose_frameinj; rewrite Heqo, CINJ. auto.
       assert (f3 = f3') by (eapply frame_at_same_pos; eauto). subst.
       assert (n =i2) by congruence. subst.
@@ -1824,10 +1793,7 @@
     - simpl. congruence.
     - congruence.
     - simpl; intros; omega.
-<<<<<<< HEAD
     - congruence.
-=======
->>>>>>> 7d17ccf7
     - congruence.
   Qed.
 
