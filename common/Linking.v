(* *********************************************************************)
(*                                                                     *)
(*              The Compcert verified compiler                         *)
(*                                                                     *)
(*          Xavier Leroy, INRIA Paris-Rocquencourt                     *)
(*                                                                     *)
(*  Copyright Institut National de Recherche en Informatique et en     *)
(*  Automatique.  All rights reserved.  This file is distributed       *)
(*  under the terms of the GNU General Public License as published by  *)
(*  the Free Software Foundation, either version 2 of the License, or  *)
(*  (at your option) any later version.  This file is also distributed *)
(*  under the terms of the INRIA Non-Commercial License Agreement.     *)
(*                                                                     *)
(* *********************************************************************)

(** Separate compilation and syntactic linking *)

Require Import Coqlib Maps Errors AST.

(** This file follows "approach A" from the paper
       "Lightweight Verification of Separate Compilation"
    by Kang, Kim, Hur, Dreyer and Vafeiadis, POPL 2016. *)


(** * Syntactic linking *)

(** A syntactic element [A] supports syntactic linking if it is equipped with the following:
- a partial binary operator [link] that produces the result of linking two elements,
  or fails if they cannot be linked (e.g. two definitions that are incompatible);
- a preorder [linkorder] with the meaning that [linkorder a1 a2] holds
  if [a2] can be obtained by linking [a1] with some other syntactic element.
*)

Class Linker (A: Type) := {
  link: A -> A -> option A;
  linkorder: A -> A -> Prop;
  linkorder_refl: forall x, linkorder x x;
  linkorder_trans: forall x y z, linkorder x y -> linkorder y z -> linkorder x z;
  link_linkorder: forall x y z, link x y = Some z -> linkorder x z /\ linkorder y z
}.

(** Linking function definitions.  External functions of the [EF_external]
  kind can link with internal function definitions; the result of
  linking is the internal definition.  Two external functions can link
  if they are identical. *)

Definition link_fundef {F: Type} (fd1 fd2: fundef F) :=
  match fd1, fd2 with
  | Internal _, Internal _ => None
  | External ef1, External ef2 =>
      if external_function_eq ef1 ef2 then Some (External ef1) else None
  | Internal f, External ef =>
      match ef with EF_external id sg => Some (Internal f) | _ => None end
  | External ef, Internal f =>
      match ef with EF_external id sg => Some (Internal f) | _ => None end
  end.

Inductive linkorder_fundef {F: Type}: fundef F -> fundef F -> Prop :=
  | linkorder_fundef_refl: forall fd, linkorder_fundef fd fd
  | linkorder_fundef_ext_int: forall f id sg, linkorder_fundef (External (EF_external id sg)) (Internal f).

Instance Linker_fundef (F: Type): Linker (fundef F) := {
  link := link_fundef;
  linkorder := linkorder_fundef
}.
Proof.
- intros; constructor.
- intros. inv H; inv H0; constructor.
- intros x y z EQ. destruct x, y; simpl in EQ.
+ discriminate.
+ destruct e; inv EQ. split; constructor.
+ destruct e; inv EQ. split; constructor.
+ destruct (external_function_eq e e0); inv EQ. split; constructor.
Defined.

Global Opaque Linker_fundef.

(** Linking variable initializers.  We adopt the following conventions:
- an "extern" variable has an empty initialization list;
- a "common" variable has an initialization list of the form [Init_space sz];
- all other initialization lists correspond to fully defined variables, neither "common" nor "extern".
*)

Inductive init_class : list init_data -> Type :=
  | Init_extern: init_class nil
  | Init_common: forall sz, init_class (Init_space sz :: nil)
  | Init_definitive: forall il, init_class il.

Definition classify_init (i: list init_data) : init_class i :=
  match i with
  | nil => Init_extern
  | Init_space sz :: nil => Init_common sz
  | i => Init_definitive i
  end.

Definition link_varinit (i1 i2: list init_data) :=
  match classify_init i1, classify_init i2 with
  | Init_extern, _ => Some i2
  | _, Init_extern => Some i1
  | Init_common sz1, _ => if zeq sz1 (init_data_list_size i2) then Some i2 else None
  | _, Init_common sz2 => if zeq sz2 (init_data_list_size i1) then Some i1 else None
  | _, _ => None
  end.

Inductive linkorder_varinit: list init_data -> list init_data -> Prop :=
  | linkorder_varinit_refl: forall il, linkorder_varinit il il
  | linkorder_varinit_extern: forall il, linkorder_varinit nil il
  | linkorder_varinit_common: forall sz il,
      il <> nil -> init_data_list_size il = sz ->
      linkorder_varinit (Init_space sz :: nil) il.

Instance Linker_varinit : Linker (list init_data) := {
  link := link_varinit;
  linkorder := linkorder_varinit
}.
Proof.
- intros. constructor.
- intros. inv H; inv H0; constructor; auto.
  congruence.
  simpl. generalize (init_data_list_size_pos z). xomega.
- unfold link_varinit; intros until z.
  destruct (classify_init x) eqn:Cx, (classify_init y) eqn:Cy; intros E; inv E; try (split; constructor; fail).
+ destruct (zeq sz (Z.max sz0 0 + 0)); inv H0.
  split; constructor. congruence. auto.
+ destruct (zeq sz (init_data_list_size il)); inv H0.
  split; constructor. red; intros; subst z; discriminate. auto.
+ destruct (zeq sz (init_data_list_size il)); inv H0.
  split; constructor. red; intros; subst z; discriminate. auto.
Defined.

Global Opaque Linker_varinit.

(** Linking variable definitions. *)

Definition link_vardef {V: Type} {LV: Linker V} (v1 v2: globvar V) :=
  match link v1.(gvar_info) v2.(gvar_info) with
  | None => None
  | Some info =>
      match link v1.(gvar_init) v2.(gvar_init) with
      | None => None
      | Some init =>
          if eqb v1.(gvar_readonly) v2.(gvar_readonly)
          && eqb v1.(gvar_volatile) v2.(gvar_volatile)
          then Some {| gvar_info := info; gvar_init := init;
                       gvar_readonly := v1.(gvar_readonly);
                       gvar_volatile := v1.(gvar_volatile) |}
          else None
      end
  end.

Inductive linkorder_vardef {V: Type} {LV: Linker V}: globvar V -> globvar V -> Prop :=
  | linkorder_vardef_intro: forall info1 info2 i1 i2 ro vo,
      linkorder info1 info2 ->
      linkorder i1 i2 ->
      linkorder_vardef (mkglobvar info1 i1 ro vo) (mkglobvar info2 i2 ro vo).

Instance Linker_vardef (V: Type) {LV: Linker V}: Linker (globvar V) := {
  link := link_vardef;
  linkorder := linkorder_vardef
}.
Proof.
- intros. destruct x; constructor; apply linkorder_refl.
- intros. inv H; inv H0. constructor; eapply linkorder_trans; eauto.
- unfold link_vardef; intros until z.
  destruct x as [f1 i1 r1 v1], y as [f2 i2 r2 v2]; simpl.
  destruct (link f1 f2) as [f|] eqn:LF; try discriminate.
  destruct (link i1 i2) as [i|] eqn:LI; try discriminate.
  destruct (eqb r1 r2) eqn:ER; try discriminate.
  destruct (eqb v1 v2) eqn:EV; intros EQ; inv EQ.
  apply eqb_prop in ER; apply eqb_prop in EV; subst r2 v2.
  apply link_linkorder in LF. apply link_linkorder in LI.
  split; constructor; tauto.
Defined.

Global Opaque Linker_vardef.

(** A trivial linker for the trivial var info [unit]. *)

Instance Linker_unit: Linker unit := {
  link := fun x y => Some tt;
  linkorder := fun x y => True
}.
Proof.
- auto.
- auto.
- auto.
Defined.

Global Opaque Linker_unit.

(** Linking global definitions *)

Definition link_def {F V: Type} {LF: Linker F} {LV: Linker V} (gd1 gd2: globdef F V) :=
  match gd1, gd2 with
  | Gfun f1, Gfun f2 =>
      match link f1 f2 with Some f => Some (Gfun f) | None => None end
  | Gvar v1, Gvar v2 =>
      match link v1 v2 with Some v => Some (Gvar v) | None => None end
  | _, _ => None
  end.

Inductive linkorder_def {F V: Type} {LF: Linker F} {LV: Linker V}: globdef F V -> globdef F V -> Prop :=
  | linkorder_def_fun: forall fd1 fd2,
      linkorder fd1 fd2 ->
      linkorder_def (Gfun fd1) (Gfun fd2)
  | linkorder_def_var: forall v1 v2,
      linkorder v1 v2 ->
      linkorder_def (Gvar v1) (Gvar v2).

Instance Linker_def (F V: Type) {LF: Linker F} {LV: Linker V}: Linker (globdef F V) := {
  link := link_def;
  linkorder := linkorder_def
}.
Proof.
- intros. destruct x; constructor; apply linkorder_refl.
- intros. inv H; inv H0; constructor; eapply linkorder_trans; eauto.
- unfold link_def; intros.
  destruct x as [f1|v1], y as [f2|v2]; try discriminate.
+ destruct (link f1 f2) as [f|] eqn:L; inv H. apply link_linkorder in L.
  split; constructor; tauto.
+ destruct (link v1 v2) as [v|] eqn:L; inv H. apply link_linkorder in L.
  split; constructor; tauto.
Defined.

Global Opaque Linker_def.

(** Linking two compilation units.  Compilation units are represented like
  whole programs using the type [program F V].  If a name has
  a global definition in one unit but not in the other, this definition
  is left unchanged in the result of the link.  If a name has
  global definitions in both units, and is public (not static) in both,
  the two definitions are linked as per [Linker_def] above.

  If one or both definitions are static (not public), we should ideally
  rename it so that it can be kept unchanged in the result of the link.
  This would require a general notion of renaming of global identifiers
  in programs that we do not have yet.  Hence, as a first step, linking
  is undefined if static definitions with the same name appear in both
  compilation units. *)

Definition link_option {V: Type} {LV: Linker V} v1 v2 :=
  match v1 with
    | None => Some v2
    | Some v1' =>
      match v2 with
        | None => Some v1
        | Some v2' =>
          match link v1' v2' with
            | None => None
            | Some v' => Some (Some v')
          end
      end
  end.

Definition linkorder_option {V: Type} {LV: Linker V} v1 v2 :=
  match v1 with
    | None => True
    | Some v1' =>
      match v2 with
        | None => False
        | Some v2' => linkorder v1' v2'
      end
  end.

Local Program Instance Linker_option (V: Type) {LV: Linker V}: Linker (option V) := {
  link := link_option;
  linkorder := linkorder_option
}.
Next Obligation.
  unfold linkorder_option.
  destruct x; auto using linkorder_refl.
Qed.
Next Obligation.
  unfold linkorder_option in * |- * .
  destruct x; auto.
  destruct y; try tauto.
  destruct z; try tauto.
  eapply linkorder_trans; eauto.
Qed.
Next Obligation.
  unfold link_option in * .
  unfold linkorder_option in * |- * .
  destruct x as [ v | ] ; simpl.
  - destruct y as [ v0 | ] ; simpl.
    * destruct (link v v0) eqn:LINK; try discriminate.
      inversion H; subst.
      apply link_linkorder; auto.
    * inversion H; subst.
      auto using linkorder_refl.
  - inversion H; subst.
    split; auto.
    destruct z; auto using linkorder_refl.
Qed.

Section LINKER_PROG.

Context {F V: Type} {LF: Linker F} {LV: Linker V} (p1 p2: program F V).

Let dm1 := prog_option_defmap p1.
Let dm2 := prog_option_defmap p2.

Definition link_prog_check (x: ident) (gd1: option (globdef F V)) :=
  match dm2!x with
  | None => true
  | Some gd2 =>
      In_dec peq x p1.(prog_public)
      && In_dec peq x p2.(prog_public)
      && match link gd1 gd2 with Some _ => true | None => false end
  end.

Definition link_prog_merge (o1 o2: option (option (globdef F V))) :=
  match o1, o2 with
  | None, _ => o2
  | _, None => o1
  | Some gd1, Some gd2 => link gd1 gd2
  end.

Definition link_prog :=
  if ident_eq p1.(prog_main) p2.(prog_main)
  && PTree_Properties.for_all dm1 link_prog_check then
    Some {| prog_main := p1.(prog_main);
            prog_public := p1.(prog_public) ++ p2.(prog_public);
            prog_defs := PTree.elements (PTree.combine link_prog_merge dm1 dm2) |}
  else
    None.

Lemma link_prog_inv:
  forall p,
  link_prog = Some p ->
      p1.(prog_main) = p2.(prog_main)
   /\ (forall id gd1 gd2,
         dm1!id = Some gd1 -> dm2!id = Some gd2 ->
         In id p1.(prog_public) /\ In id p2.(prog_public) /\ exists gd, link gd1 gd2 = Some gd)
  /\ p = {| prog_main := p1.(prog_main);
            prog_public := p1.(prog_public) ++ p2.(prog_public);
            prog_defs := PTree.elements (PTree.combine link_prog_merge dm1 dm2) |}.
Proof.
  unfold link_prog; intros p E.
  destruct (ident_eq (prog_main p1) (prog_main p2)); try discriminate.
  destruct (PTree_Properties.for_all dm1 link_prog_check) eqn:C; inv E.
  rewrite PTree_Properties.for_all_correct in C.
  split; auto. split; auto.
  intros. exploit C; eauto. unfold link_prog_check. rewrite H0. intros.
  destruct (in_dec peq id (prog_public p1)); try discriminate.
  destruct (in_dec peq id (prog_public p2)); try discriminate.
  destruct (link gd1 gd2) eqn:L; try discriminate.
  intuition auto. exists o; auto.
Qed.

Lemma link_prog_inv_strong:
  forall p,
  link_prog = Some p ->
      p1.(prog_main) = p2.(prog_main)
   /\ (forall id gd1 gd2,
         (prog_defmap p1)!id = Some gd1 -> (prog_defmap p2)!id = Some gd2 ->
         In id p1.(prog_public) /\ In id p2.(prog_public) /\ exists gd, link gd1 gd2 = Some gd)
  /\ p = {| prog_main := p1.(prog_main);
            prog_public := p1.(prog_public) ++ p2.(prog_public);
            prog_defs := PTree.elements (PTree.combine link_prog_merge dm1 dm2) |}.
Proof.
  intros p H.
  exploit link_prog_inv; eauto.
  intros (MAIN & DEFS & P).
  split; auto.
  split; auto.
  intros id gd1 gd2 H0 H1.
  apply prog_defmap_option_defmap in H0.
  apply prog_defmap_option_defmap in H1.
  exploit DEFS; eauto.
  destruct 1 as (I1 & I2 & gd & Hgd).
  split; auto.
  split; auto.
  simpl in Hgd.
  destruct (link gd1 gd2); eauto.
  discriminate.
Qed.

Lemma link_prog_succeeds:
  p1.(prog_main) = p2.(prog_main) ->
  (forall id gd1 gd2,
      dm1!id = Some gd1 -> dm2!id = Some gd2 ->
      In id p1.(prog_public) /\ In id p2.(prog_public) /\ link gd1 gd2 <> None) ->
  link_prog =
    Some {| prog_main := p1.(prog_main);
            prog_public := p1.(prog_public) ++ p2.(prog_public);
            prog_defs := PTree.elements (PTree.combine link_prog_merge dm1 dm2) |}.
Proof.
  intros. unfold link_prog. unfold proj_sumbool. rewrite H, dec_eq_true. simpl.
  replace (PTree_Properties.for_all dm1 link_prog_check) with true; auto.
  symmetry. apply PTree_Properties.for_all_correct; intros. rename a into gd1.
  unfold link_prog_check. destruct dm2!x as [gd2|] eqn:G2; auto.
  exploit H0; eauto. intros (P & Q & R). unfold proj_sumbool; rewrite ! pred_dec_true by auto.
  destruct (link gd1 gd2); auto; discriminate.
Qed.

(*
Lemma prog_defmap_elements:
  forall (m: PTree.t (globdef F V)) pub mn x,
  (prog_defmap {| prog_defs := PTree.elements m; prog_public := pub; prog_main := mn |})!x = m!x.
Proof.
  intros. unfold prog_defmap; simpl. apply PTree_Properties.of_list_elements.
Qed.
*)

Lemma prog_option_defmap_elements:
  forall (m: PTree.t (option (globdef F V))) pub mn x,
  (prog_option_defmap {| prog_defs := PTree.elements m; prog_public := pub; prog_main := mn |})!x = m!x.
Proof.
  intros. unfold prog_option_defmap; simpl. apply PTree_Properties.of_list_elements.
Qed.

End LINKER_PROG.

Instance Linker_prog (F V: Type) {LF: Linker F} {LV: Linker V} : Linker (program F V) := {
  link := link_prog;
  linkorder := fun p1 p2 =>
     p1.(prog_main) = p2.(prog_main)
  /\ incl p1.(prog_public) p2.(prog_public)
  /\ forall id gd1,
     (prog_option_defmap p1)!id = Some gd1 ->
     exists gd2,
        (prog_option_defmap p2)!id = Some gd2
     /\ linkorder gd1 gd2
     /\ (~In id p2.(prog_public) -> gd2 = gd1)
}.
Proof.
- intros; split; auto. split. apply incl_refl. intros.
  exists gd1; split; auto. split; auto. apply linkorder_refl.

- intros x y z (A1 & B1 & C1) (A2 & B2 & C2).
  split. congruence. split. red; eauto.
  intros. exploit C1; eauto. intros (gd2 & P & Q & R).
  exploit C2; eauto. intros (gd3 & U & X & Y).
  exists gd3. split; auto. split. eapply linkorder_trans; eauto.
  intros. transitivity gd2. apply Y. auto. apply R. red; intros; elim H0; auto.

- intros. apply link_prog_inv in H. destruct H as (L1 & L2 & L3).
  subst z; simpl. intuition auto.
+ red; intros; apply in_app_iff; auto.
<<<<<<< HEAD
+ rewrite prog_option_defmap_elements, PTree.gcombine, H by auto.
  destruct (prog_option_defmap y)!id as [gd2|] eqn:GD2; simpl.
=======
+ rewrite prog_defmap_elements, PTree.gcombine, H by auto.
  destruct (prog_defmap y)!id as [gd2|] eqn:GD2; simpl.
>>>>>>> a78ec9a9
* exploit L2; eauto. intros (P & Q & gd & R).
  exists gd; split. auto. split. apply link_linkorder in R; tauto.
  rewrite in_app_iff; tauto.
* exists gd1; split; auto. split. apply (linkorder_refl (Linker := Linker_option _)). auto.
+ red; intros; apply in_app_iff; auto.
<<<<<<< HEAD
+ rewrite prog_option_defmap_elements, PTree.gcombine, H by auto.
  destruct (prog_option_defmap x)!id as [gd2|] eqn:GD2; simpl.
=======
+ rewrite prog_defmap_elements, PTree.gcombine, H by auto.
  destruct (prog_defmap x)!id as [gd2|] eqn:GD2; simpl.
>>>>>>> a78ec9a9
* exploit L2; eauto. intros (P & Q & gd & R).
  exists gd; split. auto. split. apply link_linkorder in R; tauto.
  rewrite in_app_iff; tauto.
* exists gd1; split; auto. split. apply (linkorder_refl (Linker := Linker_option _)). auto.
Defined.

Lemma prog_option_defmap_linkorder:
  forall {F V: Type} {LF: Linker F} {LV: Linker V} (p1 p2: program F V) id gd1,
  linkorder p1 p2 ->
  (prog_option_defmap p1)!id = Some gd1 ->
  exists gd2, (prog_option_defmap p2)!id = Some gd2 /\ linkorder gd1 gd2.
Proof.
  intros. destruct H as (A & B & C).
  exploit C; eauto. intros (gd2 & P & Q & R). exists gd2; auto.
Qed.

Lemma prog_defmap_linkorder:
  forall {F V: Type} {LF: Linker F} {LV: Linker V} (p1 p2: program F V) id gd1,
  linkorder p1 p2 ->
  (prog_defmap p1)!id = Some gd1 ->
  exists gd2, (prog_defmap p2)!id = Some gd2 /\ linkorder gd1 gd2.
Proof.
  intros.
  rewrite <- prog_defmap_option_defmap in H0.
  eapply prog_option_defmap_linkorder in H0; eauto.
  destruct H0 as (gd2 & A & B).
  simpl in B.
  destruct gd2; try contradiction.
  rewrite -> prog_defmap_option_defmap in A.
  eauto.
Qed.

Global Opaque Linker_prog.

(** * Matching between two programs *)

(** The following is a relational presentation of program transformations,
  e.g. [transf_partial_program] from module [AST].  *)

(** To capture the possibility of separate compilation, we parameterize
  the [match_fundef] relation between function definitions with
  a context, e.g. the compilation unit from which the function definition comes.
  This unit is characterized as any program that is in the [linkorder]
  relation with the final, whole program. *)

Section MATCH_PROGRAM_GENERIC.

Context {C F1 V1 F2 V2: Type} {LC: Linker C} {LF: Linker F1} {LV: Linker V1}.
Variable match_fundef: C -> F1 -> F2 -> Prop.
Variable match_varinfo: V1 -> V2 -> Prop.

Inductive match_globvar: globvar V1 -> globvar V2 -> Prop :=
  | match_globvar_intro: forall i1 i2 init ro vo,
      match_varinfo i1 i2 ->
      match_globvar (mkglobvar i1 init ro vo) (mkglobvar i2 init ro vo).

Inductive match_globdef (ctx: C): globdef F1 V1 -> globdef F2 V2 -> Prop :=
  | match_globdef_fun: forall ctx' f1 f2,
      linkorder ctx' ctx ->
      match_fundef ctx' f1 f2 ->
      match_globdef ctx (Gfun f1) (Gfun f2)
  | match_globdef_var: forall v1 v2,
      match_globvar v1 v2 ->
      match_globdef ctx (Gvar v1) (Gvar v2).

(*
Definition match_ident_globdef
     (ctx: C) (ig1: ident * globdef F1 V1) (ig2: ident * globdef F2 V2) : Prop :=
  fst ig1 = fst ig2 /\ match_globdef ctx (snd ig1) (snd ig2).
*)

Definition match_ident_option_globdef
     (ctx: C) (ig1: ident * option (globdef F1 V1)) (ig2: ident * option (globdef F2 V2)) : Prop :=
  fst ig1 = fst ig2 /\ option_rel (match_globdef ctx) (snd ig1) (snd ig2).

Definition match_program_gen (ctx: C) (p1: program F1 V1) (p2: program F2 V2) : Prop :=
  list_forall2 (match_ident_option_globdef ctx) p1.(prog_defs) p2.(prog_defs)
  /\ p2.(prog_main) = p1.(prog_main)
  /\ p2.(prog_public) = p1.(prog_public).

Theorem match_program_defmap:
  forall ctx p1 p2, match_program_gen ctx p1 p2 ->
  forall id, option_rel (match_globdef ctx) (prog_defmap p1)!id (prog_defmap p2)!id.
Proof.
<<<<<<< HEAD
  intros. apply PTree_Properties.of_list_option_related. apply H.
Qed.

Theorem match_program_option_defmap:
  forall ctx p1 p2, match_program_gen ctx p1 p2 ->
  forall id, option_rel (option_rel (match_globdef ctx)) (prog_option_defmap p1)!id (prog_option_defmap p2)!id.
Proof.
  intros. apply PTree_Properties.of_list_related. apply H. 
=======
  intros. apply PTree_Properties.of_list_related. apply H.
>>>>>>> a78ec9a9
Qed.

Lemma match_program_gen_main:
  forall ctx p1 p2, match_program_gen ctx p1 p2 -> p2.(prog_main) = p1.(prog_main).
Proof.
  intros. apply H.
Qed.

Lemma match_program_public:
  forall ctx p1 p2, match_program_gen ctx p1 p2 -> p2.(prog_public) = p1.(prog_public).
Proof.
  intros. apply H.
Qed.

End MATCH_PROGRAM_GENERIC.

(** In many cases, the context for [match_program_gen] is the source program or
  source compilation unit itself.  We provide a specialized definition for this case. *)

Definition match_program {F1 V1 F2 V2: Type} {LF: Linker F1} {LV: Linker V1}
                         (match_fundef: program F1 V1 -> F1 -> F2 -> Prop)
                         (match_varinfo: V1 -> V2 -> Prop)
                         (p1: program F1 V1) (p2: program F2 V2) : Prop :=
  match_program_gen match_fundef match_varinfo p1 p1 p2.

Lemma match_program_main:
  forall {F1 V1 F2 V2: Type} {LF: Linker F1} {LV: Linker V1}
         {match_fundef: program F1 V1 -> F1 -> F2 -> Prop}
         {match_varinfo: V1 -> V2 -> Prop}
         {p1: program F1 V1} {p2: program F2 V2},
  match_program match_fundef match_varinfo p1 p2 -> p2.(prog_main) = p1.(prog_main).
Proof.
  intros. apply H.
Qed.

(*
Lemma match_program_implies:
  forall (A B V W: Type) (LA: Linker A) (LV: Linker V)
         (match_fundef1 match_fundef2: program A V -> A -> B -> Prop)
         (match_varinfo1 match_varinfo2: V -> W -> Prop)
         p p',
  match_program match_fundef1 match_varinfo1 p p' ->
  (forall cu a b, match_fundef1 cu a b -> linkorder cu p -> match_fundef2 cu a b) ->
  (forall v w, match_varinfo1 v w -> match_varinfo2 v w) ->
  match_program match_fundef2 match_varinfo2 p p'.
Proof.
  intros. destruct H as [P Q]. split; auto.
  eapply list_forall2_imply; eauto.
  intros. inv H3. split; auto. inv H5.
  econstructor; eauto.
  constructor. inv H7; constructor; auto.
Qed.
*)

(** Relation between the program transformation functions from [AST]
  and the [match_program] predicate. *)

Theorem match_transform_partial_program2:
  forall {C F1 V1 F2 V2: Type} {LC: Linker C} {LF: Linker F1} {LV: Linker V1}
         (match_fundef: C -> F1 -> F2 -> Prop)
         (match_varinfo: V1 -> V2 -> Prop)
         (transf_fun: ident -> F1 -> res F2)
         (transf_var: ident -> V1 -> res V2)
         (ctx: C) (p: program F1 V1) (tp: program F2 V2),
  transform_partial_program2 transf_fun transf_var p = OK tp ->
  (forall i f tf, transf_fun i f = OK tf -> match_fundef ctx f tf) ->
  (forall i v tv, transf_var i v = OK tv -> match_varinfo v tv) ->
  match_program_gen match_fundef match_varinfo ctx p tp.
Proof.
  unfold transform_partial_program2; intros. monadInv H.
  red; simpl; split; auto.
  revert x EQ. generalize (prog_defs p).
  induction l as [ | [i g] l]; simpl; intros.
- monadInv EQ. constructor.
<<<<<<< HEAD
- destruct g as [[f|v]|].
+ destruct (transf_fun i f) as [tf|?] eqn:TF; monadInv EQ. 
  constructor; auto. split; simpl; auto. econstructor. econstructor. apply linkorder_refl. eauto.
=======
- destruct g as [f|v].
+ destruct (transf_fun i f) as [tf|?] eqn:TF; monadInv EQ.
  constructor; auto. split; simpl; auto. econstructor. apply linkorder_refl. eauto.
>>>>>>> a78ec9a9
+ destruct (transf_globvar transf_var i v) as [tv|?] eqn:TV; monadInv EQ.
  constructor; auto. split; simpl; auto. constructor.
  constructor.
  monadInv TV. destruct v; simpl; constructor. eauto.
+ monadInv EQ.
  constructor; auto.
  split; simpl; auto.
  constructor.
Qed.

Theorem match_transform_partial_program_contextual:
  forall {A B V: Type} {LA: Linker A} {LV: Linker V}
         (match_fundef: program A V -> A -> B -> Prop)
         (transf_fun: A -> res B)
         (p: program A V) (tp: program B V),
  transform_partial_program transf_fun p = OK tp ->
  (forall f tf, transf_fun f = OK tf -> match_fundef p f tf) ->
  match_program match_fundef eq p tp.
Proof.
  intros.
  eapply match_transform_partial_program2. eexact H.
  auto.
  simpl; intros. congruence.
Qed.

Theorem match_transform_program_contextual:
  forall {A B V: Type} {LA: Linker A} {LV: Linker V}
         (match_fundef: program A V -> A -> B -> Prop)
         (transf_fun: A -> B)
         (p: program A V),
  (forall f, match_fundef p f (transf_fun f)) ->
  match_program match_fundef eq p (transform_program transf_fun p).
Proof.
  intros.
  eapply match_transform_partial_program_contextual.
  apply transform_program_partial_program with (transf_fun := transf_fun).
  simpl; intros. inv H0. auto.
Qed.

(** The following two theorems are simpler versions for the case where the
  function transformation does not depend on the compilation unit. *)

Theorem match_transform_partial_program:
  forall {A B V: Type} {LA: Linker A} {LV: Linker V}
         (transf_fun: A -> res B)
         (p: program A V) (tp: program B V),
  transform_partial_program transf_fun p = OK tp ->
  match_program (fun cu f tf => transf_fun f = OK tf) eq p tp.
Proof.
  intros.
  eapply match_transform_partial_program2. eexact H.
  auto.
  simpl; intros. congruence.
Qed.

Theorem match_transform_program:
  forall {A B V: Type} {LA: Linker A} {LV: Linker V}
         (transf: A -> B)
         (p: program A V),
  match_program (fun cu f tf => tf = transf f) eq p (transform_program transf p).
Proof.
  intros. apply match_transform_program_contextual. auto.
Qed.

(** * Commutation between linking and program transformations *)

Section LINK_MATCH_PROGRAM.

Context {C F1 V1 F2 V2: Type} {LC: Linker C} {LF1: Linker F1} {LF2: Linker F2} {LV1: Linker V1} {LV2: Linker V2}.
Variable match_fundef: C -> F1 -> F2 -> Prop.
Variable match_varinfo: V1 -> V2 -> Prop.

Local Transparent Linker_vardef Linker_def Linker_prog.

Hypothesis link_match_fundef:
  forall ctx1 ctx2 f1 tf1 f2 tf2 f,
  link f1 f2 = Some f ->
  match_fundef ctx1 f1 tf1 -> match_fundef ctx2 f2 tf2 ->
  exists tf, link tf1 tf2 = Some tf /\ (match_fundef ctx1 f tf \/ match_fundef ctx2 f tf).

Hypothesis link_match_varinfo:
  forall v1 tv1 v2 tv2 v,
  link v1 v2 = Some v ->
  match_varinfo v1 tv1 -> match_varinfo v2 tv2 ->
  exists tv, link tv1 tv2 = Some tv /\ match_varinfo v tv.

Lemma link_match_globvar:
  forall v1 tv1 v2 tv2 v,
  link v1 v2 = Some v ->
  match_globvar match_varinfo v1 tv1 -> match_globvar match_varinfo v2 tv2 ->
  exists tv, link tv1 tv2 = Some tv /\ match_globvar match_varinfo v tv.
Proof.
  simpl; intros. unfold link_vardef in *. inv H0; inv H1; simpl in *.
  destruct (link i1 i0) as [info'|] eqn:LINFO; try discriminate.
  destruct (link init init0) as [init'|] eqn:LINIT; try discriminate.
  destruct (eqb ro ro0 && eqb vo vo0); inv H.
  exploit link_match_varinfo; eauto. intros (tinfo & P & Q). rewrite P.
  econstructor; split. eauto. constructor. auto.
Qed.

Lemma link_match_globdef:
  forall ctx1 ctx2 ctx g1 tg1 g2 tg2 g,
  linkorder ctx1 ctx -> linkorder ctx2 ctx ->
  link g1 g2 = Some g ->
  match_globdef match_fundef match_varinfo ctx1 g1 tg1 ->
  match_globdef match_fundef match_varinfo ctx2 g2 tg2 ->
  exists tg, link tg1 tg2 = Some tg /\ match_globdef match_fundef match_varinfo ctx g tg.
Proof.
  simpl link. unfold link_def. intros. inv H2; inv H3; try discriminate.
- destruct (link f1 f0) as [f|] eqn:LF; inv H1.
  exploit link_match_fundef; eauto. intros (tf & P & Q).
  assert (X: exists ctx', linkorder ctx' ctx /\ match_fundef ctx' f tf).
  { destruct Q as [Q|Q]; econstructor; (split; [|eassumption]).
    apply linkorder_trans with ctx1; auto.
    apply linkorder_trans with ctx2; auto. }
  destruct X as (cu & X & Y).
  exists (Gfun tf); split. rewrite P; auto. econstructor; eauto.
- destruct (link v1 v0) as [v|] eqn:LVAR; inv H1.
  exploit link_match_globvar; eauto. intros (tv & P & Q).
  exists (Gvar tv); split. rewrite P; auto. constructor; auto.
Qed.

Lemma match_globdef_linkorder:
  forall ctx ctx' g tg,
  match_globdef match_fundef match_varinfo ctx g tg ->
  linkorder ctx ctx' ->
  match_globdef match_fundef match_varinfo ctx' g tg.
Proof.
  intros. inv H.
- econstructor. eapply linkorder_trans; eauto. auto.
- constructor; auto.
Qed.

Lemma option_rel_match_globdef_linkorder ctx ctx' g1 g2:
  option_rel (match_globdef match_fundef match_varinfo ctx) g1 g2 ->
  linkorder ctx ctx' ->
  option_rel (match_globdef match_fundef match_varinfo ctx') g1 g2.
Proof.
  inversion 1; constructor; eauto using match_globdef_linkorder.
Qed.

Lemma link_match_option_globdef:
  forall ctx1 ctx2 ctx g1 tg1 g2 tg2 g,
  linkorder ctx1 ctx -> linkorder ctx2 ctx ->
  link g1 g2 = Some g ->
  option_rel (match_globdef match_fundef match_varinfo ctx1) g1 tg1 ->
  option_rel (match_globdef match_fundef match_varinfo ctx2) g2 tg2 ->
  exists tg, link tg1 tg2 = Some tg /\ option_rel (match_globdef match_fundef match_varinfo ctx) g tg.
Proof.
  inversion 4; subst; simpl in * .
  + inv H1. esplit; split; eauto.
    eapply option_rel_match_globdef_linkorder; eauto.
  + inversion 1; subst.
    - esplit.
      split; eauto.
      inv H1.
      constructor.
      eapply match_globdef_linkorder; eauto.
    - destruct (link_def x x0) eqn:LINK ; try discriminate.
      inv H1.
      exploit link_match_globdef; (try eexact LINK); (try eexact H3); (try eexact H5); eauto.
      destruct 1 as (tg & LINK' & MATCH).
      assert (link_def y y0 = Some tg) as LINK_DEF' by assumption.
      rewrite LINK_DEF' .
      esplit.
      split; eauto.
      constructor; auto.
Qed.

Theorem link_match_program:
  forall ctx1 ctx2 ctx p1 p2 tp1 tp2 p,
  link p1 p2 = Some p ->
  match_program_gen match_fundef match_varinfo ctx1 p1 tp1 ->
  match_program_gen match_fundef match_varinfo ctx2 p2 tp2 ->
  linkorder ctx1 ctx -> linkorder ctx2 ctx ->
  exists tp, link tp1 tp2 = Some tp /\ match_program_gen match_fundef match_varinfo ctx p tp.
Proof.
  intros. destruct (link_prog_inv _ _ _ H) as (P & Q & R).
  generalize H0; intros (A1 & B1 & C1).
  generalize H1; intros (A2 & B2 & C2).
  econstructor; split.
<<<<<<< HEAD
- apply link_prog_succeeds. 
+ congruence. 
+ intros. 
  generalize (match_program_option_defmap _ _ _ _ _ H0 id) (match_program_option_defmap _ _ _ _ _ H1 id).
  rewrite H4, H5. intros R1 R2; inv R1; inv R2.
  exploit Q; eauto. intros (X & Y & gd & Z).
  exploit link_match_option_globdef. eexact H2. eexact H3. eauto. eauto. eauto.
=======
- apply link_prog_succeeds.
+ congruence.
+ intros.
  generalize (match_program_defmap _ _ _ _ _ H0 id) (match_program_defmap _ _ _ _ _ H1 id).
  rewrite H4, H5. intros R1 R2; inv R1; inv R2.
  exploit Q; eauto. intros (X & Y & gd & Z).
  exploit link_match_globdef. eexact H2. eexact H3. eauto. eauto. eauto.
>>>>>>> a78ec9a9
  intros (tg & TL & _). intuition congruence.
- split; [|split].
+ rewrite R. apply PTree.elements_canonical_order'. intros id.
  rewrite ! PTree.gcombine by auto.
  generalize (match_program_option_defmap _ _ _ _ _ H0 id) (match_program_option_defmap _ _ _ _ _ H1 id).
  clear R. intros R1 R2; inv R1; inv R2; unfold link_prog_merge.
* constructor.
<<<<<<< HEAD
* constructor. apply option_rel_match_globdef_linkorder with ctx2; auto.
* constructor. apply option_rel_match_globdef_linkorder with ctx1; auto.
* exploit Q; eauto. intros (X & Y & gd & Z).
  exploit link_match_option_globdef. eexact H2. eexact H3. eauto. eauto. eauto.
  intros (tg & TL & MG). rewrite Z, TL. constructor; auto. 
=======
* constructor. apply match_globdef_linkorder with ctx2; auto.
* constructor. apply match_globdef_linkorder with ctx1; auto.
* exploit Q; eauto. intros (X & Y & gd & Z).
  exploit link_match_globdef. eexact H2. eexact H3. eauto. eauto. eauto.
  intros (tg & TL & MG). rewrite Z, TL. constructor; auto.
>>>>>>> a78ec9a9
+ rewrite R; simpl; auto.
+ rewrite R; simpl. congruence.
Qed.

End LINK_MATCH_PROGRAM.

(** We now wrap this commutation diagram into a class, and provide some common instances. *)

Class TransfLink {A B: Type} {LA: Linker A} {LB: Linker B} (transf: A -> B -> Prop) :=
  transf_link:
    forall (p1 p2: A) (tp1 tp2: B) (p: A),
    link p1 p2 = Some p ->
    transf p1 tp1 -> transf p2 tp2 ->
    exists tp, link tp1 tp2 = Some tp /\ transf p tp.

Remark link_transf_partial_fundef:
  forall (A B: Type) (tr1 tr2: A -> res B) (f1 f2: fundef A) (tf1 tf2: fundef B) (f: fundef A),
  link f1 f2 = Some f ->
  transf_partial_fundef tr1 f1 = OK tf1 ->
  transf_partial_fundef tr2 f2 = OK tf2 ->
  exists tf,
      link tf1 tf2 = Some tf
  /\ (transf_partial_fundef tr1 f = OK tf \/ transf_partial_fundef tr2 f = OK tf).
Proof.
Local Transparent Linker_fundef.
  simpl; intros. destruct f1 as [f1|ef1], f2 as [f2|ef2]; simpl in *; monadInv H0; monadInv H1.
- discriminate.
- destruct ef2; inv H. exists (Internal x); split; auto. left; simpl; rewrite EQ; auto.
- destruct ef1; inv H. exists (Internal x); split; auto. right; simpl; rewrite EQ; auto.
- destruct (external_function_eq ef1 ef2); inv H. exists (External ef2); split; auto. simpl. rewrite dec_eq_true; auto.
Qed.

Instance TransfPartialContextualLink
           {A B C V: Type} {LV: Linker V}
           (tr_fun: C -> A -> res B)
           (ctx_for: program (fundef A) V -> C):
  TransfLink (fun (p1: program (fundef A) V) (p2: program (fundef B) V) =>
              match_program
                (fun cu f tf => AST.transf_partial_fundef (tr_fun (ctx_for cu)) f = OK tf)
                eq p1 p2).
Proof.
  red. intros. destruct (link_linkorder _ _ _ H) as [LO1 LO2].
  eapply link_match_program; eauto.
- intros. eapply link_transf_partial_fundef; eauto.
- intros; subst. exists v; auto.
Qed.

Instance TransfPartialLink
           {A B V: Type} {LV: Linker V}
           (tr_fun: A -> res B):
  TransfLink (fun (p1: program (fundef A) V) (p2: program (fundef B) V) =>
              match_program
                (fun cu f tf => AST.transf_partial_fundef tr_fun f = OK tf)
                eq p1 p2).
Proof.
  red. intros. destruct (link_linkorder _ _ _ H) as [LO1 LO2].
  eapply link_match_program; eauto.
- intros. eapply link_transf_partial_fundef; eauto.
- intros; subst. exists v; auto.
Qed.

Instance TransfTotallContextualLink
           {A B C V: Type} {LV: Linker V}
           (tr_fun: C -> A -> B)
           (ctx_for: program (fundef A) V -> C):
  TransfLink (fun (p1: program (fundef A) V) (p2: program (fundef B) V) =>
              match_program
                (fun cu f tf => tf = AST.transf_fundef (tr_fun (ctx_for cu)) f)
                eq p1 p2).
Proof.
  red. intros. destruct (link_linkorder _ _ _ H) as [LO1 LO2].
  eapply link_match_program; eauto.
- intros. subst. destruct f1, f2; simpl in *.
+ discriminate.
+ destruct e; inv H2. econstructor; eauto.
+ destruct e; inv H2. econstructor; eauto.
+ destruct (external_function_eq e e0); inv H2. econstructor; eauto.
- intros; subst. exists v; auto.
Qed.

Instance TransfTotalLink
           {A B V: Type} {LV: Linker V}
           (tr_fun: A -> B):
  TransfLink (fun (p1: program (fundef A) V) (p2: program (fundef B) V) =>
              match_program
                (fun cu f tf => tf = AST.transf_fundef tr_fun f)
                eq p1 p2).
Proof.
  red. intros. destruct (link_linkorder _ _ _ H) as [LO1 LO2].
  eapply link_match_program; eauto.
- intros. subst. destruct f1, f2; simpl in *.
+ discriminate.
+ destruct e; inv H2. econstructor; eauto.
+ destruct e; inv H2. econstructor; eauto.
+ destruct (external_function_eq e e0); inv H2. econstructor; eauto.
- intros; subst. exists v; auto.
Qed.

(** * Linking a set of compilation units *)

(** Here, we take a more general view of linking as taking a nonempty list of compilation units
  and producing a whole program. *)

Section LINK_LIST.

Context {A: Type} {LA: Linker A}.

Fixpoint link_list (l: nlist A) : option A :=
  match l with
  | nbase a => Some a
  | ncons a l =>
      match link_list l with None => None | Some b => link a b end
  end.

Lemma link_list_linkorder:
  forall a l b, link_list l = Some b -> nIn a l -> linkorder a b.
Proof.
  induction l; simpl; intros.
- inv H. subst. apply linkorder_refl.
- destruct (link_list l) as [b'|]; try discriminate.
  apply link_linkorder in H. destruct H0.
+ subst a0. tauto.
+ apply linkorder_trans with b'. auto. tauto.
Qed.

End LINK_LIST.

(** List linking commutes with program transformations, provided the
  transformation commutes with simple (binary) linking. *)

Section LINK_LIST_MATCH.

Context {A B: Type} {LA: Linker A} {LB: Linker B} (prog_match: A -> B -> Prop) {TL: TransfLink prog_match}.

Theorem link_list_match:
  forall al bl, nlist_forall2 prog_match al bl ->
  forall a, link_list al = Some a ->
  exists b, link_list bl = Some b /\ prog_match a b.
Proof.
  induction 1; simpl; intros a' L.
- inv L. exists b; auto.
- destruct (link_list l) as [a1|] eqn:LL; try discriminate.
  exploit IHnlist_forall2; eauto. intros (b' & P & Q).
  red in TL. exploit TL; eauto. intros (b'' & U & V).
  rewrite P; exists b''; auto.
Qed.

End LINK_LIST_MATCH.

(** * Linking and composition of compilation passes *)

Set Implicit Arguments.

(** A generic language is a type of programs and a linker. *)

Structure Language := mklang { lang_prog :> Type; lang_link: Linker lang_prog }.

Canonical Structure Language_gen (A: Type) (L: Linker A) : Language := @mklang A L.

(** A compilation pass from language [S] (source) to language [T] (target)
  is a matching relation between [S] programs and [T] programs,
  plus two linkers, one for [S] and one for [T],
  and a property of commutation with linking. *)

Record Pass (S T: Language) := mkpass {
  pass_match :> lang_prog S -> lang_prog T -> Prop;
  pass_match_link: @TransfLink (lang_prog S) (lang_prog T) (lang_link S) (lang_link T) pass_match
}.

Arguments mkpass {S} {T} (pass_match) {pass_match_link}.

Program Definition pass_identity (l: Language): Pass l l :=
  {| pass_match := fun p1 p2 => p1 = p2;
     pass_match_link := _ |}.
Next Obligation.
  red; intros. subst. exists p; auto.
Defined.

Program Definition pass_compose {l1 l2 l3: Language} (pass: Pass l1 l2) (pass': Pass l2 l3) : Pass l1 l3 :=
  {| pass_match := fun p1 p3 => exists p2, pass_match pass p1 p2 /\ pass_match pass' p2 p3;
     pass_match_link := _ |}.
Next Obligation.
  red; intros.
  destruct H0 as (p1' & A1 & B1).
  destruct H1 as (p2' & A2 & B2).
  edestruct (pass_match_link pass) as (p' & A & B); eauto.
  edestruct (pass_match_link pass') as (tp & C & D); eauto.
Defined.

(** A list of compilation passes that can be composed. *)

Inductive Passes: Language -> Language -> Type :=
  | pass_nil: forall l, Passes l l
  | pass_cons: forall l1 l2 l3, Pass l1 l2 -> Passes l2 l3 -> Passes l1 l3.

Infix ":::" := pass_cons (at level 60, right associativity) : linking_scope.

(** The pass corresponding to the composition of a list of passes. *)

Fixpoint compose_passes (l l': Language) (passes: Passes l l') : Pass l l' :=
  match passes in Passes l l' return Pass l l' with
  | pass_nil l => pass_identity l
  | pass_cons l1 l2 l3 pass1 passes => pass_compose pass1 (compose_passes passes)
  end.

(** Some more lemmas about [nlist_forall2]. *)

Lemma nlist_forall2_identity:
  forall (A: Type) (la lb: nlist A),
  nlist_forall2 (fun a b => a = b) la lb -> la = lb.
Proof.
  induction 1; congruence.
Qed.

Lemma nlist_forall2_compose_inv:
  forall (A B C: Type) (R1: A -> B -> Prop) (R2: B -> C -> Prop)
         (la: nlist A) (lc: nlist C),
  nlist_forall2 (fun a c => exists b, R1 a b /\ R2 b c) la lc ->
  exists lb: nlist B, nlist_forall2 R1 la lb /\ nlist_forall2 R2 lb lc.
Proof.
  induction 1.
- rename b into c. destruct H as (b & P & Q).
  exists (nbase b); split; constructor; auto.
- rename b into c. destruct H as (b & P & Q). destruct IHnlist_forall2 as (lb & U & V).
  exists (ncons b lb); split; constructor; auto.
Qed.

(** List linking with a composition of compilation passes. *)

Theorem link_list_compose_passes:
  forall (src tgt: Language) (passes: Passes src tgt)
         (src_units: nlist src) (tgt_units: nlist tgt),
  nlist_forall2 (pass_match (compose_passes passes)) src_units tgt_units ->
  forall src_prog,
  @link_list _ (lang_link src) src_units = Some src_prog ->
  exists tgt_prog,
  @link_list _ (lang_link tgt) tgt_units = Some tgt_prog
  /\ pass_match (compose_passes passes) src_prog tgt_prog.
Proof.
  induction passes; simpl; intros src_units tgt_units F2 src_prog LINK.
- apply nlist_forall2_identity in F2. subst tgt_units. exists src_prog; auto.
- apply nlist_forall2_compose_inv in F2. destruct F2 as (interm_units & P & Q).
  edestruct (@link_list_match _ _ (lang_link l1) (lang_link l2) (pass_match p))
  as (interm_prog & U & V).
  apply pass_match_link. eauto. eauto.
  exploit IHpasses; eauto. intros (tgt_prog & X & Y).
  exists tgt_prog; split; auto. exists interm_prog; auto.
Qed.
<|MERGE_RESOLUTION|>--- conflicted
+++ resolved
@@ -437,25 +437,15 @@
 - intros. apply link_prog_inv in H. destruct H as (L1 & L2 & L3).
   subst z; simpl. intuition auto.
 + red; intros; apply in_app_iff; auto.
-<<<<<<< HEAD
 + rewrite prog_option_defmap_elements, PTree.gcombine, H by auto.
   destruct (prog_option_defmap y)!id as [gd2|] eqn:GD2; simpl.
-=======
-+ rewrite prog_defmap_elements, PTree.gcombine, H by auto.
-  destruct (prog_defmap y)!id as [gd2|] eqn:GD2; simpl.
->>>>>>> a78ec9a9
 * exploit L2; eauto. intros (P & Q & gd & R).
   exists gd; split. auto. split. apply link_linkorder in R; tauto.
   rewrite in_app_iff; tauto.
 * exists gd1; split; auto. split. apply (linkorder_refl (Linker := Linker_option _)). auto.
 + red; intros; apply in_app_iff; auto.
-<<<<<<< HEAD
 + rewrite prog_option_defmap_elements, PTree.gcombine, H by auto.
   destruct (prog_option_defmap x)!id as [gd2|] eqn:GD2; simpl.
-=======
-+ rewrite prog_defmap_elements, PTree.gcombine, H by auto.
-  destruct (prog_defmap x)!id as [gd2|] eqn:GD2; simpl.
->>>>>>> a78ec9a9
 * exploit L2; eauto. intros (P & Q & gd & R).
   exists gd; split. auto. split. apply link_linkorder in R; tauto.
   rewrite in_app_iff; tauto.
@@ -540,7 +530,6 @@
   forall ctx p1 p2, match_program_gen ctx p1 p2 ->
   forall id, option_rel (match_globdef ctx) (prog_defmap p1)!id (prog_defmap p2)!id.
 Proof.
-<<<<<<< HEAD
   intros. apply PTree_Properties.of_list_option_related. apply H.
 Qed.
 
@@ -549,9 +538,6 @@
   forall id, option_rel (option_rel (match_globdef ctx)) (prog_option_defmap p1)!id (prog_option_defmap p2)!id.
 Proof.
   intros. apply PTree_Properties.of_list_related. apply H. 
-=======
-  intros. apply PTree_Properties.of_list_related. apply H.
->>>>>>> a78ec9a9
 Qed.
 
 Lemma match_program_gen_main:
@@ -626,15 +612,9 @@
   revert x EQ. generalize (prog_defs p).
   induction l as [ | [i g] l]; simpl; intros.
 - monadInv EQ. constructor.
-<<<<<<< HEAD
 - destruct g as [[f|v]|].
-+ destruct (transf_fun i f) as [tf|?] eqn:TF; monadInv EQ. 
++ destruct (transf_fun i f) as [tf|?] eqn:TF; monadInv EQ.
   constructor; auto. split; simpl; auto. econstructor. econstructor. apply linkorder_refl. eauto.
-=======
-- destruct g as [f|v].
-+ destruct (transf_fun i f) as [tf|?] eqn:TF; monadInv EQ.
-  constructor; auto. split; simpl; auto. econstructor. apply linkorder_refl. eauto.
->>>>>>> a78ec9a9
 + destruct (transf_globvar transf_var i v) as [tv|?] eqn:TV; monadInv EQ.
   constructor; auto. split; simpl; auto. constructor.
   constructor.
@@ -816,23 +796,13 @@
   generalize H0; intros (A1 & B1 & C1).
   generalize H1; intros (A2 & B2 & C2).
   econstructor; split.
-<<<<<<< HEAD
-- apply link_prog_succeeds. 
-+ congruence. 
-+ intros. 
+- apply link_prog_succeeds.
++ congruence.
++ intros.
   generalize (match_program_option_defmap _ _ _ _ _ H0 id) (match_program_option_defmap _ _ _ _ _ H1 id).
   rewrite H4, H5. intros R1 R2; inv R1; inv R2.
   exploit Q; eauto. intros (X & Y & gd & Z).
   exploit link_match_option_globdef. eexact H2. eexact H3. eauto. eauto. eauto.
-=======
-- apply link_prog_succeeds.
-+ congruence.
-+ intros.
-  generalize (match_program_defmap _ _ _ _ _ H0 id) (match_program_defmap _ _ _ _ _ H1 id).
-  rewrite H4, H5. intros R1 R2; inv R1; inv R2.
-  exploit Q; eauto. intros (X & Y & gd & Z).
-  exploit link_match_globdef. eexact H2. eexact H3. eauto. eauto. eauto.
->>>>>>> a78ec9a9
   intros (tg & TL & _). intuition congruence.
 - split; [|split].
 + rewrite R. apply PTree.elements_canonical_order'. intros id.
@@ -840,19 +810,11 @@
   generalize (match_program_option_defmap _ _ _ _ _ H0 id) (match_program_option_defmap _ _ _ _ _ H1 id).
   clear R. intros R1 R2; inv R1; inv R2; unfold link_prog_merge.
 * constructor.
-<<<<<<< HEAD
 * constructor. apply option_rel_match_globdef_linkorder with ctx2; auto.
 * constructor. apply option_rel_match_globdef_linkorder with ctx1; auto.
 * exploit Q; eauto. intros (X & Y & gd & Z).
   exploit link_match_option_globdef. eexact H2. eexact H3. eauto. eauto. eauto.
-  intros (tg & TL & MG). rewrite Z, TL. constructor; auto. 
-=======
-* constructor. apply match_globdef_linkorder with ctx2; auto.
-* constructor. apply match_globdef_linkorder with ctx1; auto.
-* exploit Q; eauto. intros (X & Y & gd & Z).
-  exploit link_match_globdef. eexact H2. eexact H3. eauto. eauto. eauto.
   intros (tg & TL & MG). rewrite Z, TL. constructor; auto.
->>>>>>> a78ec9a9
 + rewrite R; simpl; auto.
 + rewrite R; simpl. congruence.
 Qed.
