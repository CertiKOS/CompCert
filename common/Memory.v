(* *********************************************************************)
(*                                                                     *)
(*              The Compcert verified compiler                         *)
(*                                                                     *)
(*          Xavier Leroy, INRIA Paris-Rocquencourt                     *)
(*          Sandrine Blazy, ENSIIE and INRIA Paris-Rocquencourt        *)
(*          with contributions from Andrew Appel, Rob Dockins,         *)
(*          and Gordon Stewart (Princeton University)                  *)
(*                                                                     *)
(*  Copyright Institut National de Recherche en Informatique et en     *)
(*  Automatique.  All rights reserved.  This file is distributed       *)
(*  under the terms of the GNU Lesser General Public License as        *)
(*  published by the Free Software Foundation, either version 2.1 of   *)
(*  the License, or  (at your option) any later version.               *)
(*  This file is also distributed under the terms of the               *)
(*  INRIA Non-Commercial License Agreement.                            *)
(*                                                                     *)
(* *********************************************************************)

(** This file develops the memory model that is used in the dynamic
  semantics of all the languages used in the compiler.
  It defines a type [mem] of memory states, the following 4 basic
  operations over memory states, and their properties:
- [load]: read a memory chunk at a given address;
- [store]: store a memory chunk at a given address;
- [alloc]: allocate a fresh memory block;
- [free]: invalidate a memory block.
*)

Require Import Zwf.
Require Import Axioms.
Require Import Classical. (* for mix; could avoid *)
Require Import Coqlib.
Require Intv.
Require Import Maps.
Require Archi.
Require Import AST.
Require Import Integers.
Require Import Floats.
Require Import Values.
Require Export Memdata.
Require Export Memtype.

(* To avoid useless definitions of inductors in extracted code. *)
Local Unset Elimination Schemes.
Local Unset Case Analysis Schemes.

Local Notation "a # b" := (PMap.get b a) (at level 1).

Module Mem <: MEM.

Definition perm_order' (po: option permission) (p: permission) :=
  match po with
  | Some p' => perm_order p' p
  | None => False
 end.

Definition perm_order'' (po1 po2: option permission) :=
  match po1, po2 with
  | Some p1, Some p2 => perm_order p1 p2
  | _, None => True
  | None, Some _ => False
 end.

Record mem' : Type := mkmem {
  mem_contents: PMap.t (ZMap.t memval);  (**r [block -> offset -> memval] *)
  mem_access: PMap.t (Z -> perm_kind -> option permission);
                                         (**r [block -> offset -> kind -> option permission] *)
  nextblock: block;
  alloc_flag: bool;
  access_max:
    forall b ofs, perm_order'' (mem_access#b ofs Max) (mem_access#b ofs Cur);
  nextblock_noaccess:
    forall b ofs k, ~(Plt b nextblock) -> mem_access#b ofs k = None;
  contents_default:
    forall b, fst mem_contents#b = Undef
}.

Definition mem := mem'.

Lemma mkmem_ext:
 forall cont1 cont2 acc1 acc2 next1 next2 flag1 flag2 a1 a2 b1 b2 c1 c2,
  cont1=cont2 -> acc1=acc2 -> next1=next2 -> flag1 = flag2 ->
  mkmem cont1 acc1 next1 flag1 a1 b1 c1 = mkmem cont2 acc2 next2 flag2 a2 b2 c2.
Proof.
  intros. subst. f_equal; apply proof_irr.
Qed.

(** * Validity of blocks and accesses *)

(** A block address is valid if it was previously allocated. It remains valid
  even after being freed. *)

Definition valid_block (m: mem) (b: block) := Plt b (nextblock m).

Theorem valid_not_valid_diff:
  forall m b b', valid_block m b -> ~(valid_block m b') -> b <> b'.
Proof.
  intros; red; intros. subst b'. contradiction.
Qed.

Local Hint Resolve valid_not_valid_diff: mem.

(** Permissions *)

Definition perm (m: mem) (b: block) (ofs: Z) (k: perm_kind) (p: permission) : Prop :=
   perm_order' (m.(mem_access)#b ofs k) p.

Theorem perm_implies:
  forall m b ofs k p1 p2, perm m b ofs k p1 -> perm_order p1 p2 -> perm m b ofs k p2.
Proof.
  unfold perm, perm_order'; intros.
  destruct (m.(mem_access)#b ofs k); auto.
  eapply perm_order_trans; eauto.
Qed.

Local Hint Resolve perm_implies: mem.

Theorem perm_cur_max:
  forall m b ofs p, perm m b ofs Cur p -> perm m b ofs Max p.
Proof.
  assert (forall po1 po2 p,
          perm_order' po2 p -> perm_order'' po1 po2 -> perm_order' po1 p).
  unfold perm_order', perm_order''. intros.
  destruct po2; try contradiction.
  destruct po1; try contradiction.
  eapply perm_order_trans; eauto.
  unfold perm; intros.
  generalize (access_max m b ofs). eauto.
Qed.

Theorem perm_cur:
  forall m b ofs k p, perm m b ofs Cur p -> perm m b ofs k p.
Proof.
  intros. destruct k; auto. apply perm_cur_max. auto.
Qed.

Theorem perm_max:
  forall m b ofs k p, perm m b ofs k p -> perm m b ofs Max p.
Proof.
  intros. destruct k; auto. apply perm_cur_max. auto.
Qed.

Local Hint Resolve perm_cur perm_max: mem.

Theorem perm_valid_block:
  forall m b ofs k p, perm m b ofs k p -> valid_block m b.
Proof.
  unfold perm; intros.
  destruct (plt b m.(nextblock)).
  auto.
  assert (m.(mem_access)#b ofs k = None).
  eapply nextblock_noaccess; eauto.
  rewrite H0 in H.
  contradiction.
Qed.

Local Hint Resolve perm_valid_block: mem.

Remark perm_order_dec:
  forall p1 p2, {perm_order p1 p2} + {~perm_order p1 p2}.
Proof.
  intros. destruct p1; destruct p2; (left; constructor) || (right; intro PO; inversion PO).
Defined.

Remark perm_order'_dec:
  forall op p, {perm_order' op p} + {~perm_order' op p}.
Proof.
  intros. destruct op; unfold perm_order'.
  apply perm_order_dec.
  right; tauto.
Defined.

Theorem perm_dec:
  forall m b ofs k p, {perm m b ofs k p} + {~ perm m b ofs k p}.
Proof.
  unfold perm; intros.
  apply perm_order'_dec.
Defined.

Definition range_perm (m: mem) (b: block) (lo hi: Z) (k: perm_kind) (p: permission) : Prop :=
  forall ofs, lo <= ofs < hi -> perm m b ofs k p.

Theorem range_perm_implies:
  forall m b lo hi k p1 p2,
  range_perm m b lo hi k p1 -> perm_order p1 p2 -> range_perm m b lo hi k p2.
Proof.
  unfold range_perm; intros; eauto with mem.
Qed.

Theorem range_perm_cur:
  forall m b lo hi k p,
  range_perm m b lo hi Cur p -> range_perm m b lo hi k p.
Proof.
  unfold range_perm; intros; eauto with mem.
Qed.

Theorem range_perm_max:
  forall m b lo hi k p,
  range_perm m b lo hi k p -> range_perm m b lo hi Max p.
Proof.
  unfold range_perm; intros; eauto with mem.
Qed.

Local Hint Resolve range_perm_implies range_perm_cur range_perm_max: mem.

Lemma range_perm_dec:
  forall m b lo hi k p, {range_perm m b lo hi k p} + {~ range_perm m b lo hi k p}.
Proof.
  intros.
  induction lo using (well_founded_induction_type (Zwf_up_well_founded hi)).
  destruct (zlt lo hi).
  destruct (perm_dec m b lo k p).
  destruct (H (lo + 1)). red. lia.
  left; red; intros. destruct (zeq lo ofs). congruence. apply r. lia.
  right; red; intros. elim n. red; intros; apply H0; lia.
  right; red; intros. elim n. apply H0. lia.
  left; red; intros. extlia.
Defined.

(** [valid_access m chunk b ofs p] holds if a memory access
    of the given chunk is possible in [m] at address [b, ofs]
    with current permissions [p].
    This means:
- The range of bytes accessed all have current permission [p].
- The offset [ofs] is aligned.
*)

Definition valid_access (m: mem) (chunk: memory_chunk) (b: block) (ofs: Z) (p: permission): Prop :=
  range_perm m b ofs (ofs + size_chunk chunk) Cur p
  /\ (align_chunk chunk | ofs).

Theorem valid_access_implies:
  forall m chunk b ofs p1 p2,
  valid_access m chunk b ofs p1 -> perm_order p1 p2 ->
  valid_access m chunk b ofs p2.
Proof.
  intros. inv H. constructor; eauto with mem.
Qed.

Theorem valid_access_freeable_any:
  forall m chunk b ofs p,
  valid_access m chunk b ofs Freeable ->
  valid_access m chunk b ofs p.
Proof.
  intros.
  eapply valid_access_implies; eauto. constructor.
Qed.

Local Hint Resolve valid_access_implies: mem.

Theorem valid_access_valid_block:
  forall m chunk b ofs,
  valid_access m chunk b ofs Nonempty ->
  valid_block m b.
Proof.
  intros. destruct H.
  assert (perm m b ofs Cur Nonempty).
    apply H. generalize (size_chunk_pos chunk). lia.
  eauto with mem.
Qed.

Local Hint Resolve valid_access_valid_block: mem.

Lemma valid_access_perm:
  forall m chunk b ofs k p,
  valid_access m chunk b ofs p ->
  perm m b ofs k p.
Proof.
  intros. destruct H. apply perm_cur. apply H. generalize (size_chunk_pos chunk). lia.
Qed.

Lemma valid_access_compat:
  forall m chunk1 chunk2 b ofs p,
  size_chunk chunk1 = size_chunk chunk2 ->
  align_chunk chunk2 <= align_chunk chunk1 ->
  valid_access m chunk1 b ofs p->
  valid_access m chunk2 b ofs p.
Proof.
  intros. inv H1. rewrite H in H2. constructor; auto.
  eapply Z.divide_trans; eauto. eapply align_le_divides; eauto.
Qed.

Lemma valid_access_dec:
  forall m chunk b ofs p,
  {valid_access m chunk b ofs p} + {~ valid_access m chunk b ofs p}.
Proof.
  intros.
  destruct (range_perm_dec m b ofs (ofs + size_chunk chunk) Cur p).
  destruct (Zdivide_dec (align_chunk chunk) ofs).
  left; constructor; auto.
  right; red; intro V; inv V; contradiction.
  right; red; intro V; inv V; contradiction.
Defined.

(** [valid_pointer m b ofs] returns [true] if the address [b, ofs]
  is nonempty in [m] and [false] if it is empty. *)
Definition valid_pointer (m: mem) (b: block) (ofs: Z): bool :=
  perm_dec m b ofs Cur Nonempty.

Theorem valid_pointer_nonempty_perm:
  forall m b ofs,
  valid_pointer m b ofs = true <-> perm m b ofs Cur Nonempty.
Proof.
  intros. unfold valid_pointer.
  destruct (perm_dec m b ofs Cur Nonempty); simpl;
  intuition congruence.
Qed.

Theorem valid_pointer_valid_access:
  forall m b ofs,
  valid_pointer m b ofs = true <-> valid_access m Mint8unsigned b ofs Nonempty.
Proof.
  intros. rewrite valid_pointer_nonempty_perm.
  split; intros.
  split. simpl; red; intros. replace ofs0 with ofs by lia. auto.
  simpl. apply Z.divide_1_l.
  destruct H. apply H. simpl. lia.
Qed.

(** C allows pointers one past the last element of an array.  These are not
  valid according to the previously defined [valid_pointer]. The property
  [weak_valid_pointer m b ofs] holds if address [b, ofs] is a valid pointer
  in [m], or a pointer one past a valid block in [m].  *)

Definition weak_valid_pointer (m: mem) (b: block) (ofs: Z) :=
  valid_pointer m b ofs || valid_pointer m b (ofs - 1).

Lemma weak_valid_pointer_spec:
  forall m b ofs,
  weak_valid_pointer m b ofs = true <->
    valid_pointer m b ofs = true \/ valid_pointer m b (ofs - 1) = true.
Proof.
  intros. unfold weak_valid_pointer. now rewrite orb_true_iff.
Qed.
Lemma valid_pointer_implies:
  forall m b ofs,
  valid_pointer m b ofs = true -> weak_valid_pointer m b ofs = true.
Proof.
  intros. apply weak_valid_pointer_spec. auto.
Qed.

(** * Operations over memory stores *)

(** The initial store *)

Program Definition empty: mem :=
  mkmem (PMap.init (ZMap.init Undef))
        (PMap.init (fun ofs k => None))
<<<<<<< HEAD
        1%positive true _ _ _.
Next Obligation.
  repeat rewrite PMap.gi. red; auto.
Qed.
Next Obligation.
  rewrite PMap.gi. auto.
Qed.
Next Obligation.
  rewrite PMap.gi. auto.
Qed.

Program Definition empty_fragment: mem :=
  mkmem (PMap.init (ZMap.init Undef))
        (PMap.init (fun ofs k => None))
        1%positive false _ _ _.
Next Obligation.
  repeat rewrite PMap.gi. red; auto.
Qed.
Next Obligation.
  rewrite PMap.gi. auto.
Qed.
Next Obligation.
  rewrite PMap.gi. auto.
Qed.
=======
        1%positive _ _ _.
>>>>>>> 6aed0e0c

(** Allocation of a fresh block with the given bounds.  Return an updated
  memory state and the address of the fresh block, which initially contains
  undefined cells.  Note that allocation never fails: we model an
  infinite memory. *)

Program Definition alloc' (m: mem) (lo hi: Z) :=
  (mkmem (PMap.set m.(nextblock)
                   (ZMap.init Undef)
                   m.(mem_contents))
         (PMap.set m.(nextblock)
                   (fun ofs k => if zle lo ofs && zlt ofs hi then Some Freeable else None)
                   m.(mem_access))
         (Pos.succ m.(nextblock))
         (m.(alloc_flag))
         _ _ _,
   m.(nextblock)).
Next Obligation.
  repeat rewrite PMap.gsspec. destruct (peq b (nextblock m)).
  subst b. destruct (zle lo ofs && zlt ofs hi); red; auto with mem.
  apply access_max.
Qed.
Next Obligation.
  rewrite PMap.gsspec. destruct (peq b (nextblock m)).
  subst b. elim H. apply Plt_succ.
  apply nextblock_noaccess. red; intros; elim H.
  apply Plt_trans_succ; auto.
Qed.
Next Obligation.
  rewrite PMap.gsspec. destruct (peq b (nextblock m)). auto. apply contents_default.
Qed.

Definition alloc (m: mem) (lo hi: Z) :=
  if alloc_flag m then Some (alloc' m lo hi) else None.

(** Freeing a block between the given bounds.
  Return the updated memory state where the given range of the given block
  has been invalidated: future reads and writes to this
  range will fail.  Requires freeable permission on the given range. *)

Program Definition unchecked_free (m: mem) (b: block) (lo hi: Z): mem :=
  mkmem m.(mem_contents)
        (PMap.set b
                (fun ofs k => if zle lo ofs && zlt ofs hi then None else m.(mem_access)#b ofs k)
                m.(mem_access))
        m.(nextblock) m.(alloc_flag) _ _ _.
Next Obligation.
  repeat rewrite PMap.gsspec. destruct (peq b0 b).
  destruct (zle lo ofs && zlt ofs hi). red; auto. apply access_max.
  apply access_max.
Qed.
Next Obligation.
  repeat rewrite PMap.gsspec. destruct (peq b0 b). subst.
  destruct (zle lo ofs && zlt ofs hi). auto. apply nextblock_noaccess; auto.
  apply nextblock_noaccess; auto.
Qed.
Next Obligation.
  apply contents_default.
Qed.

Definition free (m: mem) (b: block) (lo hi: Z): option mem :=
  if range_perm_dec m b lo hi Cur Freeable
  then Some(unchecked_free m b lo hi)
  else None.

Fixpoint free_list (m: mem) (l: list (block * Z * Z)) {struct l}: option mem :=
  match l with
  | nil => Some m
  | (b, lo, hi) :: l' =>
      match free m b lo hi with
      | None => None
      | Some m' => free_list m' l'
      end
  end.

(** Memory reads. *)

(** Reading N adjacent bytes in a block content. *)

Fixpoint getN (n: nat) (p: Z) (c: ZMap.t memval) {struct n}: list memval :=
  match n with
  | O => nil
  | S n' => ZMap.get p c :: getN n' (p + 1) c
  end.

(** [load chunk m b ofs] perform a read in memory state [m], at address
  [b] and offset [ofs].  It returns the value of the memory chunk
  at that address.  [None] is returned if the accessed bytes
  are not readable. *)

Definition load (chunk: memory_chunk) (m: mem) (b: block) (ofs: Z): option val :=
  if valid_access_dec m chunk b ofs Readable
  then Some(decode_val chunk (getN (size_chunk_nat chunk) ofs (m.(mem_contents)#b)))
  else None.

(** [loadv chunk m addr] is similar, but the address and offset are given
  as a single value [addr], which must be a pointer value. *)

Definition loadv (chunk: memory_chunk) (m: mem) (addr: val) : option val :=
  match addr with
  | Vptr b ofs => load chunk m b (Ptrofs.unsigned ofs)
  | _ => None
  end.

(** [loadbytes m b ofs n] reads [n] consecutive bytes starting at
  location [(b, ofs)].  Returns [None] if the accessed locations are
  not readable. *)

Definition loadbytes (m: mem) (b: block) (ofs n: Z): option (list memval) :=
  if range_perm_dec m b ofs (ofs + n) Cur Readable
  then Some (getN (Z.to_nat n) ofs (m.(mem_contents)#b))
  else None.

(** Memory stores. *)

(** Writing N adjacent bytes in a block content. *)

Fixpoint setN (vl: list memval) (p: Z) (c: ZMap.t memval) {struct vl}: ZMap.t memval :=
  match vl with
  | nil => c
  | v :: vl' => setN vl' (p + 1) (ZMap.set p v c)
  end.

Remark setN_other:
  forall vl c p q,
  (forall r, p <= r < p + Z.of_nat (length vl) -> r <> q) ->
  ZMap.get q (setN vl p c) = ZMap.get q c.
Proof.
  induction vl; intros; simpl.
  auto.
  simpl length in H. rewrite Nat2Z.inj_succ in H.
  transitivity (ZMap.get q (ZMap.set p a c)).
  apply IHvl. intros. apply H. lia.
  apply ZMap.gso. apply not_eq_sym. apply H. lia.
Qed.

Remark setN_outside:
  forall vl c p q,
  q < p \/ q >= p + Z.of_nat (length vl) ->
  ZMap.get q (setN vl p c) = ZMap.get q c.
Proof.
  intros. apply setN_other.
  intros. lia.
Qed.

Remark getN_setN_same:
  forall vl p c,
  getN (length vl) p (setN vl p c) = vl.
Proof.
  induction vl; intros; simpl.
  auto.
  decEq.
  rewrite setN_outside. apply ZMap.gss. lia.
  apply IHvl.
Qed.

Remark getN_exten:
  forall c1 c2 n p,
  (forall i, p <= i < p + Z.of_nat n -> ZMap.get i c1 = ZMap.get i c2) ->
  getN n p c1 = getN n p c2.
Proof.
  induction n; intros. auto. rewrite Nat2Z.inj_succ in H. simpl. decEq.
  apply H. lia. apply IHn. intros. apply H. lia.
Qed.

Remark getN_setN_disjoint:
  forall vl q c n p,
  Intv.disjoint (p, p + Z.of_nat n) (q, q + Z.of_nat (length vl)) ->
  getN n p (setN vl q c) = getN n p c.
Proof.
  intros. apply getN_exten. intros. apply setN_other.
  intros; red; intros; subst r. eelim H; eauto.
Qed.

Remark getN_setN_outside:
  forall vl q c n p,
  p + Z.of_nat n <= q \/ q + Z.of_nat (length vl) <= p ->
  getN n p (setN vl q c) = getN n p c.
Proof.
  intros. apply getN_setN_disjoint. apply Intv.disjoint_range. auto.
Qed.

Remark setN_default:
  forall vl q c, fst (setN vl q c) = fst c.
Proof.
  induction vl; simpl; intros. auto. rewrite IHvl. auto.
Qed.

(** [store chunk m b ofs v] perform a write in memory state [m].
  Value [v] is stored at address [b] and offset [ofs].
  Return the updated memory store, or [None] if the accessed bytes
  are not writable. *)

Program Definition store (chunk: memory_chunk) (m: mem) (b: block) (ofs: Z) (v: val): option mem :=
  if valid_access_dec m chunk b ofs Writable then
    Some (mkmem (PMap.set b
                          (setN (encode_val chunk v) ofs (m.(mem_contents)#b))
                          m.(mem_contents))
                m.(mem_access)
                m.(nextblock)
                m.(alloc_flag)
                _ _ _)
  else
    None.
Next Obligation. apply access_max. Qed.
Next Obligation. apply nextblock_noaccess; auto. Qed.
Next Obligation.
  rewrite PMap.gsspec. destruct (peq b0 b).
  rewrite setN_default. apply contents_default.
  apply contents_default.
Qed.

(** [storev chunk m addr v] is similar, but the address and offset are given
  as a single value [addr], which must be a pointer value. *)

Definition storev (chunk: memory_chunk) (m: mem) (addr v: val) : option mem :=
  match addr with
  | Vptr b ofs => store chunk m b (Ptrofs.unsigned ofs) v
  | _ => None
  end.

(** [storebytes m b ofs bytes] stores the given list of bytes [bytes]
  starting at location [(b, ofs)].  Returns updated memory state
  or [None] if the accessed locations are not writable. *)

Program Definition storebytes (m: mem) (b: block) (ofs: Z) (bytes: list memval) : option mem :=
  if range_perm_dec m b ofs (ofs + Z.of_nat (length bytes)) Cur Writable then
    Some (mkmem
             (PMap.set b (setN bytes ofs (m.(mem_contents)#b)) m.(mem_contents))
             m.(mem_access)
             m.(nextblock)
             m.(alloc_flag)
             _ _ _)
  else
    None.
Next Obligation. apply access_max. Qed.
Next Obligation. apply nextblock_noaccess; auto. Qed.
Next Obligation.
  rewrite PMap.gsspec. destruct (peq b0 b).
  rewrite setN_default. apply contents_default.
  apply contents_default.
Qed.

(** [drop_perm m b lo hi p] sets the max permissions of the byte range
    [(b, lo) ... (b, hi - 1)] to [p].  These bytes must have current permissions
    [Freeable] in the initial memory state [m].
    Returns updated memory state, or [None] if insufficient permissions. *)

Program Definition drop_perm (m: mem) (b: block) (lo hi: Z) (p: permission): option mem :=
  if range_perm_dec m b lo hi Cur Freeable then
    Some (mkmem m.(mem_contents)
                (PMap.set b
                        (fun ofs k => if zle lo ofs && zlt ofs hi then Some p else m.(mem_access)#b ofs k)
                        m.(mem_access))
                m.(nextblock) m.(alloc_flag) _ _ _)
  else None.
Next Obligation.
  repeat rewrite PMap.gsspec. destruct (peq b0 b). subst b0.
  destruct (zle lo ofs && zlt ofs hi). red; auto with mem. apply access_max.
  apply access_max.
Qed.
Next Obligation.
  exploit (nextblock_noaccess m b0 ofs k). auto. intros NOACC.
  rewrite PMap.gsspec. destruct (peq b0 b). subst b0.
  destruct (zle lo ofs). destruct (zlt ofs hi).
  assert (P: perm m b ofs k Freeable) by auto using perm_cur.
  unfold perm in P. rewrite NOACC in P. contradiction.
  auto. auto. auto.
Qed.
Next Obligation.
  apply contents_default.
Qed.

(** * Properties of the memory operations *)

(** Properties of the empty store. *)

Theorem nextblock_empty: nextblock empty = 1%positive.
Proof. reflexivity. Qed.

Theorem perm_empty: forall b ofs k p, ~perm empty b ofs k p.
Proof.
  intros. unfold perm, empty; simpl. tauto.
Qed.

Theorem valid_access_empty: forall chunk b ofs p, ~valid_access empty chunk b ofs p.
Proof.
  intros. red; intros. elim (perm_empty b ofs Cur p). apply H.
  generalize (size_chunk_pos chunk); lia.
Qed.

(** ** Properties related to [load] *)

Theorem valid_access_load:
  forall m chunk b ofs,
  valid_access m chunk b ofs Readable ->
  exists v, load chunk m b ofs = Some v.
Proof.
  intros. econstructor. unfold load. rewrite pred_dec_true; eauto.
Qed.

Theorem load_valid_access:
  forall m chunk b ofs v,
  load chunk m b ofs = Some v ->
  valid_access m chunk b ofs Readable.
Proof.
  intros until v. unfold load.
  destruct (valid_access_dec m chunk b ofs Readable); intros.
  auto.
  congruence.
Qed.

Lemma load_result:
  forall chunk m b ofs v,
  load chunk m b ofs = Some v ->
  v = decode_val chunk (getN (size_chunk_nat chunk) ofs (m.(mem_contents)#b)).
Proof.
  intros until v. unfold load.
  destruct (valid_access_dec m chunk b ofs Readable); intros.
  congruence.
  congruence.
Qed.

Local Hint Resolve load_valid_access valid_access_load: mem.

Theorem load_type:
  forall m chunk b ofs v,
  load chunk m b ofs = Some v ->
  Val.has_type v (type_of_chunk chunk).
Proof.
  intros. exploit load_result; eauto; intros. rewrite H0.
  apply decode_val_type.
Qed.

Theorem load_rettype:
  forall m chunk b ofs v,
  load chunk m b ofs = Some v ->
  Val.has_rettype v (rettype_of_chunk chunk).
Proof.
  intros. exploit load_result; eauto; intros. rewrite H0.
  apply decode_val_rettype.
Qed.

Theorem load_cast:
  forall m chunk b ofs v,
  load chunk m b ofs = Some v ->
  match chunk with
  | Mint8signed => v = Val.sign_ext 8 v
  | Mint8unsigned => v = Val.zero_ext 8 v
  | Mint16signed => v = Val.sign_ext 16 v
  | Mint16unsigned => v = Val.zero_ext 16 v
  | _ => True
  end.
Proof.
  intros. exploit load_result; eauto.
  set (l := getN (size_chunk_nat chunk) ofs m.(mem_contents)#b).
  intros. subst v. apply decode_val_cast.
Qed.

Theorem load_int8_signed_unsigned:
  forall m b ofs,
  load Mint8signed m b ofs = option_map (Val.sign_ext 8) (load Mint8unsigned m b ofs).
Proof.
  intros. unfold load.
  change (size_chunk_nat Mint8signed) with (size_chunk_nat Mint8unsigned).
  set (cl := getN (size_chunk_nat Mint8unsigned) ofs m.(mem_contents)#b).
  destruct (valid_access_dec m Mint8signed b ofs Readable).
  rewrite pred_dec_true; auto. unfold decode_val.
  destruct (proj_bytes cl); auto.
  simpl. decEq. decEq. rewrite Int.sign_ext_zero_ext. auto. compute; auto.
  rewrite pred_dec_false; auto.
Qed.

Theorem load_int16_signed_unsigned:
  forall m b ofs,
  load Mint16signed m b ofs = option_map (Val.sign_ext 16) (load Mint16unsigned m b ofs).
Proof.
  intros. unfold load.
  change (size_chunk_nat Mint16signed) with (size_chunk_nat Mint16unsigned).
  set (cl := getN (size_chunk_nat Mint16unsigned) ofs m.(mem_contents)#b).
  destruct (valid_access_dec m Mint16signed b ofs Readable).
  rewrite pred_dec_true; auto. unfold decode_val.
  destruct (proj_bytes cl); auto.
  simpl. decEq. decEq. rewrite Int.sign_ext_zero_ext. auto. compute; auto.
  rewrite pred_dec_false; auto.
Qed.

(** ** Properties related to [loadbytes] *)

Theorem range_perm_loadbytes:
  forall m b ofs len,
  range_perm m b ofs (ofs + len) Cur Readable ->
  exists bytes, loadbytes m b ofs len = Some bytes.
Proof.
  intros. econstructor. unfold loadbytes. rewrite pred_dec_true; eauto.
Qed.

Theorem loadbytes_range_perm:
  forall m b ofs len bytes,
  loadbytes m b ofs len = Some bytes ->
  range_perm m b ofs (ofs + len) Cur Readable.
Proof.
  intros until bytes. unfold loadbytes.
  destruct (range_perm_dec m b ofs (ofs + len) Cur Readable). auto. congruence.
Qed.

Theorem loadbytes_load:
  forall chunk m b ofs bytes,
  loadbytes m b ofs (size_chunk chunk) = Some bytes ->
  (align_chunk chunk | ofs) ->
  load chunk m b ofs = Some(decode_val chunk bytes).
Proof.
  unfold loadbytes, load; intros.
  destruct (range_perm_dec m b ofs (ofs + size_chunk chunk) Cur Readable);
  try congruence.
  inv H. rewrite pred_dec_true. auto.
  split; auto.
Qed.

Theorem load_loadbytes:
  forall chunk m b ofs v,
  load chunk m b ofs = Some v ->
  exists bytes, loadbytes m b ofs (size_chunk chunk) = Some bytes
             /\ v = decode_val chunk bytes.
Proof.
  intros. exploit load_valid_access; eauto. intros [A B].
  exploit load_result; eauto. intros.
  exists (getN (size_chunk_nat chunk) ofs m.(mem_contents)#b); split.
  unfold loadbytes. rewrite pred_dec_true; auto.
  auto.
Qed.

Lemma getN_length:
  forall c n p, length (getN n p c) = n.
Proof.
  induction n; simpl; intros. auto. decEq; auto.
Qed.

Theorem loadbytes_length:
  forall m b ofs n bytes,
  loadbytes m b ofs n = Some bytes ->
  length bytes = Z.to_nat n.
Proof.
  unfold loadbytes; intros.
  destruct (range_perm_dec m b ofs (ofs + n) Cur Readable); try congruence.
  inv H. apply getN_length.
Qed.

Theorem loadbytes_empty:
  forall m b ofs n,
  n <= 0 -> loadbytes m b ofs n = Some nil.
Proof.
  intros. unfold loadbytes. rewrite pred_dec_true. rewrite Z_to_nat_neg; auto.
  red; intros. extlia.
Qed.

Lemma getN_concat:
  forall c n1 n2 p,
  getN (n1 + n2)%nat p c = getN n1 p c ++ getN n2 (p + Z.of_nat n1) c.
Proof.
  induction n1; intros.
  simpl. decEq. lia.
  rewrite Nat2Z.inj_succ. simpl. decEq.
  replace (p + Z.succ (Z.of_nat n1)) with ((p + 1) + Z.of_nat n1) by lia.
  auto.
Qed.

Theorem loadbytes_concat:
  forall m b ofs n1 n2 bytes1 bytes2,
  loadbytes m b ofs n1 = Some bytes1 ->
  loadbytes m b (ofs + n1) n2 = Some bytes2 ->
  n1 >= 0 -> n2 >= 0 ->
  loadbytes m b ofs (n1 + n2) = Some(bytes1 ++ bytes2).
Proof.
  unfold loadbytes; intros.
  destruct (range_perm_dec m b ofs (ofs + n1) Cur Readable); try congruence.
  destruct (range_perm_dec m b (ofs + n1) (ofs + n1 + n2) Cur Readable); try congruence.
  rewrite pred_dec_true. rewrite Z2Nat.inj_add by lia.
  rewrite getN_concat. rewrite Z2Nat.id by lia.
  congruence.
  red; intros.
  assert (ofs0 < ofs + n1 \/ ofs0 >= ofs + n1) by lia.
  destruct H4. apply r; lia. apply r0; lia.
Qed.

Theorem loadbytes_split:
  forall m b ofs n1 n2 bytes,
  loadbytes m b ofs (n1 + n2) = Some bytes ->
  n1 >= 0 -> n2 >= 0 ->
  exists bytes1, exists bytes2,
     loadbytes m b ofs n1 = Some bytes1
  /\ loadbytes m b (ofs + n1) n2 = Some bytes2
  /\ bytes = bytes1 ++ bytes2.
Proof.
  unfold loadbytes; intros.
  destruct (range_perm_dec m b ofs (ofs + (n1 + n2)) Cur Readable);
  try congruence.
  rewrite Z2Nat.inj_add in H by lia. rewrite getN_concat in H.
  rewrite Z2Nat.id in H by lia.
  repeat rewrite pred_dec_true.
  econstructor; econstructor.
  split. reflexivity. split. reflexivity. congruence.
  red; intros; apply r; lia.
  red; intros; apply r; lia.
Qed.

Theorem load_rep:
 forall ch m1 m2 b ofs v1 v2,
  (forall z, 0 <= z < size_chunk ch -> ZMap.get (ofs + z) m1.(mem_contents)#b = ZMap.get (ofs + z) m2.(mem_contents)#b) ->
  load ch m1 b ofs = Some v1 ->
  load ch m2 b ofs = Some v2 ->
  v1 = v2.
Proof.
  intros.
  apply load_result in H0.
  apply load_result in H1.
  subst.
  f_equal.
  rewrite size_chunk_conv in H.
  remember (size_chunk_nat ch) as n; clear Heqn.
  revert ofs H; induction n; intros; simpl; auto.
  f_equal.
  rewrite Nat2Z.inj_succ in H.
  replace ofs with (ofs+0) by lia.
  apply H; lia.
  apply IHn.
  intros.
  rewrite <- Z.add_assoc.
  apply H.
  rewrite Nat2Z.inj_succ. lia.
Qed.

Theorem load_int64_split:
  forall m b ofs v,
  load Mint64 m b ofs = Some v -> Archi.ptr64 = false ->
  exists v1 v2,
     load Mint32 m b ofs = Some (if Archi.big_endian then v1 else v2)
  /\ load Mint32 m b (ofs + 4) = Some (if Archi.big_endian then v2 else v1)
  /\ Val.lessdef v (Val.longofwords v1 v2).
Proof.
  intros.
  exploit load_valid_access; eauto. intros [A B]. simpl in *.
  exploit load_loadbytes. eexact H. simpl. intros [bytes [LB EQ]].
  change 8 with (4 + 4) in LB.
  exploit loadbytes_split. eexact LB. lia. lia.
  intros (bytes1 & bytes2 & LB1 & LB2 & APP).
  change 4 with (size_chunk Mint32) in LB1.
  exploit loadbytes_load. eexact LB1.
  simpl. apply Z.divide_trans with 8; auto. exists 2; auto.
  intros L1.
  change 4 with (size_chunk Mint32) in LB2.
  exploit loadbytes_load. eexact LB2.
  simpl. apply Z.divide_add_r. apply Z.divide_trans with 8; auto. exists 2; auto. exists 1; auto.
  intros L2.
  exists (decode_val Mint32 (if Archi.big_endian then bytes1 else bytes2));
  exists (decode_val Mint32 (if Archi.big_endian then bytes2 else bytes1)).
  split. destruct Archi.big_endian; auto.
  split. destruct Archi.big_endian; auto.
  rewrite EQ. rewrite APP. apply decode_val_int64; auto.
  erewrite loadbytes_length; eauto. reflexivity.
  erewrite loadbytes_length; eauto. reflexivity.
Qed.

Lemma addressing_int64_split:
  forall i,
  Archi.ptr64 = false ->
  (8 | Ptrofs.unsigned i) ->
  Ptrofs.unsigned (Ptrofs.add i (Ptrofs.of_int (Int.repr 4))) = Ptrofs.unsigned i + 4.
Proof.
  intros.
  rewrite Ptrofs.add_unsigned.
  replace (Ptrofs.unsigned (Ptrofs.of_int (Int.repr 4))) with (Int.unsigned (Int.repr 4))
    by (symmetry; apply Ptrofs.agree32_of_int; auto).
  change (Int.unsigned (Int.repr 4)) with 4.
  apply Ptrofs.unsigned_repr.
  exploit (Zdivide_interval (Ptrofs.unsigned i) Ptrofs.modulus 8).
  lia. apply Ptrofs.unsigned_range. auto.
  exists (two_p (Ptrofs.zwordsize - 3)).
  unfold Ptrofs.modulus, Ptrofs.zwordsize, Ptrofs.wordsize.
  unfold Wordsize_Ptrofs.wordsize. destruct Archi.ptr64; reflexivity.
  unfold Ptrofs.max_unsigned. lia.
Qed.

Theorem loadv_int64_split:
  forall m a v,
  loadv Mint64 m a = Some v -> Archi.ptr64 = false ->
  exists v1 v2,
     loadv Mint32 m a = Some (if Archi.big_endian then v1 else v2)
  /\ loadv Mint32 m (Val.add a (Vint (Int.repr 4))) = Some (if Archi.big_endian then v2 else v1)
  /\ Val.lessdef v (Val.longofwords v1 v2).
Proof.
  intros. destruct a; simpl in H; inv H.
  exploit load_int64_split; eauto. intros (v1 & v2 & L1 & L2 & EQ).
  unfold Val.add; rewrite H0.
  assert (NV: Ptrofs.unsigned (Ptrofs.add i (Ptrofs.of_int (Int.repr 4))) = Ptrofs.unsigned i + 4).
  { apply addressing_int64_split; auto.
    exploit load_valid_access. eexact H2. intros [P Q]. auto. }
  exists v1, v2.
Opaque Ptrofs.repr.
  split. auto.
  split. simpl. rewrite NV. auto.
  auto.
Qed.

(** ** Properties related to [store] *)

Theorem valid_access_store:
  forall m1 chunk b ofs v,
  valid_access m1 chunk b ofs Writable ->
  { m2: mem | store chunk m1 b ofs v = Some m2 }.
Proof.
  intros.
  unfold store.
  destruct (valid_access_dec m1 chunk b ofs Writable).
  eauto.
  contradiction.
Defined.

Local Hint Resolve valid_access_store: mem.

Section STORE.
Variable chunk: memory_chunk.
Variable m1: mem.
Variable b: block.
Variable ofs: Z.
Variable v: val.
Variable m2: mem.
Hypothesis STORE: store chunk m1 b ofs v = Some m2.

Lemma store_access: mem_access m2 = mem_access m1.
Proof.
  unfold store in STORE. destruct ( valid_access_dec m1 chunk b ofs Writable); inv STORE.
  auto.
Qed.

Lemma store_mem_contents:
  mem_contents m2 = PMap.set b (setN (encode_val chunk v) ofs m1.(mem_contents)#b) m1.(mem_contents).
Proof.
  unfold store in STORE. destruct (valid_access_dec m1 chunk b ofs Writable); inv STORE.
  auto.
Qed.

Theorem perm_store_1:
  forall b' ofs' k p, perm m1 b' ofs' k p -> perm m2 b' ofs' k p.
Proof.
  intros.
 unfold perm in *. rewrite store_access; auto.
Qed.

Theorem perm_store_2:
  forall b' ofs' k p, perm m2 b' ofs' k p -> perm m1 b' ofs' k p.
Proof.
  intros. unfold perm in *.  rewrite store_access in H; auto.
Qed.

Local Hint Resolve perm_store_1 perm_store_2: mem.

Theorem nextblock_store:
  nextblock m2 = nextblock m1.
Proof.
  intros.
  unfold store in STORE. destruct ( valid_access_dec m1 chunk b ofs Writable); inv STORE.
  auto.
Qed.

Theorem store_valid_block_1:
  forall b', valid_block m1 b' -> valid_block m2 b'.
Proof.
  unfold valid_block; intros. rewrite nextblock_store; auto.
Qed.

Theorem store_valid_block_2:
  forall b', valid_block m2 b' -> valid_block m1 b'.
Proof.
  unfold valid_block; intros. rewrite nextblock_store in H; auto.
Qed.

Local Hint Resolve store_valid_block_1 store_valid_block_2: mem.

Theorem store_valid_access_1:
  forall chunk' b' ofs' p,
  valid_access m1 chunk' b' ofs' p -> valid_access m2 chunk' b' ofs' p.
Proof.
  intros. inv H. constructor; try red; auto with mem.
Qed.

Theorem store_valid_access_2:
  forall chunk' b' ofs' p,
  valid_access m2 chunk' b' ofs' p -> valid_access m1 chunk' b' ofs' p.
Proof.
  intros. inv H. constructor; try red; auto with mem.
Qed.

Theorem store_valid_access_3:
  valid_access m1 chunk b ofs Writable.
Proof.
  unfold store in STORE. destruct (valid_access_dec m1 chunk b ofs Writable).
  auto.
  congruence.
Qed.

Local Hint Resolve store_valid_access_1 store_valid_access_2 store_valid_access_3: mem.

Theorem load_store_similar:
  forall chunk',
  size_chunk chunk' = size_chunk chunk ->
  align_chunk chunk' <= align_chunk chunk ->
  exists v', load chunk' m2 b ofs = Some v' /\ decode_encode_val v chunk chunk' v'.
Proof.
  intros.
  exploit (valid_access_load m2 chunk').
    eapply valid_access_compat. symmetry; eauto. auto. eauto with mem.
  intros [v' LOAD].
  exists v'; split; auto.
  exploit load_result; eauto. intros B.
  rewrite B. rewrite store_mem_contents; simpl.
  rewrite PMap.gss.
  replace (size_chunk_nat chunk') with (length (encode_val chunk v)).
  rewrite getN_setN_same. apply decode_encode_val_general.
  rewrite encode_val_length. repeat rewrite size_chunk_conv in H.
  apply Nat2Z.inj; auto.
Qed.

Theorem load_store_similar_2:
  forall chunk',
  size_chunk chunk' = size_chunk chunk ->
  align_chunk chunk' <= align_chunk chunk ->
  type_of_chunk chunk' = type_of_chunk chunk ->
  load chunk' m2 b ofs = Some (Val.load_result chunk' v).
Proof.
  intros. destruct (load_store_similar chunk') as [v' [A B]]; auto.
  rewrite A. decEq. eapply decode_encode_val_similar with (chunk1 := chunk); eauto.
Qed.

Theorem load_store_same:
  load chunk m2 b ofs = Some (Val.load_result chunk v).
Proof.
  apply load_store_similar_2; auto. lia.
Qed.

Theorem load_store_other:
  forall chunk' b' ofs',
  b' <> b
  \/ ofs' + size_chunk chunk' <= ofs
  \/ ofs + size_chunk chunk <= ofs' ->
  load chunk' m2 b' ofs' = load chunk' m1 b' ofs'.
Proof.
  intros. unfold load.
  destruct (valid_access_dec m1 chunk' b' ofs' Readable).
  rewrite pred_dec_true.
  decEq. decEq. rewrite store_mem_contents; simpl.
  rewrite PMap.gsspec. destruct (peq b' b). subst b'.
  apply getN_setN_outside. rewrite encode_val_length. repeat rewrite <- size_chunk_conv.
  intuition.
  auto.
  eauto with mem.
  rewrite pred_dec_false. auto.
  eauto with mem.
Qed.

Theorem loadbytes_store_same:
  loadbytes m2 b ofs (size_chunk chunk) = Some(encode_val chunk v).
Proof.
  intros.
  assert (valid_access m2 chunk b ofs Readable) by eauto with mem.
  unfold loadbytes. rewrite pred_dec_true. rewrite store_mem_contents; simpl.
  rewrite PMap.gss.
  replace (Z.to_nat (size_chunk chunk)) with (length (encode_val chunk v)).
  rewrite getN_setN_same. auto.
  rewrite encode_val_length. auto.
  apply H.
Qed.

Theorem loadbytes_store_other:
  forall b' ofs' n,
  b' <> b
  \/ n <= 0
  \/ ofs' + n <= ofs
  \/ ofs + size_chunk chunk <= ofs' ->
  loadbytes m2 b' ofs' n = loadbytes m1 b' ofs' n.
Proof.
  intros. unfold loadbytes.
  destruct (range_perm_dec m1 b' ofs' (ofs' + n) Cur Readable).
  rewrite pred_dec_true.
  decEq. rewrite store_mem_contents; simpl.
  rewrite PMap.gsspec. destruct (peq b' b). subst b'.
  destruct H. congruence.
  destruct (zle n 0) as [z | n0].
  rewrite (Z_to_nat_neg _ z). auto.
  destruct H. extlia.
  apply getN_setN_outside. rewrite encode_val_length. rewrite <- size_chunk_conv.
  rewrite Z2Nat.id. auto. lia.
  auto.
  red; intros. eauto with mem.
  rewrite pred_dec_false. auto.
  red; intro; elim n0; red; intros; eauto with mem.
Qed.

Lemma setN_in:
  forall vl p q c,
  p <= q < p + Z.of_nat (length vl) ->
  In (ZMap.get q (setN vl p c)) vl.
Proof.
  induction vl; intros.
  simpl in H. extlia.
  simpl length in H. rewrite Nat2Z.inj_succ in H. simpl.
  destruct (zeq p q). subst q. rewrite setN_outside. rewrite ZMap.gss.
  auto with coqlib. lia.
  right. apply IHvl. lia.
Qed.

Lemma getN_in:
  forall c q n p,
  p <= q < p + Z.of_nat n ->
  In (ZMap.get q c) (getN n p c).
Proof.
  induction n; intros.
  simpl in H; extlia.
  rewrite Nat2Z.inj_succ in H. simpl. destruct (zeq p q).
  subst q. auto.
  right. apply IHn. lia.
Qed.

End STORE.

Local Hint Resolve perm_store_1 perm_store_2: mem.
Local Hint Resolve store_valid_block_1 store_valid_block_2: mem.
Local Hint Resolve store_valid_access_1 store_valid_access_2
             store_valid_access_3: mem.

Lemma load_store_overlap:
  forall chunk m1 b ofs v m2 chunk' ofs' v',
  store chunk m1 b ofs v = Some m2 ->
  load chunk' m2 b ofs' = Some v' ->
  ofs' + size_chunk chunk' > ofs ->
  ofs + size_chunk chunk > ofs' ->
  exists mv1 mvl mv1' mvl',
      shape_encoding chunk v (mv1 :: mvl)
  /\  shape_decoding chunk' (mv1' :: mvl') v'
  /\  (   (ofs' = ofs /\ mv1' = mv1)
       \/ (ofs' > ofs /\ In mv1' mvl)
       \/ (ofs' < ofs /\ In mv1 mvl')).
Proof.
  intros.
  exploit load_result; eauto. erewrite store_mem_contents by eauto; simpl.
  rewrite PMap.gss.
  set (c := (mem_contents m1)#b). intros V'.
  destruct (size_chunk_nat_pos chunk) as [sz SIZE].
  destruct (size_chunk_nat_pos chunk') as [sz' SIZE'].
  destruct (encode_val chunk v) as [ | mv1 mvl] eqn:ENC.
  generalize (encode_val_length chunk v); rewrite ENC; simpl; congruence.
  set (c' := setN (mv1::mvl) ofs c) in *.
  exists mv1, mvl, (ZMap.get ofs' c'), (getN sz' (ofs' + 1) c').
  split. rewrite <- ENC. apply encode_val_shape.
  split. rewrite V', SIZE'. apply decode_val_shape.
  destruct (zeq ofs' ofs).
- subst ofs'. left; split. auto. unfold c'. simpl.
  rewrite setN_outside by lia. apply ZMap.gss.
- right. destruct (zlt ofs ofs').
(* If ofs < ofs':  the load reads (at ofs') a continuation byte from the write.
       ofs   ofs'   ofs+|chunk|
        [-------------------]       write
             [-------------------]  read
*)
+ left; split. lia. unfold c'. simpl. apply setN_in.
  assert (Z.of_nat (length (mv1 :: mvl)) = size_chunk chunk).
  { rewrite <- ENC; rewrite encode_val_length. rewrite size_chunk_conv; auto. }
  simpl length in H3. rewrite Nat2Z.inj_succ in H3. lia.
(* If ofs > ofs':  the load reads (at ofs) the first byte from the write.
       ofs'   ofs   ofs'+|chunk'|
               [-------------------]  write
         [----------------]           read
*)
+ right; split. lia. replace mv1 with (ZMap.get ofs c').
  apply getN_in.
  assert (size_chunk chunk' = Z.succ (Z.of_nat sz')).
  { rewrite size_chunk_conv. rewrite SIZE'. rewrite Nat2Z.inj_succ; auto. }
  lia.
  unfold c'. simpl. rewrite setN_outside by lia. apply ZMap.gss.
Qed.

Definition compat_pointer_chunks (chunk1 chunk2: memory_chunk) : Prop :=
  match chunk1, chunk2 with
  | (Mint32 | Many32), (Mint32 | Many32) => True
  | (Mint64 | Many64), (Mint64 | Many64) => True
  | _, _ => False
  end.

Lemma compat_pointer_chunks_true:
  forall chunk1 chunk2,
  (chunk1 = Mint32 \/ chunk1 = Many32 \/ chunk1 = Mint64 \/ chunk1 = Many64) ->
  (chunk2 = Mint32 \/ chunk2 = Many32 \/ chunk2 = Mint64 \/ chunk2 = Many64) ->
  quantity_chunk chunk1 = quantity_chunk chunk2 ->
  compat_pointer_chunks chunk1 chunk2.
Proof.
  intros. destruct H as [P|[P|[P|P]]]; destruct H0 as [Q|[Q|[Q|Q]]];
  subst; red; auto; discriminate.
Qed.

Theorem load_pointer_store:
  forall chunk m1 b ofs v m2 chunk' b' ofs' v_b v_o,
  store chunk m1 b ofs v = Some m2 ->
  load chunk' m2 b' ofs' = Some(Vptr v_b v_o) ->
  (v = Vptr v_b v_o /\ compat_pointer_chunks chunk chunk' /\ b' = b /\ ofs' = ofs)
  \/ (b' <> b \/ ofs' + size_chunk chunk' <= ofs \/ ofs + size_chunk chunk <= ofs').
Proof.
  intros.
  destruct (peq b' b); auto. subst b'.
  destruct (zle (ofs' + size_chunk chunk') ofs); auto.
  destruct (zle (ofs + size_chunk chunk) ofs'); auto.
  exploit load_store_overlap; eauto.
  intros (mv1 & mvl & mv1' & mvl' & ENC & DEC & CASES).
  inv DEC; try contradiction.
  destruct CASES as [(A & B) | [(A & B) | (A & B)]].
- (* Same offset *)
  subst. inv ENC.
  assert (chunk = Mint32 \/ chunk = Many32 \/ chunk = Mint64 \/ chunk = Many64)
  by (destruct chunk; auto || contradiction).
  left; split. rewrite H3.
  destruct H4 as [P|[P|[P|P]]]; subst chunk'; destruct v0; simpl in H3;
  try congruence; destruct Archi.ptr64; congruence.
  split. apply compat_pointer_chunks_true; auto.
  auto.
- (* ofs' > ofs *)
  inv ENC.
  + exploit H10; eauto. intros (j & P & Q). inv P. congruence.
  + exploit H8; eauto. intros (n & P); congruence.
  + exploit H2; eauto. congruence.
- (* ofs' < ofs *)
  exploit H7; eauto. intros (j & P & Q). subst mv1. inv ENC. congruence.
Qed.

Theorem load_store_pointer_overlap:
  forall chunk m1 b ofs v_b v_o m2 chunk' ofs' v,
  store chunk m1 b ofs (Vptr v_b v_o) = Some m2 ->
  load chunk' m2 b ofs' = Some v ->
  ofs' <> ofs ->
  ofs' + size_chunk chunk' > ofs ->
  ofs + size_chunk chunk > ofs' ->
  v = Vundef.
Proof.
  intros.
  exploit load_store_overlap; eauto.
  intros (mv1 & mvl & mv1' & mvl' & ENC & DEC & CASES).
  destruct CASES as [(A & B) | [(A & B) | (A & B)]].
- congruence.
- inv ENC.
  + exploit H9; eauto. intros (j & P & Q). subst mv1'. inv DEC. congruence. auto.
  + contradiction.
  + exploit H5; eauto. intros; subst. inv DEC; auto.
- inv DEC.
  + exploit H10; eauto. intros (j & P & Q). subst mv1. inv ENC. congruence.
  + exploit H8; eauto. intros (n & P). subst mv1. inv ENC. contradiction.
  + auto.
Qed.

Theorem load_store_pointer_mismatch:
  forall chunk m1 b ofs v_b v_o m2 chunk' v,
  store chunk m1 b ofs (Vptr v_b v_o) = Some m2 ->
  load chunk' m2 b ofs = Some v ->
  ~compat_pointer_chunks chunk chunk' ->
  v = Vundef.
Proof.
  intros.
  exploit load_store_overlap; eauto.
  generalize (size_chunk_pos chunk'); lia.
  generalize (size_chunk_pos chunk); lia.
  intros (mv1 & mvl & mv1' & mvl' & ENC & DEC & CASES).
  destruct CASES as [(A & B) | [(A & B) | (A & B)]]; try extlia.
  inv ENC; inv DEC; auto.
- elim H1. apply compat_pointer_chunks_true; auto.
- contradiction.
Qed.

Lemma store_similar_chunks:
  forall chunk1 chunk2 v1 v2 m b ofs,
  encode_val chunk1 v1 = encode_val chunk2 v2 ->
  align_chunk chunk1 = align_chunk chunk2 ->
  store chunk1 m b ofs v1 = store chunk2 m b ofs v2.
Proof.
  intros. unfold store.
  assert (size_chunk chunk1 = size_chunk chunk2).
    repeat rewrite size_chunk_conv.
    rewrite <- (encode_val_length chunk1 v1).
    rewrite <- (encode_val_length chunk2 v2).
    congruence.
  unfold store.
  destruct (valid_access_dec m chunk1 b ofs Writable);
  destruct (valid_access_dec m chunk2 b ofs Writable); auto.
  f_equal. apply mkmem_ext; auto. congruence.
  elim n. apply valid_access_compat with chunk1; auto. lia.
  elim n. apply valid_access_compat with chunk2; auto. lia.
Qed.

Theorem store_signed_unsigned_8:
  forall m b ofs v,
  store Mint8signed m b ofs v = store Mint8unsigned m b ofs v.
Proof. intros. apply store_similar_chunks. apply encode_val_int8_signed_unsigned. auto. Qed.

Theorem store_signed_unsigned_16:
  forall m b ofs v,
  store Mint16signed m b ofs v = store Mint16unsigned m b ofs v.
Proof. intros. apply store_similar_chunks. apply encode_val_int16_signed_unsigned. auto. Qed.

Theorem store_int8_zero_ext:
  forall m b ofs n,
  store Mint8unsigned m b ofs (Vint (Int.zero_ext 8 n)) =
  store Mint8unsigned m b ofs (Vint n).
Proof. intros. apply store_similar_chunks. apply encode_val_int8_zero_ext. auto. Qed.

Theorem store_int8_sign_ext:
  forall m b ofs n,
  store Mint8signed m b ofs (Vint (Int.sign_ext 8 n)) =
  store Mint8signed m b ofs (Vint n).
Proof. intros. apply store_similar_chunks. apply encode_val_int8_sign_ext. auto. Qed.

Theorem store_int16_zero_ext:
  forall m b ofs n,
  store Mint16unsigned m b ofs (Vint (Int.zero_ext 16 n)) =
  store Mint16unsigned m b ofs (Vint n).
Proof. intros. apply store_similar_chunks. apply encode_val_int16_zero_ext. auto. Qed.

Theorem store_int16_sign_ext:
  forall m b ofs n,
  store Mint16signed m b ofs (Vint (Int.sign_ext 16 n)) =
  store Mint16signed m b ofs (Vint n).
Proof. intros. apply store_similar_chunks. apply encode_val_int16_sign_ext. auto. Qed.

(*
Theorem store_float64al32:
  forall m b ofs v m',
  store Mfloat64 m b ofs v = Some m' -> store Mfloat64al32 m b ofs v = Some m'.
Proof.
  unfold store; intros.
  destruct (valid_access_dec m Mfloat64 b ofs Writable); try discriminate.
  destruct (valid_access_dec m Mfloat64al32 b ofs Writable).
  rewrite <- H. f_equal. apply mkmem_ext; auto.
  elim n. apply valid_access_compat with Mfloat64; auto. simpl; lia.
Qed.

Theorem storev_float64al32:
  forall m a v m',
  storev Mfloat64 m a v = Some m' -> storev Mfloat64al32 m a v = Some m'.
Proof.
  unfold storev; intros. destruct a; auto. apply store_float64al32; auto.
Qed.
*)

(** ** Properties related to [storebytes]. *)

Theorem range_perm_storebytes:
  forall m1 b ofs bytes,
  range_perm m1 b ofs (ofs + Z.of_nat (length bytes)) Cur Writable ->
  { m2 : mem | storebytes m1 b ofs bytes = Some m2 }.
Proof.
  intros. unfold storebytes.
  destruct (range_perm_dec m1 b ofs (ofs + Z.of_nat (length bytes)) Cur Writable).
  econstructor; reflexivity.
  contradiction.
Defined.

Theorem storebytes_store:
  forall m1 b ofs chunk v m2,
  storebytes m1 b ofs (encode_val chunk v) = Some m2 ->
  (align_chunk chunk | ofs) ->
  store chunk m1 b ofs v = Some m2.
Proof.
  unfold storebytes, store. intros.
  destruct (range_perm_dec m1 b ofs (ofs + Z.of_nat (length (encode_val chunk v))) Cur Writable); inv H.
  destruct (valid_access_dec m1 chunk b ofs Writable).
  f_equal. apply mkmem_ext; auto.
  elim n. constructor; auto.
  rewrite encode_val_length in r. rewrite size_chunk_conv. auto.
Qed.

Theorem store_storebytes:
  forall m1 b ofs chunk v m2,
  store chunk m1 b ofs v = Some m2 ->
  storebytes m1 b ofs (encode_val chunk v) = Some m2.
Proof.
  unfold storebytes, store. intros.
  destruct (valid_access_dec m1 chunk b ofs Writable); inv H.
  destruct (range_perm_dec m1 b ofs (ofs + Z.of_nat (length (encode_val chunk v))) Cur Writable).
  f_equal. apply mkmem_ext; auto.
  destruct v0.  elim n.
  rewrite encode_val_length. rewrite <- size_chunk_conv. auto.
Qed.

Section STOREBYTES.
Variable m1: mem.
Variable b: block.
Variable ofs: Z.
Variable bytes: list memval.
Variable m2: mem.
Hypothesis STORE: storebytes m1 b ofs bytes = Some m2.

Lemma storebytes_access: mem_access m2 = mem_access m1.
Proof.
  unfold storebytes in STORE.
  destruct (range_perm_dec m1 b ofs (ofs + Z.of_nat (length bytes)) Cur Writable);
  inv STORE.
  auto.
Qed.

Lemma storebytes_mem_contents:
   mem_contents m2 = PMap.set b (setN bytes ofs m1.(mem_contents)#b) m1.(mem_contents).
Proof.
  unfold storebytes in STORE.
  destruct (range_perm_dec m1 b ofs (ofs + Z.of_nat (length bytes)) Cur Writable);
  inv STORE.
  auto.
Qed.

Theorem perm_storebytes_1:
  forall b' ofs' k p, perm m1 b' ofs' k p -> perm m2 b' ofs' k p.
Proof.
  intros. unfold perm in *. rewrite storebytes_access; auto.
Qed.

Theorem perm_storebytes_2:
  forall b' ofs' k p, perm m2 b' ofs' k p -> perm m1 b' ofs' k p.
Proof.
  intros. unfold perm in *. rewrite storebytes_access in H; auto.
Qed.

Local Hint Resolve perm_storebytes_1 perm_storebytes_2: mem.

Theorem storebytes_valid_access_1:
  forall chunk' b' ofs' p,
  valid_access m1 chunk' b' ofs' p -> valid_access m2 chunk' b' ofs' p.
Proof.
  intros. inv H. constructor; try red; auto with mem.
Qed.

Theorem storebytes_valid_access_2:
  forall chunk' b' ofs' p,
  valid_access m2 chunk' b' ofs' p -> valid_access m1 chunk' b' ofs' p.
Proof.
  intros. inv H. constructor; try red; auto with mem.
Qed.

Local Hint Resolve storebytes_valid_access_1 storebytes_valid_access_2: mem.

Theorem nextblock_storebytes:
  nextblock m2 = nextblock m1.
Proof.
  intros.
  unfold storebytes in STORE.
  destruct (range_perm_dec m1 b ofs (ofs + Z.of_nat (length bytes)) Cur Writable);
  inv STORE.
  auto.
Qed.

Theorem storebytes_valid_block_1:
  forall b', valid_block m1 b' -> valid_block m2 b'.
Proof.
  unfold valid_block; intros. rewrite nextblock_storebytes; auto.
Qed.

Theorem storebytes_valid_block_2:
  forall b', valid_block m2 b' -> valid_block m1 b'.
Proof.
  unfold valid_block; intros. rewrite nextblock_storebytes in H; auto.
Qed.

Local Hint Resolve storebytes_valid_block_1 storebytes_valid_block_2: mem.

Theorem storebytes_range_perm:
  range_perm m1 b ofs (ofs + Z.of_nat (length bytes)) Cur Writable.
Proof.
  intros.
  unfold storebytes in STORE.
  destruct (range_perm_dec m1 b ofs (ofs + Z.of_nat (length bytes)) Cur Writable);
  inv STORE.
  auto.
Qed.

Theorem loadbytes_storebytes_same:
  loadbytes m2 b ofs (Z.of_nat (length bytes)) = Some bytes.
Proof.
  intros. assert (STORE2:=STORE). unfold storebytes in STORE2. unfold loadbytes.
  destruct (range_perm_dec m1 b ofs (ofs + Z.of_nat (length bytes)) Cur Writable);
  try discriminate.
  rewrite pred_dec_true.
  decEq. inv STORE2; simpl. rewrite PMap.gss. rewrite Nat2Z.id.
  apply getN_setN_same.
  red; eauto with mem.
Qed.

Theorem loadbytes_storebytes_disjoint:
  forall b' ofs' len,
  len >= 0 ->
  b' <> b \/ Intv.disjoint (ofs', ofs' + len) (ofs, ofs + Z.of_nat (length bytes)) ->
  loadbytes m2 b' ofs' len = loadbytes m1 b' ofs' len.
Proof.
  intros. unfold loadbytes.
  destruct (range_perm_dec m1 b' ofs' (ofs' + len) Cur Readable).
  rewrite pred_dec_true.
  rewrite storebytes_mem_contents. decEq.
  rewrite PMap.gsspec. destruct (peq b' b). subst b'.
  apply getN_setN_disjoint. rewrite Z2Nat.id by lia. intuition congruence.
  auto.
  red; auto with mem.
  apply pred_dec_false.
  red; intros; elim n. red; auto with mem.
Qed.

Theorem loadbytes_storebytes_other:
  forall b' ofs' len,
  len >= 0 ->
  b' <> b
  \/ ofs' + len <= ofs
  \/ ofs + Z.of_nat (length bytes) <= ofs' ->
  loadbytes m2 b' ofs' len = loadbytes m1 b' ofs' len.
Proof.
  intros. apply loadbytes_storebytes_disjoint; auto.
  destruct H0; auto. right. apply Intv.disjoint_range; auto.
Qed.

Theorem load_storebytes_other:
  forall chunk b' ofs',
  b' <> b
  \/ ofs' + size_chunk chunk <= ofs
  \/ ofs + Z.of_nat (length bytes) <= ofs' ->
  load chunk m2 b' ofs' = load chunk m1 b' ofs'.
Proof.
  intros. unfold load.
  destruct (valid_access_dec m1 chunk b' ofs' Readable).
  rewrite pred_dec_true.
  rewrite storebytes_mem_contents. decEq.
  rewrite PMap.gsspec. destruct (peq b' b). subst b'.
  rewrite getN_setN_outside. auto. rewrite <- size_chunk_conv. intuition congruence.
  auto.
  destruct v; split; auto. red; auto with mem.
  apply pred_dec_false.
  red; intros; elim n. destruct H0. split; auto. red; auto with mem.
Qed.

End STOREBYTES.

Lemma setN_concat:
  forall bytes1 bytes2 ofs c,
  setN (bytes1 ++ bytes2) ofs c = setN bytes2 (ofs + Z.of_nat (length bytes1)) (setN bytes1 ofs c).
Proof.
  induction bytes1; intros.
  simpl. decEq. lia.
  simpl length. rewrite Nat2Z.inj_succ. simpl. rewrite IHbytes1. decEq. lia.
Qed.

Theorem storebytes_concat:
  forall m b ofs bytes1 m1 bytes2 m2,
  storebytes m b ofs bytes1 = Some m1 ->
  storebytes m1 b (ofs + Z.of_nat(length bytes1)) bytes2 = Some m2 ->
  storebytes m b ofs (bytes1 ++ bytes2) = Some m2.
Proof.
  intros. generalize H; intro ST1. generalize H0; intro ST2.
  unfold storebytes; unfold storebytes in ST1; unfold storebytes in ST2.
  destruct (range_perm_dec m b ofs (ofs + Z.of_nat(length bytes1)) Cur Writable); try congruence.
  destruct (range_perm_dec m1 b (ofs + Z.of_nat(length bytes1)) (ofs + Z.of_nat(length bytes1) + Z.of_nat(length bytes2)) Cur Writable); try congruence.
  destruct (range_perm_dec m b ofs (ofs + Z.of_nat (length (bytes1 ++ bytes2))) Cur Writable).
  inv ST1; inv ST2; simpl. decEq. apply mkmem_ext; auto.
  rewrite PMap.gss.  rewrite setN_concat. symmetry. apply PMap.set2.
  elim n.
  rewrite app_length. rewrite Nat2Z.inj_add. red; intros.
  destruct (zlt ofs0 (ofs + Z.of_nat(length bytes1))).
  apply r. lia.
  eapply perm_storebytes_2; eauto. apply r0. lia.
Qed.

Theorem storebytes_split:
  forall m b ofs bytes1 bytes2 m2,
  storebytes m b ofs (bytes1 ++ bytes2) = Some m2 ->
  exists m1,
     storebytes m b ofs bytes1 = Some m1
  /\ storebytes m1 b (ofs + Z.of_nat(length bytes1)) bytes2 = Some m2.
Proof.
  intros.
  destruct (range_perm_storebytes m b ofs bytes1) as [m1 ST1].
  red; intros. exploit storebytes_range_perm; eauto. rewrite app_length.
  rewrite Nat2Z.inj_add. lia.
  destruct (range_perm_storebytes m1 b (ofs + Z.of_nat (length bytes1)) bytes2) as [m2' ST2].
  red; intros. eapply perm_storebytes_1; eauto. exploit storebytes_range_perm.
  eexact H. instantiate (1 := ofs0). rewrite app_length. rewrite Nat2Z.inj_add. lia.
  auto.
  assert (Some m2 = Some m2').
  rewrite <- H. eapply storebytes_concat; eauto.
  inv H0.
  exists m1; split; auto.
Qed.

Theorem store_int64_split:
  forall m b ofs v m',
  store Mint64 m b ofs v = Some m' -> Archi.ptr64 = false ->
  exists m1,
     store Mint32 m b ofs (if Archi.big_endian then Val.hiword v else Val.loword v) = Some m1
  /\ store Mint32 m1 b (ofs + 4) (if Archi.big_endian then Val.loword v else Val.hiword v) = Some m'.
Proof.
  intros.
  exploit store_valid_access_3; eauto. intros [A B]. simpl in *.
  exploit store_storebytes. eexact H. intros SB.
  rewrite encode_val_int64 in SB by auto.
  exploit storebytes_split. eexact SB. intros [m1 [SB1 SB2]].
  rewrite encode_val_length in SB2. simpl in SB2.
  exists m1; split.
  apply storebytes_store. exact SB1.
  simpl. apply Z.divide_trans with 8; auto. exists 2; auto.
  apply storebytes_store. exact SB2.
  simpl. apply Z.divide_add_r. apply Z.divide_trans with 8; auto. exists 2; auto. exists 1; auto.
Qed.

Theorem storev_int64_split:
  forall m a v m',
  storev Mint64 m a v = Some m' -> Archi.ptr64 = false ->
  exists m1,
     storev Mint32 m a (if Archi.big_endian then Val.hiword v else Val.loword v) = Some m1
  /\ storev Mint32 m1 (Val.add a (Vint (Int.repr 4))) (if Archi.big_endian then Val.loword v else Val.hiword v) = Some m'.
Proof.
  intros. destruct a; simpl in H; inv H. rewrite H2.
  exploit store_int64_split; eauto. intros [m1 [A B]].
  exists m1; split.
  exact A.
  unfold storev, Val.add. rewrite H0.
  rewrite addressing_int64_split; auto.
  exploit store_valid_access_3. eexact H2. intros [P Q]. exact Q.
Qed.

Theorem alloc_succeed:
  forall m1 lo hi,
  alloc_flag m1 = true ->
  { res | alloc m1 lo hi = Some res }.
Proof.
  intros; unfold alloc. rewrite H. eexists; reflexivity.
Defined.

(** ** Properties related to [alloc]. *)

Section ALLOC.

Variable m1: mem.
Variables lo hi: Z.
Variable m2: mem.
Variable b: block.
Hypothesis ALLOC: alloc m1 lo hi = Some (m2, b).

Theorem alloc_alloc':
  alloc' m1 lo hi = (m2, b).
Proof.
  unfold alloc in ALLOC. destruct (alloc_flag m1); congruence.
Qed.

Theorem alloc_flag_alloc1:
  alloc_flag m1 = true.
Proof.
  unfold alloc in ALLOC. destruct (alloc_flag m1); easy.
Qed.

Theorem alloc_flag_alloc2:
  alloc_flag m2 = true.
Proof.
  unfold alloc in ALLOC. destruct (alloc_flag m1) eqn: X; inv ALLOC; easy.
Qed.

Theorem nextblock_alloc:
  nextblock m2 = Pos.succ (nextblock m1).
Proof.
  injection alloc_alloc'; intros. rewrite <- H0; eauto.
Qed.

Theorem alloc_result:
  b = nextblock m1.
Proof.
  injection alloc_alloc'; auto.
Qed.

Theorem valid_block_alloc:
  forall b', valid_block m1 b' -> valid_block m2 b'.
Proof.
  unfold valid_block; intros. rewrite nextblock_alloc.
  apply Plt_trans_succ; auto.
Qed.

Theorem fresh_block_alloc:
  ~(valid_block m1 b).
Proof.
  unfold valid_block. rewrite alloc_result. apply Plt_strict.
Qed.

Theorem valid_new_block:
  valid_block m2 b.
Proof.
  unfold valid_block. rewrite alloc_result. rewrite nextblock_alloc. apply Plt_succ.
Qed.

Local Hint Resolve valid_block_alloc fresh_block_alloc valid_new_block: mem.

Theorem valid_block_alloc_inv:
  forall b', valid_block m2 b' -> b' = b \/ valid_block m1 b'.
Proof.
  unfold valid_block; intros.
  rewrite nextblock_alloc in H. rewrite alloc_result.
  exploit Plt_succ_inv; eauto. tauto.
Qed.

Theorem perm_alloc_1:
  forall b' ofs k p, perm m1 b' ofs k p -> perm m2 b' ofs k p.
Proof.
  unfold perm; intros. injection alloc_alloc'; intros. rewrite <- H1; simpl.
  subst b. rewrite PMap.gsspec. destruct (peq b' (nextblock m1)); auto.
  rewrite nextblock_noaccess in H. contradiction. subst b'. apply Plt_strict.
Qed.

Theorem perm_alloc_2:
  forall ofs k, lo <= ofs < hi -> perm m2 b ofs k Freeable.
Proof.
  unfold perm; intros. injection alloc_alloc'; intros. rewrite <- H1; simpl.
  subst b. rewrite PMap.gss. unfold proj_sumbool. rewrite zle_true.
  rewrite zlt_true. simpl. auto with mem. lia. lia.
Qed.

Theorem perm_alloc_inv:
  forall b' ofs k p,
  perm m2 b' ofs k p ->
  if eq_block b' b then lo <= ofs < hi else perm m1 b' ofs k p.
Proof.
  unfold alloc in ALLOC. destruct alloc_flag; try congruence.
  intros until p; unfold perm. inv ALLOC. simpl.
  rewrite PMap.gsspec. unfold eq_block. destruct (peq b' (nextblock m1)); intros.
  destruct (zle lo ofs); try contradiction. destruct (zlt ofs hi); try contradiction.
  split; auto.
  auto.
Qed.

Theorem perm_alloc_3:
  forall ofs k p, perm m2 b ofs k p -> lo <= ofs < hi.
Proof.
  intros. exploit perm_alloc_inv; eauto. rewrite dec_eq_true; auto.
Qed.

Theorem perm_alloc_4:
  forall b' ofs k p, perm m2 b' ofs k p -> b' <> b -> perm m1 b' ofs k p.
Proof.
  intros. exploit perm_alloc_inv; eauto. rewrite dec_eq_false; auto.
Qed.

Local Hint Resolve perm_alloc_1 perm_alloc_2 perm_alloc_3 perm_alloc_4: mem.

Theorem valid_access_alloc_other:
  forall chunk b' ofs p,
  valid_access m1 chunk b' ofs p ->
  valid_access m2 chunk b' ofs p.
Proof.
  intros. inv H. constructor; auto with mem.
  red; auto with mem.
Qed.

Theorem valid_access_alloc_same:
  forall chunk ofs,
  lo <= ofs -> ofs + size_chunk chunk <= hi -> (align_chunk chunk | ofs) ->
  valid_access m2 chunk b ofs Freeable.
Proof.
  intros. constructor; auto with mem.
  red; intros. apply perm_alloc_2. lia.
Qed.

Local Hint Resolve valid_access_alloc_other valid_access_alloc_same: mem.

Theorem valid_access_alloc_inv:
  forall chunk b' ofs p,
  valid_access m2 chunk b' ofs p ->
  if eq_block b' b
  then lo <= ofs /\ ofs + size_chunk chunk <= hi /\ (align_chunk chunk | ofs)
  else valid_access m1 chunk b' ofs p.
Proof.
  intros. inv H.
  generalize (size_chunk_pos chunk); intro.
  destruct (eq_block b' b). subst b'.
  assert (perm m2 b ofs Cur p). apply H0. lia.
  assert (perm m2 b (ofs + size_chunk chunk - 1) Cur p). apply H0. lia.
  exploit perm_alloc_inv. eexact H2. rewrite dec_eq_true. intro.
  exploit perm_alloc_inv. eexact H3. rewrite dec_eq_true. intro.
  intuition lia.
  split; auto. red; intros.
  exploit perm_alloc_inv. apply H0. eauto. rewrite dec_eq_false; auto.
Qed.

Theorem load_alloc_unchanged:
  forall chunk b' ofs,
  valid_block m1 b' ->
  load chunk m2 b' ofs = load chunk m1 b' ofs.
Proof.
  intros. unfold load.
  destruct (valid_access_dec m2 chunk b' ofs Readable).
  exploit valid_access_alloc_inv; eauto. destruct (eq_block b' b); intros.
  subst b'. elimtype False. eauto with mem.
  rewrite pred_dec_true; auto.
  injection alloc_alloc'; intros. rewrite <- H2; simpl.
  rewrite PMap.gso. auto. rewrite H1. apply not_eq_sym; eauto with mem.
  rewrite pred_dec_false. auto.
  eauto with mem.
Qed.

Theorem load_alloc_other:
  forall chunk b' ofs v,
  load chunk m1 b' ofs = Some v ->
  load chunk m2 b' ofs = Some v.
Proof.
  intros. rewrite <- H. apply load_alloc_unchanged. eauto with mem.
Qed.

Theorem load_alloc_same:
  forall chunk ofs v,
  load chunk m2 b ofs = Some v ->
  v = Vundef.
Proof.
  intros. exploit load_result; eauto. intro. rewrite H0.
  injection alloc_alloc'; intros. rewrite <- H2; simpl. rewrite <- H1.
  rewrite PMap.gss. destruct (size_chunk_nat_pos chunk) as [n E]. rewrite E. simpl.
  rewrite ZMap.gi. apply decode_val_undef.
Qed.

Theorem load_alloc_same':
  forall chunk ofs,
  lo <= ofs -> ofs + size_chunk chunk <= hi -> (align_chunk chunk | ofs) ->
  load chunk m2 b ofs = Some Vundef.
Proof.
  intros. assert (exists v, load chunk m2 b ofs = Some v).
    apply valid_access_load. constructor; auto.
    red; intros. eapply perm_implies. apply perm_alloc_2. lia. auto with mem.
  destruct H2 as [v LOAD]. rewrite LOAD. decEq.
  eapply load_alloc_same; eauto.
Qed.

Theorem loadbytes_alloc_unchanged:
  forall b' ofs n,
  valid_block m1 b' ->
  loadbytes m2 b' ofs n = loadbytes m1 b' ofs n.
Proof.
  intros. unfold loadbytes.
  destruct (range_perm_dec m1 b' ofs (ofs + n) Cur Readable).
  rewrite pred_dec_true.
  injection alloc_alloc'; intros A B. rewrite <- B; simpl.
  rewrite PMap.gso. auto. rewrite A. eauto with mem.
  red; intros. eapply perm_alloc_1; eauto.
  rewrite pred_dec_false; auto.
  red; intros; elim n0. red; intros. eapply perm_alloc_4; eauto. eauto with mem.
Qed.

Theorem loadbytes_alloc_same:
  forall n ofs bytes byte,
  loadbytes m2 b ofs n = Some bytes ->
  In byte bytes -> byte = Undef.
Proof.
  unfold loadbytes; intros. destruct (range_perm_dec m2 b ofs (ofs + n) Cur Readable); inv H.
  revert H0.
  injection alloc_alloc'; intros A B. rewrite <- A; rewrite <- B; simpl. rewrite PMap.gss.
  generalize (Z.to_nat n) ofs. induction n0; simpl; intros.
  contradiction.
  rewrite ZMap.gi in H0. destruct H0; eauto.
Qed.

End ALLOC.

Local Hint Resolve valid_block_alloc fresh_block_alloc valid_new_block: mem.
Local Hint Resolve valid_access_alloc_other valid_access_alloc_same: mem.

(** ** Properties related to [free]. *)

Theorem range_perm_free:
  forall m1 b lo hi,
  range_perm m1 b lo hi Cur Freeable ->
  { m2: mem | free m1 b lo hi = Some m2 }.
Proof.
  intros; unfold free. rewrite pred_dec_true; auto. econstructor; eauto.
Defined.

Section FREE.

Variable m1: mem.
Variable bf: block.
Variables lo hi: Z.
Variable m2: mem.
Hypothesis FREE: free m1 bf lo hi = Some m2.

Theorem free_range_perm:
  range_perm m1 bf lo hi Cur Freeable.
Proof.
  unfold free in FREE. destruct (range_perm_dec m1 bf lo hi Cur Freeable); auto.
  congruence.
Qed.

Lemma free_result:
  m2 = unchecked_free m1 bf lo hi.
Proof.
  unfold free in FREE. destruct (range_perm_dec m1 bf lo hi Cur Freeable).
  congruence. congruence.
Qed.

Theorem nextblock_free:
  nextblock m2 = nextblock m1.
Proof.
  rewrite free_result; reflexivity.
Qed.

Theorem valid_block_free_1:
  forall b, valid_block m1 b -> valid_block m2 b.
Proof.
  intros. rewrite free_result. assumption.
Qed.

Theorem valid_block_free_2:
  forall b, valid_block m2 b -> valid_block m1 b.
Proof.
  intros. rewrite free_result in H. assumption.
Qed.

Local Hint Resolve valid_block_free_1 valid_block_free_2: mem.

Theorem perm_free_1:
  forall b ofs k p,
  b <> bf \/ ofs < lo \/ hi <= ofs ->
  perm m1 b ofs k p ->
  perm m2 b ofs k p.
Proof.
  intros. rewrite free_result. unfold perm, unchecked_free; simpl.
  rewrite PMap.gsspec. destruct (peq b bf). subst b.
  destruct (zle lo ofs); simpl.
  destruct (zlt ofs hi); simpl.
  elimtype False; intuition.
  auto. auto.
  auto.
Qed.

Theorem perm_free_2:
  forall ofs k p, lo <= ofs < hi -> ~ perm m2 bf ofs k p.
Proof.
  intros. rewrite free_result. unfold perm, unchecked_free; simpl.
  rewrite PMap.gss. unfold proj_sumbool. rewrite zle_true. rewrite zlt_true.
  simpl. tauto. lia. lia.
Qed.

Theorem perm_free_3:
  forall b ofs k p,
  perm m2 b ofs k p -> perm m1 b ofs k p.
Proof.
  intros until p. rewrite free_result. unfold perm, unchecked_free; simpl.
  rewrite PMap.gsspec. destruct (peq b bf). subst b.
  destruct (zle lo ofs); simpl.
  destruct (zlt ofs hi); simpl. tauto.
  auto. auto. auto.
Qed.

Theorem perm_free_inv:
  forall b ofs k p,
  perm m1 b ofs k p ->
  (b = bf /\ lo <= ofs < hi) \/ perm m2 b ofs k p.
Proof.
  intros. rewrite free_result. unfold perm, unchecked_free; simpl.
  rewrite PMap.gsspec. destruct (peq b bf); auto. subst b.
  destruct (zle lo ofs); simpl; auto.
  destruct (zlt ofs hi); simpl; auto.
Qed.

Theorem valid_access_free_1:
  forall chunk b ofs p,
  valid_access m1 chunk b ofs p ->
  b <> bf \/ lo >= hi \/ ofs + size_chunk chunk <= lo \/ hi <= ofs ->
  valid_access m2 chunk b ofs p.
Proof.
  intros. inv H. constructor; auto with mem.
  red; intros. eapply perm_free_1; eauto.
  destruct (zlt lo hi). intuition. right. lia.
Qed.

Theorem valid_access_free_2:
  forall chunk ofs p,
  lo < hi -> ofs + size_chunk chunk > lo -> ofs < hi ->
  ~(valid_access m2 chunk bf ofs p).
Proof.
  intros; red; intros. inv H2.
  generalize (size_chunk_pos chunk); intros.
  destruct (zlt ofs lo).
  elim (perm_free_2 lo Cur p).
  lia. apply H3. lia.
  elim (perm_free_2 ofs Cur p).
  lia. apply H3. lia.
Qed.

Theorem valid_access_free_inv_1:
  forall chunk b ofs p,
  valid_access m2 chunk b ofs p ->
  valid_access m1 chunk b ofs p.
Proof.
  intros. destruct H. split; auto.
  red; intros. generalize (H ofs0 H1).
  rewrite free_result. unfold perm, unchecked_free; simpl.
  rewrite PMap.gsspec. destruct (peq b bf). subst b.
  destruct (zle lo ofs0); simpl.
  destruct (zlt ofs0 hi); simpl.
  tauto. auto. auto. auto.
Qed.

Theorem valid_access_free_inv_2:
  forall chunk ofs p,
  valid_access m2 chunk bf ofs p ->
  lo >= hi \/ ofs + size_chunk chunk <= lo \/ hi <= ofs.
Proof.
  intros.
  destruct (zlt lo hi); auto.
  destruct (zle (ofs + size_chunk chunk) lo); auto.
  destruct (zle hi ofs); auto.
  elim (valid_access_free_2 chunk ofs p); auto. lia.
Qed.

Theorem load_free:
  forall chunk b ofs,
  b <> bf \/ lo >= hi \/ ofs + size_chunk chunk <= lo \/ hi <= ofs ->
  load chunk m2 b ofs = load chunk m1 b ofs.
Proof.
  intros. unfold load.
  destruct (valid_access_dec m2 chunk b ofs Readable).
  rewrite pred_dec_true.
  rewrite free_result; auto.
  eapply valid_access_free_inv_1; eauto.
  rewrite pred_dec_false; auto.
  red; intro; elim n. eapply valid_access_free_1; eauto.
Qed.

Theorem load_free_2:
  forall chunk b ofs v,
  load chunk m2 b ofs = Some v -> load chunk m1 b ofs = Some v.
Proof.
  intros. unfold load. rewrite pred_dec_true.
  rewrite (load_result _ _ _ _ _ H). rewrite free_result; auto.
  apply valid_access_free_inv_1. eauto with mem.
Qed.

Theorem loadbytes_free:
  forall b ofs n,
  b <> bf \/ lo >= hi \/ ofs + n <= lo \/ hi <= ofs ->
  loadbytes m2 b ofs n = loadbytes m1 b ofs n.
Proof.
  intros. unfold loadbytes.
  destruct (range_perm_dec m2 b ofs (ofs + n) Cur Readable).
  rewrite pred_dec_true.
  rewrite free_result; auto.
  red; intros. eapply perm_free_3; eauto.
  rewrite pred_dec_false; auto.
  red; intros. elim n0; red; intros.
  eapply perm_free_1; eauto. destruct H; auto. right; lia.
Qed.

Theorem loadbytes_free_2:
  forall b ofs n bytes,
  loadbytes m2 b ofs n = Some bytes -> loadbytes m1 b ofs n = Some bytes.
Proof.
  intros. unfold loadbytes in *.
  destruct (range_perm_dec m2 b ofs (ofs + n) Cur Readable); inv H.
  rewrite pred_dec_true. rewrite free_result; auto.
  red; intros. apply perm_free_3; auto.
Qed.

End FREE.

Local Hint Resolve valid_block_free_1 valid_block_free_2
             perm_free_1 perm_free_2 perm_free_3
             valid_access_free_1 valid_access_free_inv_1: mem.

(** ** Properties related to [drop_perm] *)

Theorem range_perm_drop_1:
  forall m b lo hi p m', drop_perm m b lo hi p = Some m' -> range_perm m b lo hi Cur Freeable.
Proof.
  unfold drop_perm; intros.
  destruct (range_perm_dec m b lo hi Cur Freeable). auto. discriminate.
Qed.

Theorem range_perm_drop_2:
  forall m b lo hi p,
  range_perm m b lo hi Cur Freeable -> {m' | drop_perm m b lo hi p = Some m' }.
Proof.
  unfold drop_perm; intros.
  destruct (range_perm_dec m b lo hi Cur Freeable). econstructor. eauto. contradiction.
Defined.

Section DROP.

Variable m: mem.
Variable b: block.
Variable lo hi: Z.
Variable p: permission.
Variable m': mem.
Hypothesis DROP: drop_perm m b lo hi p = Some m'.

Theorem nextblock_drop:
  nextblock m' = nextblock m.
Proof.
  unfold drop_perm in DROP. destruct (range_perm_dec m b lo hi Cur Freeable); inv DROP; auto.
Qed.

Theorem drop_perm_valid_block_1:
  forall b', valid_block m b' -> valid_block m' b'.
Proof.
  unfold valid_block; rewrite nextblock_drop; auto.
Qed.

Theorem drop_perm_valid_block_2:
  forall b', valid_block m' b' -> valid_block m b'.
Proof.
  unfold valid_block; rewrite nextblock_drop; auto.
Qed.

Theorem perm_drop_1:
  forall ofs k, lo <= ofs < hi -> perm m' b ofs k p.
Proof.
  intros.
  unfold drop_perm in DROP. destruct (range_perm_dec m b lo hi Cur Freeable); inv DROP.
  unfold perm. simpl. rewrite PMap.gss. unfold proj_sumbool.
  rewrite zle_true. rewrite zlt_true. simpl. constructor.
  lia. lia.
Qed.

Theorem perm_drop_2:
  forall ofs k p', lo <= ofs < hi -> perm m' b ofs k p' -> perm_order p p'.
Proof.
  intros.
  unfold drop_perm in DROP. destruct (range_perm_dec m b lo hi Cur Freeable); inv DROP.
  revert H0. unfold perm; simpl. rewrite PMap.gss. unfold proj_sumbool.
  rewrite zle_true. rewrite zlt_true. simpl. auto.
  lia. lia.
Qed.

Theorem perm_drop_3:
  forall b' ofs k p', b' <> b \/ ofs < lo \/ hi <= ofs -> perm m b' ofs k p' -> perm m' b' ofs k p'.
Proof.
  intros.
  unfold drop_perm in DROP. destruct (range_perm_dec m b lo hi Cur Freeable); inv DROP.
  unfold perm; simpl. rewrite PMap.gsspec. destruct (peq b' b). subst b'.
  unfold proj_sumbool. destruct (zle lo ofs). destruct (zlt ofs hi).
  byContradiction. intuition lia.
  auto. auto. auto.
Qed.

Theorem perm_drop_4:
  forall b' ofs k p', perm m' b' ofs k p' -> perm m b' ofs k p'.
Proof.
  intros.
  unfold drop_perm in DROP. destruct (range_perm_dec m b lo hi Cur Freeable); inv DROP.
  revert H. unfold perm; simpl. rewrite PMap.gsspec. destruct (peq b' b).
  subst b'. unfold proj_sumbool. destruct (zle lo ofs). destruct (zlt ofs hi).
  simpl. intros. apply perm_implies with p. apply perm_implies with Freeable. apply perm_cur.
  apply r. tauto. auto with mem. auto.
  auto. auto. auto.
Qed.

Lemma valid_access_drop_1:
  forall chunk b' ofs p',
  b' <> b \/ ofs + size_chunk chunk <= lo \/ hi <= ofs \/ perm_order p p' ->
  valid_access m chunk b' ofs p' -> valid_access m' chunk b' ofs p'.
Proof.
  intros. destruct H0. split; auto.
  red; intros.
  destruct (eq_block b' b). subst b'.
  destruct (zlt ofs0 lo). eapply perm_drop_3; eauto.
  destruct (zle hi ofs0). eapply perm_drop_3; eauto.
  apply perm_implies with p. eapply perm_drop_1; eauto. lia.
  generalize (size_chunk_pos chunk); intros. intuition.
  eapply perm_drop_3; eauto.
Qed.

Lemma valid_access_drop_2:
  forall chunk b' ofs p',
  valid_access m' chunk b' ofs p' -> valid_access m chunk b' ofs p'.
Proof.
  intros. destruct H; split; auto.
  red; intros. eapply perm_drop_4; eauto.
Qed.

Theorem load_drop:
  forall chunk b' ofs,
  b' <> b \/ ofs + size_chunk chunk <= lo \/ hi <= ofs \/ perm_order p Readable ->
  load chunk m' b' ofs = load chunk m b' ofs.
Proof.
  intros.
  unfold load.
  destruct (valid_access_dec m chunk b' ofs Readable).
  rewrite pred_dec_true.
  unfold drop_perm in DROP. destruct (range_perm_dec m b lo hi Cur Freeable); inv DROP. simpl. auto.
  eapply valid_access_drop_1; eauto.
  rewrite pred_dec_false. auto.
  red; intros; elim n. eapply valid_access_drop_2; eauto.
Qed.

Theorem loadbytes_drop:
  forall b' ofs n,
  b' <> b \/ ofs + n <= lo \/ hi <= ofs \/ perm_order p Readable ->
  loadbytes m' b' ofs n = loadbytes m b' ofs n.
Proof.
  intros.
  unfold loadbytes.
  destruct (range_perm_dec m b' ofs (ofs + n) Cur Readable).
  rewrite pred_dec_true.
  unfold drop_perm in DROP. destruct (range_perm_dec m b lo hi Cur Freeable); inv DROP. simpl. auto.
  red; intros.
  destruct (eq_block b' b). subst b'.
  destruct (zlt ofs0 lo). eapply perm_drop_3; eauto.
  destruct (zle hi ofs0). eapply perm_drop_3; eauto.
  apply perm_implies with p. eapply perm_drop_1; eauto. lia. intuition.
  eapply perm_drop_3; eauto.
  rewrite pred_dec_false; eauto.
  red; intros; elim n0; red; intros.
  eapply perm_drop_4; eauto.
Qed.

End DROP.

(** * Generic injections *)

(** A memory state [m1] generically injects into another memory state [m2] via the
  memory injection [f] if the following conditions hold:
- each access in [m2] that corresponds to a valid access in [m1]
  is itself valid;
- the memory value associated in [m1] to an accessible address
  must inject into [m2]'s memory value at the corersponding address.
*)

Record mem_inj (f: meminj) (m1 m2: mem) : Prop :=
  mk_mem_inj {
    mi_perm:
      forall b1 b2 delta ofs k p,
      f b1 = Some(b2, delta) ->
      perm m1 b1 ofs k p ->
      perm m2 b2 (ofs + delta) k p;
    mi_align:
      forall b1 b2 delta chunk ofs p,
      f b1 = Some(b2, delta) ->
      range_perm m1 b1 ofs (ofs + size_chunk chunk) Max p ->
      (align_chunk chunk | delta);
    mi_memval:
      forall b1 ofs b2 delta,
      f b1 = Some(b2, delta) ->
      perm m1 b1 ofs Cur Readable ->
      memval_inject f (ZMap.get ofs m1.(mem_contents)#b1) (ZMap.get (ofs+delta) m2.(mem_contents)#b2)
  }.

(** Preservation of permissions *)

Lemma perm_inj:
  forall f m1 m2 b1 ofs k p b2 delta,
  mem_inj f m1 m2 ->
  perm m1 b1 ofs k p ->
  f b1 = Some(b2, delta) ->
  perm m2 b2 (ofs + delta) k p.
Proof.
  intros. eapply mi_perm; eauto.
Qed.

Lemma range_perm_inj:
  forall f m1 m2 b1 lo hi k p b2 delta,
  mem_inj f m1 m2 ->
  range_perm m1 b1 lo hi k p ->
  f b1 = Some(b2, delta) ->
  range_perm m2 b2 (lo + delta) (hi + delta) k p.
Proof.
  intros; red; intros.
  replace ofs with ((ofs - delta) + delta) by lia.
  eapply perm_inj; eauto. apply H0. lia.
Qed.

Lemma valid_access_inj:
  forall f m1 m2 b1 b2 delta chunk ofs p,
  mem_inj f m1 m2 ->
  f b1 = Some(b2, delta) ->
  valid_access m1 chunk b1 ofs p ->
  valid_access m2 chunk b2 (ofs + delta) p.
Proof.
  intros. destruct H1 as [A B]. constructor.
  replace (ofs + delta + size_chunk chunk)
     with ((ofs + size_chunk chunk) + delta) by lia.
  eapply range_perm_inj; eauto.
  apply Z.divide_add_r; auto. eapply mi_align; eauto with mem.
Qed.

(** Preservation of loads. *)

Lemma getN_inj:
  forall f m1 m2 b1 b2 delta,
  mem_inj f m1 m2 ->
  f b1 = Some(b2, delta) ->
  forall n ofs,
  range_perm m1 b1 ofs (ofs + Z.of_nat n) Cur Readable ->
  list_forall2 (memval_inject f)
               (getN n ofs (m1.(mem_contents)#b1))
               (getN n (ofs + delta) (m2.(mem_contents)#b2)).
Proof.
  induction n; intros; simpl.
  constructor.
  rewrite Nat2Z.inj_succ in H1.
  constructor.
  eapply mi_memval; eauto.
  apply H1. lia.
  replace (ofs + delta + 1) with ((ofs + 1) + delta) by lia.
  apply IHn. red; intros; apply H1; lia.
Qed.

Lemma load_inj:
  forall f m1 m2 chunk b1 ofs b2 delta v1,
  mem_inj f m1 m2 ->
  load chunk m1 b1 ofs = Some v1 ->
  f b1 = Some (b2, delta) ->
  exists v2, load chunk m2 b2 (ofs + delta) = Some v2 /\ Val.inject f v1 v2.
Proof.
  intros.
  exists (decode_val chunk (getN (size_chunk_nat chunk) (ofs + delta) (m2.(mem_contents)#b2))).
  split. unfold load. apply pred_dec_true.
  eapply valid_access_inj; eauto with mem.
  exploit load_result; eauto. intro. rewrite H2.
  apply decode_val_inject. apply getN_inj; auto.
  rewrite <- size_chunk_conv. exploit load_valid_access; eauto. intros [A B]. auto.
Qed.

Lemma loadbytes_inj:
  forall f m1 m2 len b1 ofs b2 delta bytes1,
  mem_inj f m1 m2 ->
  loadbytes m1 b1 ofs len = Some bytes1 ->
  f b1 = Some (b2, delta) ->
  exists bytes2, loadbytes m2 b2 (ofs + delta) len = Some bytes2
              /\ list_forall2 (memval_inject f) bytes1 bytes2.
Proof.
  intros. unfold loadbytes in *.
  destruct (range_perm_dec m1 b1 ofs (ofs + len) Cur Readable); inv H0.
  exists (getN (Z.to_nat len) (ofs + delta) (m2.(mem_contents)#b2)).
  split. apply pred_dec_true.
  replace (ofs + delta + len) with ((ofs + len) + delta) by lia.
  eapply range_perm_inj; eauto with mem.
  apply getN_inj; auto.
  destruct (zle 0 len). rewrite Z2Nat.id by lia. auto.
  rewrite Z_to_nat_neg by lia. simpl. red; intros; extlia.
Qed.

(** Preservation of stores. *)

Lemma setN_inj:
  forall (access: Z -> Prop) delta f vl1 vl2,
  list_forall2 (memval_inject f) vl1 vl2 ->
  forall p c1 c2,
  (forall q, access q -> memval_inject f (ZMap.get q c1) (ZMap.get (q + delta) c2)) ->
  (forall q, access q -> memval_inject f (ZMap.get q (setN vl1 p c1))
                                         (ZMap.get (q + delta) (setN vl2 (p + delta) c2))).
Proof.
  induction 1; intros; simpl.
  auto.
  replace (p + delta + 1) with ((p + 1) + delta) by lia.
  apply IHlist_forall2; auto.
  intros. rewrite ZMap.gsspec at 1. destruct (ZIndexed.eq q0 p). subst q0.
  rewrite ZMap.gss. auto.
  rewrite ZMap.gso. auto. unfold ZIndexed.t in *. lia.
Qed.

Definition meminj_no_overlap (f: meminj) (m: mem) : Prop :=
  forall b1 b1' delta1 b2 b2' delta2 ofs1 ofs2,
  b1 <> b2 ->
  f b1 = Some (b1', delta1) ->
  f b2 = Some (b2', delta2) ->
  perm m b1 ofs1 Max Nonempty ->
  perm m b2 ofs2 Max Nonempty ->
  b1' <> b2' \/ ofs1 + delta1 <> ofs2 + delta2.

Lemma store_mapped_inj:
  forall f chunk m1 b1 ofs v1 n1 m2 b2 delta v2,
  mem_inj f m1 m2 ->
  store chunk m1 b1 ofs v1 = Some n1 ->
  meminj_no_overlap f m1 ->
  f b1 = Some (b2, delta) ->
  Val.inject f v1 v2 ->
  exists n2,
    store chunk m2 b2 (ofs + delta) v2 = Some n2
    /\ mem_inj f n1 n2.
Proof.
  intros.
  assert (valid_access m2 chunk b2 (ofs + delta) Writable).
    eapply valid_access_inj; eauto with mem.
  destruct (valid_access_store _ _ _ _ v2 H4) as [n2 STORE].
  exists n2; split. auto.
  constructor.
(* perm *)
  intros. eapply perm_store_1; [eexact STORE|].
  eapply mi_perm; eauto.
  eapply perm_store_2; eauto.
(* align *)
  intros. eapply mi_align with (ofs := ofs0) (p := p); eauto.
  red; intros; eauto with mem.
(* mem_contents *)
  intros.
  rewrite (store_mem_contents _ _ _ _ _ _ H0).
  rewrite (store_mem_contents _ _ _ _ _ _ STORE).
  rewrite ! PMap.gsspec.
  destruct (peq b0 b1). subst b0.
  (* block = b1, block = b2 *)
  assert (b3 = b2) by congruence. subst b3.
  assert (delta0 = delta) by congruence. subst delta0.
  rewrite peq_true.
  apply setN_inj with (access := fun ofs => perm m1 b1 ofs Cur Readable).
  apply encode_val_inject; auto. intros. eapply mi_memval; eauto. eauto with mem.
  destruct (peq b3 b2). subst b3.
  (* block <> b1, block = b2 *)
  rewrite setN_other. eapply mi_memval; eauto. eauto with mem.
  rewrite encode_val_length. rewrite <- size_chunk_conv. intros.
  assert (b2 <> b2 \/ ofs0 + delta0 <> (r - delta) + delta).
    eapply H1; eauto. eauto 6 with mem.
    exploit store_valid_access_3. eexact H0. intros [A B].
    eapply perm_implies. apply perm_cur_max. apply A. lia. auto with mem.
  destruct H8. congruence. lia.
  (* block <> b1, block <> b2 *)
  eapply mi_memval; eauto. eauto with mem.
Qed.

Lemma store_unmapped_inj:
  forall f chunk m1 b1 ofs v1 n1 m2,
  mem_inj f m1 m2 ->
  store chunk m1 b1 ofs v1 = Some n1 ->
  f b1 = None ->
  mem_inj f n1 m2.
Proof.
  intros. constructor.
(* perm *)
  intros. eapply mi_perm; eauto with mem.
(* align *)
  intros. eapply mi_align with (ofs := ofs0) (p := p); eauto.
  red; intros; eauto with mem.
(* mem_contents *)
  intros.
  rewrite (store_mem_contents _ _ _ _ _ _ H0).
  rewrite PMap.gso. eapply mi_memval; eauto with mem.
  congruence.
Qed.

Lemma store_outside_inj:
  forall f m1 m2 chunk b ofs v m2',
  mem_inj f m1 m2 ->
  (forall b' delta ofs',
    f b' = Some(b, delta) ->
    perm m1 b' ofs' Cur Readable ->
    ofs <= ofs' + delta < ofs + size_chunk chunk -> False) ->
  store chunk m2 b ofs v = Some m2' ->
  mem_inj f m1 m2'.
Proof.
  intros. inv H. constructor.
(* perm *)
  eauto with mem.
(* access *)
  intros; eapply mi_align0; eauto.
(* mem_contents *)
  intros.
  rewrite (store_mem_contents _ _ _ _ _ _ H1).
  rewrite PMap.gsspec. destruct (peq b2 b). subst b2.
  rewrite setN_outside. auto.
  rewrite encode_val_length. rewrite <- size_chunk_conv.
  destruct (zlt (ofs0 + delta) ofs); auto.
  destruct (zle (ofs + size_chunk chunk) (ofs0 + delta)). lia.
  byContradiction. eapply H0; eauto. lia.
  eauto with mem.
Qed.

Lemma storebytes_mapped_inj:
  forall f m1 b1 ofs bytes1 n1 m2 b2 delta bytes2,
  mem_inj f m1 m2 ->
  storebytes m1 b1 ofs bytes1 = Some n1 ->
  meminj_no_overlap f m1 ->
  f b1 = Some (b2, delta) ->
  list_forall2 (memval_inject f) bytes1 bytes2 ->
  exists n2,
    storebytes m2 b2 (ofs + delta) bytes2 = Some n2
    /\ mem_inj f n1 n2.
Proof.
  intros. inversion H.
  assert (range_perm m2 b2 (ofs + delta) (ofs + delta + Z.of_nat (length bytes2)) Cur Writable).
    replace (ofs + delta + Z.of_nat (length bytes2))
       with ((ofs + Z.of_nat (length bytes1)) + delta).
    eapply range_perm_inj; eauto with mem.
    eapply storebytes_range_perm; eauto.
    rewrite (list_forall2_length H3). lia.
  destruct (range_perm_storebytes _ _ _ _ H4) as [n2 STORE].
  exists n2; split. eauto.
  constructor.
(* perm *)
  intros.
  eapply perm_storebytes_1; [apply STORE |].
  eapply mi_perm0; eauto.
  eapply perm_storebytes_2; eauto.
(* align *)
  intros. eapply mi_align with (ofs := ofs0) (p := p); eauto.
  red; intros. eapply perm_storebytes_2; eauto.
(* mem_contents *)
  intros.
  assert (perm m1 b0 ofs0 Cur Readable). eapply perm_storebytes_2; eauto.
  rewrite (storebytes_mem_contents _ _ _ _ _ H0).
  rewrite (storebytes_mem_contents _ _ _ _ _ STORE).
  rewrite ! PMap.gsspec. destruct (peq b0 b1). subst b0.
  (* block = b1, block = b2 *)
  assert (b3 = b2) by congruence. subst b3.
  assert (delta0 = delta) by congruence. subst delta0.
  rewrite peq_true.
  apply setN_inj with (access := fun ofs => perm m1 b1 ofs Cur Readable); auto.
  destruct (peq b3 b2). subst b3.
  (* block <> b1, block = b2 *)
  rewrite setN_other. auto.
  intros.
  assert (b2 <> b2 \/ ofs0 + delta0 <> (r - delta) + delta).
    eapply H1; eauto 6 with mem.
    exploit storebytes_range_perm. eexact H0.
    instantiate (1 := r - delta).
    rewrite (list_forall2_length H3). lia.
    eauto 6 with mem.
  destruct H9. congruence. lia.
  (* block <> b1, block <> b2 *)
  eauto.
Qed.

Lemma storebytes_unmapped_inj:
  forall f m1 b1 ofs bytes1 n1 m2,
  mem_inj f m1 m2 ->
  storebytes m1 b1 ofs bytes1 = Some n1 ->
  f b1 = None ->
  mem_inj f n1 m2.
Proof.
  intros. inversion H.
  constructor.
(* perm *)
  intros. eapply mi_perm0; eauto. eapply perm_storebytes_2; eauto.
(* align *)
  intros. eapply mi_align with (ofs := ofs0) (p := p); eauto.
  red; intros. eapply perm_storebytes_2; eauto.
(* mem_contents *)
  intros.
  rewrite (storebytes_mem_contents _ _ _ _ _ H0).
  rewrite PMap.gso. eapply mi_memval0; eauto. eapply perm_storebytes_2; eauto.
  congruence.
Qed.

Lemma storebytes_outside_inj:
  forall f m1 m2 b ofs bytes2 m2',
  mem_inj f m1 m2 ->
  (forall b' delta ofs',
    f b' = Some(b, delta) ->
    perm m1 b' ofs' Cur Readable ->
    ofs <= ofs' + delta < ofs + Z.of_nat (length bytes2) -> False) ->
  storebytes m2 b ofs bytes2 = Some m2' ->
  mem_inj f m1 m2'.
Proof.
  intros. inversion H. constructor.
(* perm *)
  intros. eapply perm_storebytes_1; eauto with mem.
(* align *)
  eauto.
(* mem_contents *)
  intros.
  rewrite (storebytes_mem_contents _ _ _ _ _ H1).
  rewrite PMap.gsspec. destruct (peq b2 b). subst b2.
  rewrite setN_outside. auto.
  destruct (zlt (ofs0 + delta) ofs); auto.
  destruct (zle (ofs + Z.of_nat (length bytes2)) (ofs0 + delta)). lia.
  byContradiction. eapply H0; eauto. lia.
  eauto with mem.
Qed.

Lemma storebytes_empty_inj:
  forall f m1 b1 ofs1 m1' m2 b2 ofs2 m2',
  mem_inj f m1 m2 ->
  storebytes m1 b1 ofs1 nil = Some m1' ->
  storebytes m2 b2 ofs2 nil = Some m2' ->
  mem_inj f m1' m2'.
Proof.
  intros. destruct H. constructor.
(* perm *)
  intros.
  eapply perm_storebytes_1; eauto.
  eapply mi_perm0; eauto.
  eapply perm_storebytes_2; eauto.
(* align *)
  intros. eapply mi_align0 with (ofs := ofs) (p := p); eauto.
  red; intros. eapply perm_storebytes_2; eauto.
(* mem_contents *)
  intros.
  assert (perm m1 b0 ofs Cur Readable). eapply perm_storebytes_2; eauto.
  rewrite (storebytes_mem_contents _ _ _ _ _ H0).
  rewrite (storebytes_mem_contents _ _ _ _ _ H1).
  simpl. rewrite ! PMap.gsspec.
  destruct (peq b0 b1); destruct (peq b3 b2); subst; eapply mi_memval0; eauto.
Qed.

(** Preservation of allocations *)

Arguments alloc_alloc' {_ _ _ _ _}.

Lemma alloc_right_inj:
  forall f m1 m2 lo hi b2 m2',
  mem_inj f m1 m2 ->
  alloc m2 lo hi = Some (m2', b2) ->
  mem_inj f m1 m2'.
Proof.
  intros. injection (alloc_alloc' H0). intros NEXT MEM.
  inversion H. constructor.
(* perm *)
  intros. eapply perm_alloc_1; eauto.
(* align *)
  eauto.
(* mem_contents *)
  intros.
  assert (perm m2 b0 (ofs + delta) Cur Readable).
    eapply mi_perm0; eauto.
  assert (valid_block m2 b0) by eauto with mem.
  rewrite <- MEM; simpl. rewrite PMap.gso. eauto with mem.
  rewrite NEXT. eauto with mem.
Qed.

Lemma alloc_left_unmapped_inj:
  forall f m1 m2 lo hi m1' b1,
  mem_inj f m1 m2 ->
  alloc m1 lo hi = Some (m1', b1) ->
  f b1 = None ->
  mem_inj f m1' m2.
Proof.
  intros. inversion H. constructor.
(* perm *)
  intros. exploit perm_alloc_inv; eauto. intros.
  destruct (eq_block b0 b1). congruence. eauto.
(* align *)
  intros. eapply mi_align0 with (ofs := ofs) (p := p); eauto.
  red; intros. exploit perm_alloc_inv; eauto.
  destruct (eq_block b0 b1); auto. congruence.
(* mem_contents *)
  injection (alloc_alloc' H0); intros NEXT MEM. intros.
  rewrite <- MEM; simpl. rewrite NEXT.
  exploit perm_alloc_inv; eauto. intros.
  rewrite PMap.gsspec. unfold eq_block in H4. destruct (peq b0 b1).
  rewrite ZMap.gi. constructor. eauto.
Qed.

Definition inj_offset_aligned (delta: Z) (size: Z) : Prop :=
  forall chunk, size_chunk chunk <= size -> (align_chunk chunk | delta).

Lemma alloc_left_mapped_inj:
  forall f m1 m2 lo hi m1' b1 b2 delta,
  mem_inj f m1 m2 ->
  alloc m1 lo hi = Some (m1', b1) ->
  valid_block m2 b2 ->
  inj_offset_aligned delta (hi-lo) ->
  (forall ofs k p, lo <= ofs < hi -> perm m2 b2 (ofs + delta) k p) ->
  f b1 = Some(b2, delta) ->
  mem_inj f m1' m2.
Proof.
  intros. inversion H. constructor.
(* perm *)
  intros.
  exploit perm_alloc_inv; eauto. intros. destruct (eq_block b0 b1). subst b0.
  rewrite H4 in H5; inv H5. eauto. eauto.
(* align *)
  intros. destruct (eq_block b0 b1).
  subst b0. assert (delta0 = delta) by congruence. subst delta0.
  assert (lo <= ofs < hi).
  { eapply perm_alloc_3; eauto. apply H6. generalize (size_chunk_pos chunk); lia. }
  assert (lo <= ofs + size_chunk chunk - 1 < hi).
  { eapply perm_alloc_3; eauto. apply H6. generalize (size_chunk_pos chunk); lia. }
  apply H2. lia.
  eapply mi_align0 with (ofs := ofs) (p := p); eauto.
  red; intros. eapply perm_alloc_4; eauto.
(* mem_contents *)
  injection (alloc_alloc' H0); intros NEXT MEM.
  intros. rewrite <- MEM; simpl. rewrite NEXT.
  exploit perm_alloc_inv; eauto. intros.
  rewrite PMap.gsspec. unfold eq_block in H7.
  destruct (peq b0 b1). rewrite ZMap.gi. constructor. eauto.
Qed.

Lemma free_left_inj:
  forall f m1 m2 b lo hi m1',
  mem_inj f m1 m2 ->
  free m1 b lo hi = Some m1' ->
  mem_inj f m1' m2.
Proof.
  intros. exploit free_result; eauto. intro FREE. inversion H. constructor.
(* perm *)
  intros. eauto with mem.
(* align *)
  intros. eapply mi_align0 with (ofs := ofs) (p := p); eauto.
  red; intros; eapply perm_free_3; eauto.
(* mem_contents *)
  intros. rewrite FREE; simpl. eauto with mem.
Qed.

Lemma free_right_inj:
  forall f m1 m2 b lo hi m2',
  mem_inj f m1 m2 ->
  free m2 b lo hi = Some m2' ->
  (forall b' delta ofs k p,
    f b' = Some(b, delta) ->
    perm m1 b' ofs k p -> lo <= ofs + delta < hi -> False) ->
  mem_inj f m1 m2'.
Proof.
  intros. exploit free_result; eauto. intro FREE. inversion H.
  assert (PERM:
    forall b1 b2 delta ofs k p,
    f b1 = Some (b2, delta) ->
    perm m1 b1 ofs k p -> perm m2' b2 (ofs + delta) k p).
  intros.
  intros. eapply perm_free_1; eauto.
  destruct (eq_block b2 b); auto. subst b. right.
  assert (~ (lo <= ofs + delta < hi)). red; intros; eapply H1; eauto.
  lia.
  constructor.
(* perm *)
  auto.
(* align *)
  eapply mi_align0; eauto.
(* mem_contents *)
  intros. rewrite FREE; simpl. eauto.
Qed.

(** Preservation of [drop_perm] operations. *)

Lemma drop_unmapped_inj:
  forall f m1 m2 b lo hi p m1',
  mem_inj f m1 m2 ->
  drop_perm m1 b lo hi p = Some m1' ->
  f b = None ->
  mem_inj f m1' m2.
Proof.
  intros. inv H. constructor.
(* perm *)
  intros. eapply mi_perm0; eauto. eapply perm_drop_4; eauto.
(* align *)
  intros. eapply mi_align0 with (ofs := ofs) (p := p0); eauto.
  red; intros; eapply perm_drop_4; eauto.
(* contents *)
  intros.
  replace (ZMap.get ofs m1'.(mem_contents)#b1) with (ZMap.get ofs m1.(mem_contents)#b1).
  apply mi_memval0; auto. eapply perm_drop_4; eauto.
  unfold drop_perm in H0; destruct (range_perm_dec m1 b lo hi Cur Freeable); inv H0; auto.
Qed.

Lemma drop_mapped_inj:
  forall f m1 m2 b1 b2 delta lo hi p m1',
  mem_inj f m1 m2 ->
  drop_perm m1 b1 lo hi p = Some m1' ->
  meminj_no_overlap f m1 ->
  f b1 = Some(b2, delta) ->
  exists m2',
      drop_perm m2 b2 (lo + delta) (hi + delta) p = Some m2'
   /\ mem_inj f m1' m2'.
Proof.
  intros.
  assert ({ m2' | drop_perm m2 b2 (lo + delta) (hi + delta) p = Some m2' }).
  apply range_perm_drop_2. red; intros.
  replace ofs with ((ofs - delta) + delta) by lia.
  eapply perm_inj; eauto. eapply range_perm_drop_1; eauto. lia.
  destruct X as [m2' DROP]. exists m2'; split; auto.
  inv H.
  constructor.
(* perm *)
  intros.
  assert (perm m2 b3 (ofs + delta0) k p0).
    eapply mi_perm0; eauto. eapply perm_drop_4; eauto.
  destruct (eq_block b1 b0).
  (* b1 = b0 *)
  subst b0. rewrite H2 in H; inv H.
  destruct (zlt (ofs + delta0) (lo + delta0)). eapply perm_drop_3; eauto.
  destruct (zle (hi + delta0) (ofs + delta0)). eapply perm_drop_3; eauto.
  assert (perm_order p p0).
    eapply perm_drop_2.  eexact H0. instantiate (1 := ofs). lia. eauto.
  apply perm_implies with p; auto.
  eapply perm_drop_1. eauto. lia.
  (* b1 <> b0 *)
  eapply perm_drop_3; eauto.
  destruct (eq_block b3 b2); auto.
  destruct (zlt (ofs + delta0) (lo + delta)); auto.
  destruct (zle (hi + delta) (ofs + delta0)); auto.
  exploit H1; eauto.
  instantiate (1 := ofs + delta0 - delta).
  apply perm_cur_max. apply perm_implies with Freeable.
  eapply range_perm_drop_1; eauto. lia. auto with mem.
  eapply perm_drop_4; eauto. eapply perm_max. apply perm_implies with p0. eauto.
  eauto with mem.
  intuition.
(* align *)
  intros. eapply mi_align0 with (ofs := ofs) (p := p0); eauto.
  red; intros; eapply perm_drop_4; eauto.
(* memval *)
  intros.
  replace (m1'.(mem_contents)#b0) with (m1.(mem_contents)#b0).
  replace (m2'.(mem_contents)#b3) with (m2.(mem_contents)#b3).
  apply mi_memval0; auto. eapply perm_drop_4; eauto.
  unfold drop_perm in DROP; destruct (range_perm_dec m2 b2 (lo + delta) (hi + delta) Cur Freeable); inv DROP; auto.
  unfold drop_perm in H0; destruct (range_perm_dec m1 b1 lo hi Cur Freeable); inv H0; auto.
Qed.

Lemma drop_outside_inj: forall f m1 m2 b lo hi p m2',
  mem_inj f m1 m2 ->
  drop_perm m2 b lo hi p = Some m2' ->
  (forall b' delta ofs' k p,
    f b' = Some(b, delta) ->
    perm m1 b' ofs' k p ->
    lo <= ofs' + delta < hi -> False) ->
  mem_inj f m1 m2'.
Proof.
  intros. inv H. constructor.
  (* perm *)
  intros. eapply perm_drop_3; eauto.
  destruct (eq_block b2 b); auto. subst b2. right.
  destruct (zlt (ofs + delta) lo); auto.
  destruct (zle hi (ofs + delta)); auto.
  byContradiction. exploit H1; eauto. lia.
  (* align *)
  eapply mi_align0; eauto.
  (* contents *)
  intros.
  replace (m2'.(mem_contents)#b2) with (m2.(mem_contents)#b2).
  apply mi_memval0; auto.
  unfold drop_perm in H0; destruct (range_perm_dec m2 b lo hi Cur Freeable); inv H0; auto.
Qed.

(** alloc flag *)
Lemma store_alloc_flag:
  forall ch m1 b ofs v m2,
    store ch m1 b ofs v = Some m2 ->
    alloc_flag m2 = alloc_flag m1.
Proof.
  intros. unfold store in H.
  destruct valid_access_dec; try congruence. inv H. reflexivity.
Qed.

Lemma storebytes_alloc_flag:
  forall m1 b ofs vs m2,
    storebytes m1 b ofs vs = Some m2 ->
    alloc_flag m2 = alloc_flag m1.
Proof.
  intros. unfold storebytes in H.
  destruct range_perm_dec; try congruence. inv H. reflexivity.
Qed.

Lemma free_alloc_flag:
  forall m1 b lo hi m2,
    free m1 b lo hi = Some m2 ->
    alloc_flag m2 = alloc_flag m1.
Proof.
  intros. unfold free in H.
  destruct range_perm_dec; try congruence. inv H. reflexivity.
Qed.

Lemma drop_alloc_flag:
  forall m1 b lo hi p m2,
    drop_perm m1 b lo hi p = Some m2 ->
    alloc_flag m2 = alloc_flag m1.
Proof.
  intros. unfold drop_perm in H.
  destruct range_perm_dec; try congruence. inv H. reflexivity.
Qed.

Local Hint Resolve store_alloc_flag storebytes_alloc_flag
           free_alloc_flag drop_alloc_flag alloc_flag_alloc1 alloc_flag_alloc2.

(** * Memory extensions *)

(**  A store [m2] extends a store [m1] if [m2] can be obtained from [m1]
  by increasing the sizes of the memory blocks of [m1] (decreasing
  the low bounds, increasing the high bounds), and replacing some of
  the [Vundef] values stored in [m1] by more defined values stored
  in [m2] at the same locations. *)

Record extends' (m1 m2: mem) : Prop :=
  mk_extends {
    mext_next: nextblock m1 = nextblock m2;
    mext_inj:  mem_inj inject_id m1 m2;
    mext_perm_inv: forall b ofs k p,
      perm m2 b ofs k p ->
      perm m1 b ofs k p \/ ~perm m1 b ofs Max Nonempty;
    mext_alloc_flag: alloc_flag m1 = alloc_flag m2
  }.

Definition extends := extends'.

Theorem extends_refl:
  forall m, extends m m.
Proof.
  intros. constructor. auto. constructor.
  intros. unfold inject_id in H; inv H. replace (ofs + 0) with ofs by lia. auto.
  intros. unfold inject_id in H; inv H. apply Z.divide_0_r.
  intros. unfold inject_id in H; inv H. replace (ofs + 0) with ofs by lia.
  apply memval_lessdef_refl.
  tauto. reflexivity.
Qed.

Theorem load_extends:
  forall chunk m1 m2 b ofs v1,
  extends m1 m2 ->
  load chunk m1 b ofs = Some v1 ->
  exists v2, load chunk m2 b ofs = Some v2 /\ Val.lessdef v1 v2.
Proof.
  intros. inv H. exploit load_inj; eauto. unfold inject_id; reflexivity.
  intros [v2 [A B]]. exists v2; split.
  replace (ofs + 0) with ofs in A by lia. auto.
  rewrite val_inject_id in B. auto.
Qed.

Theorem loadv_extends:
  forall chunk m1 m2 addr1 addr2 v1,
  extends m1 m2 ->
  loadv chunk m1 addr1 = Some v1 ->
  Val.lessdef addr1 addr2 ->
  exists v2, loadv chunk m2 addr2 = Some v2 /\ Val.lessdef v1 v2.
Proof.
  unfold loadv; intros. inv H1.
  destruct addr2; try congruence. eapply load_extends; eauto.
  congruence.
Qed.

Theorem loadbytes_extends:
  forall m1 m2 b ofs len bytes1,
  extends m1 m2 ->
  loadbytes m1 b ofs len = Some bytes1 ->
  exists bytes2, loadbytes m2 b ofs len = Some bytes2
              /\ list_forall2 memval_lessdef bytes1 bytes2.
Proof.
  intros. inv H.
  replace ofs with (ofs + 0) by lia. eapply loadbytes_inj; eauto.
Qed.

Theorem store_within_extends:
  forall chunk m1 m2 b ofs v1 m1' v2,
  extends m1 m2 ->
  store chunk m1 b ofs v1 = Some m1' ->
  Val.lessdef v1 v2 ->
  exists m2',
     store chunk m2 b ofs v2 = Some m2'
  /\ extends m1' m2'.
Proof.
  intros. inversion H.
  exploit store_mapped_inj; eauto.
    unfold inject_id; red; intros. inv H3; inv H4. auto.
    unfold inject_id; reflexivity.
    rewrite val_inject_id. eauto.
  intros [m2' [A B]].
  exists m2'; split.
  replace (ofs + 0) with ofs in A by lia. auto.
  constructor; auto.
  rewrite (nextblock_store _ _ _ _ _ _ H0).
  rewrite (nextblock_store _ _ _ _ _ _ A).
  auto.
  intros. exploit mext_perm_inv0; intuition eauto using perm_store_1, perm_store_2.
  apply store_alloc_flag in H0. apply store_alloc_flag in A. congruence.
Qed.

Theorem store_outside_extends:
  forall chunk m1 m2 b ofs v m2',
  extends m1 m2 ->
  store chunk m2 b ofs v = Some m2' ->
  (forall ofs', perm m1 b ofs' Cur Readable -> ofs <= ofs' < ofs + size_chunk chunk -> False) ->
  extends m1 m2'.
Proof.
  intros. inversion H. constructor.
  rewrite (nextblock_store _ _ _ _ _ _ H0). auto.
  eapply store_outside_inj; eauto.
  unfold inject_id; intros. inv H2. eapply H1; eauto. lia.
  intros. eauto using perm_store_2.
  apply store_alloc_flag in H0. congruence.
Qed.

Theorem storev_extends:
  forall chunk m1 m2 addr1 v1 m1' addr2 v2,
  extends m1 m2 ->
  storev chunk m1 addr1 v1 = Some m1' ->
  Val.lessdef addr1 addr2 ->
  Val.lessdef v1 v2 ->
  exists m2',
     storev chunk m2 addr2 v2 = Some m2'
  /\ extends m1' m2'.
Proof.
  unfold storev; intros. inv H1.
  destruct addr2; try congruence. eapply store_within_extends; eauto.
  congruence.
Qed.

Theorem storebytes_within_extends:
  forall m1 m2 b ofs bytes1 m1' bytes2,
  extends m1 m2 ->
  storebytes m1 b ofs bytes1 = Some m1' ->
  list_forall2 memval_lessdef bytes1 bytes2 ->
  exists m2',
     storebytes m2 b ofs bytes2 = Some m2'
  /\ extends m1' m2'.
Proof.
  intros. inversion H.
  exploit storebytes_mapped_inj; eauto.
    unfold inject_id; red; intros. inv H3; inv H4. auto.
    unfold inject_id; reflexivity.
  intros [m2' [A B]].
  exists m2'; split.
  replace (ofs + 0) with ofs in A by lia. auto.
  constructor; auto.
  rewrite (nextblock_storebytes _ _ _ _ _ H0).
  rewrite (nextblock_storebytes _ _ _ _ _ A).
  auto.
  intros. exploit mext_perm_inv0; intuition eauto using perm_storebytes_1, perm_storebytes_2.
  apply storebytes_alloc_flag in H0. apply storebytes_alloc_flag in A. congruence.
Qed.

Theorem storebytes_outside_extends:
  forall m1 m2 b ofs bytes2 m2',
  extends m1 m2 ->
  storebytes m2 b ofs bytes2 = Some m2' ->
  (forall ofs', perm m1 b ofs' Cur Readable -> ofs <= ofs' < ofs + Z.of_nat (length bytes2) -> False) ->
  extends m1 m2'.
Proof.
  intros. inversion H. constructor.
  rewrite (nextblock_storebytes _ _ _ _ _ H0). auto.
  eapply storebytes_outside_inj; eauto.
  unfold inject_id; intros. inv H2. eapply H1; eauto. lia.
  intros. eauto using perm_storebytes_2.
  apply storebytes_alloc_flag in H0. congruence.
Qed.

Theorem alloc_extends:
  forall m1 m2 lo1 hi1 b m1' lo2 hi2,
  extends m1 m2 ->
  alloc m1 lo1 hi1 = Some (m1', b) ->
  lo2 <= lo1 -> hi1 <= hi2 ->
  exists m2',
     alloc m2 lo2 hi2 = Some (m2', b)
  /\ extends m1' m2'.
Proof.
  intros. inv H.
  case_eq (alloc m2 lo2 hi2).
  2: {
    intros H. exfalso.
    exploit alloc_flag_alloc1. eauto. intros A.
    rewrite mext_alloc_flag0 in A. edestruct alloc_succeed; eauto.
    rewrite H in e. inv e.
  }
  intros [m2' b'] ALLOC.
  assert (b' = b).
    rewrite (alloc_result _ _ _ _ _ H0).
    rewrite (alloc_result _ _ _ _ _ ALLOC).
    auto.
  subst b'.
  exists m2'; split; auto.
  constructor.
  rewrite (nextblock_alloc _ _ _ _ _ H0).
  rewrite (nextblock_alloc _ _ _ _ _ ALLOC).
  congruence.
  eapply alloc_left_mapped_inj with (m1 := m1) (m2 := m2') (b2 := b) (delta := 0); eauto.
  eapply alloc_right_inj; eauto.
  eauto with mem.
  red. intros. apply Z.divide_0_r.
  intros.
  eapply perm_implies with Freeable; auto with mem.
  eapply perm_alloc_2; eauto.
  lia.
  intros. eapply perm_alloc_inv in H; eauto.
  generalize (perm_alloc_inv _ _ _ _ _ H0 b0 ofs Max Nonempty); intros PERM.
  destruct (eq_block b0 b).
  subst b0.
  assert (EITHER: lo1 <= ofs < hi1 \/ ~(lo1 <= ofs < hi1)) by lia.
  destruct EITHER.
  left. apply perm_implies with Freeable; auto with mem. eapply perm_alloc_2; eauto.
  right; tauto.
  exploit mext_perm_inv0; intuition eauto using perm_alloc_1, perm_alloc_4.
  (* alloc_flag *)
  erewrite alloc_flag_alloc2; eauto.
  erewrite alloc_flag_alloc2; eauto.
Qed.

Theorem free_left_extends:
  forall m1 m2 b lo hi m1',
  extends m1 m2 ->
  free m1 b lo hi = Some m1' ->
  extends m1' m2.
Proof.
  intros. inv H. constructor.
  rewrite (nextblock_free _ _ _ _ _ H0). auto.
  eapply free_left_inj; eauto.
  intros. exploit mext_perm_inv0; eauto. intros [A|A].
  eapply perm_free_inv in A; eauto. destruct A as [[A B]|A]; auto.
  subst b0. right; eapply perm_free_2; eauto.
  intuition eauto using perm_free_3.
  erewrite free_alloc_flag; eauto.
Qed.

Theorem free_right_extends:
  forall m1 m2 b lo hi m2',
  extends m1 m2 ->
  free m2 b lo hi = Some m2' ->
  (forall ofs k p, perm m1 b ofs k p -> lo <= ofs < hi -> False) ->
  extends m1 m2'.
Proof.
  intros. inv H. constructor.
  rewrite (nextblock_free _ _ _ _ _ H0). auto.
  eapply free_right_inj; eauto.
  unfold inject_id; intros. inv H. eapply H1; eauto. lia.
  intros. eauto using perm_free_3.
  apply free_alloc_flag in H0; eauto.
Qed.

Theorem free_parallel_extends:
  forall m1 m2 b lo hi m1',
  extends m1 m2 ->
  free m1 b lo hi = Some m1' ->
  exists m2',
     free m2 b lo hi = Some m2'
  /\ extends m1' m2'.
Proof.
  intros. inversion H.
  assert ({ m2': mem | free m2 b lo hi = Some m2' }).
    apply range_perm_free. red; intros.
    replace ofs with (ofs + 0) by lia.
    eapply perm_inj with (b1 := b); eauto.
    eapply free_range_perm; eauto.
  destruct X as [m2' FREE]. exists m2'; split; auto.
  constructor.
  rewrite (nextblock_free _ _ _ _ _ H0).
  rewrite (nextblock_free _ _ _ _ _ FREE). auto.
  eapply free_right_inj with (m1 := m1'); eauto.
  eapply free_left_inj; eauto.
  unfold inject_id; intros. inv H1.
  eapply perm_free_2. eexact H0. instantiate (1 := ofs); lia. eauto.
  intros. exploit mext_perm_inv0; eauto using perm_free_3. intros [A|A].
  eapply perm_free_inv in A; eauto. destruct A as [[A B]|A]; auto.
  subst b0. right; eapply perm_free_2; eauto.
  right; intuition eauto using perm_free_3.
  apply free_alloc_flag in H0. apply free_alloc_flag in FREE. congruence.
Qed.

Theorem valid_block_extends:
  forall m1 m2 b,
  extends m1 m2 ->
  (valid_block m1 b <-> valid_block m2 b).
Proof.
  intros. inv H. unfold valid_block. rewrite mext_next0. tauto.
Qed.

Theorem perm_extends:
  forall m1 m2 b ofs k p,
  extends m1 m2 -> perm m1 b ofs k p -> perm m2 b ofs k p.
Proof.
  intros. inv H. replace ofs with (ofs + 0) by lia.
  eapply perm_inj; eauto.
Qed.

Theorem perm_extends_inv:
  forall m1 m2 b ofs k p,
  extends m1 m2 -> perm m2 b ofs k p -> perm m1 b ofs k p \/ ~perm m1 b ofs Max Nonempty.
Proof.
  intros. inv H; eauto.
Qed.

Theorem valid_access_extends:
  forall m1 m2 chunk b ofs p,
  extends m1 m2 -> valid_access m1 chunk b ofs p -> valid_access m2 chunk b ofs p.
Proof.
  intros. inv H. replace ofs with (ofs + 0) by lia.
  eapply valid_access_inj; eauto. auto.
Qed.

Theorem valid_pointer_extends:
  forall m1 m2 b ofs,
  extends m1 m2 -> valid_pointer m1 b ofs = true -> valid_pointer m2 b ofs = true.
Proof.
  intros.
  rewrite valid_pointer_valid_access in *.
  eapply valid_access_extends; eauto.
Qed.

Theorem weak_valid_pointer_extends:
  forall m1 m2 b ofs,
  extends m1 m2 ->
  weak_valid_pointer m1 b ofs = true -> weak_valid_pointer m2 b ofs = true.
Proof.
  intros until 1. unfold weak_valid_pointer. rewrite !orb_true_iff.
  intros []; eauto using valid_pointer_extends.
Qed.

(** * Memory injections *)

(** A memory state [m1] injects into another memory state [m2] via the
  memory injection [f] if the following conditions hold:
- each access in [m2] that corresponds to a valid access in [m1]
  is itself valid;
- the memory value associated in [m1] to an accessible address
  must inject into [m2]'s memory value at the corersponding address;
- unallocated blocks in [m1] must be mapped to [None] by [f];
- if [f b = Some(b', delta)], [b'] must be valid in [m2];
- distinct blocks in [m1] are mapped to non-overlapping sub-blocks in [m2];
- the sizes of [m2]'s blocks are representable with unsigned machine integers;
- pointers that could be represented using unsigned machine integers remain
  representable after the injection.
*)

Record inject' (f: meminj) (m1 m2: mem) : Prop :=
  mk_inject {
    mi_inj:
      mem_inj f m1 m2;
    mi_freeblocks:
      forall b, ~(valid_block m1 b) -> f b = None;
    mi_mappedblocks:
      forall b b' delta, f b = Some(b', delta) -> valid_block m2 b';
    mi_no_overlap:
      meminj_no_overlap f m1;
    mi_representable:
      forall b b' delta ofs,
      f b = Some(b', delta) ->
      perm m1 b (Ptrofs.unsigned ofs) Max Nonempty \/ perm m1 b (Ptrofs.unsigned ofs - 1) Max Nonempty ->
      delta >= 0 /\ 0 <= Ptrofs.unsigned ofs + delta <= Ptrofs.max_unsigned;
    mi_perm_inv:
      forall b1 ofs b2 delta k p,
      f b1 = Some(b2, delta) ->
      perm m2 b2 (ofs + delta) k p ->
      perm m1 b1 ofs k p \/ ~perm m1 b1 ofs Max Nonempty;
    mi_alloc_flag:
      alloc_flag m1 = alloc_flag m2
  }.
Definition inject := inject'.

Local Hint Resolve mi_mappedblocks: mem.

(** Preservation of access validity and pointer validity *)

Theorem valid_block_inject_1:
  forall f m1 m2 b1 b2 delta,
  f b1 = Some(b2, delta) ->
  inject f m1 m2 ->
  valid_block m1 b1.
Proof.
  intros. inv H. destruct (plt b1 (nextblock m1)). auto.
  assert (f b1 = None). eapply mi_freeblocks; eauto. congruence.
Qed.

Theorem valid_block_inject_2:
  forall f m1 m2 b1 b2 delta,
  f b1 = Some(b2, delta) ->
  inject f m1 m2 ->
  valid_block m2 b2.
Proof.
  intros. eapply mi_mappedblocks; eauto.
Qed.

Local Hint Resolve valid_block_inject_1 valid_block_inject_2: mem.

Theorem perm_inject:
  forall f m1 m2 b1 b2 delta ofs k p,
  f b1 = Some(b2, delta) ->
  inject f m1 m2 ->
  perm m1 b1 ofs k p -> perm m2 b2 (ofs + delta) k p.
Proof.
  intros. inv H0. eapply perm_inj; eauto.
Qed.

Theorem perm_inject_inv:
  forall f m1 m2 b1 ofs b2 delta k p,
  inject f m1 m2 ->
  f b1 = Some(b2, delta) ->
  perm m2 b2 (ofs + delta) k p ->
  perm m1 b1 ofs k p \/ ~perm m1 b1 ofs Max Nonempty.
Proof.
  intros. eapply mi_perm_inv; eauto.
Qed.

Theorem range_perm_inject:
  forall f m1 m2 b1 b2 delta lo hi k p,
  f b1 = Some(b2, delta) ->
  inject f m1 m2 ->
  range_perm m1 b1 lo hi k p -> range_perm m2 b2 (lo + delta) (hi + delta) k p.
Proof.
  intros. inv H0. eapply range_perm_inj; eauto.
Qed.

Theorem valid_access_inject:
  forall f m1 m2 chunk b1 ofs b2 delta p,
  f b1 = Some(b2, delta) ->
  inject f m1 m2 ->
  valid_access m1 chunk b1 ofs p ->
  valid_access m2 chunk b2 (ofs + delta) p.
Proof.
  intros. eapply valid_access_inj; eauto. apply mi_inj; auto.
Qed.

Theorem valid_pointer_inject:
  forall f m1 m2 b1 ofs b2 delta,
  f b1 = Some(b2, delta) ->
  inject f m1 m2 ->
  valid_pointer m1 b1 ofs = true ->
  valid_pointer m2 b2 (ofs + delta) = true.
Proof.
  intros.
  rewrite valid_pointer_valid_access in H1.
  rewrite valid_pointer_valid_access.
  eapply valid_access_inject; eauto.
Qed.

Theorem weak_valid_pointer_inject:
  forall f m1 m2 b1 ofs b2 delta,
  f b1 = Some(b2, delta) ->
  inject f m1 m2 ->
  weak_valid_pointer m1 b1 ofs = true ->
  weak_valid_pointer m2 b2 (ofs + delta) = true.
Proof.
  intros until 2. unfold weak_valid_pointer. rewrite !orb_true_iff.
  replace (ofs + delta - 1) with ((ofs - 1) + delta) by lia.
  intros []; eauto using valid_pointer_inject.
Qed.

(** The following lemmas establish the absence of machine integer overflow
  during address computations. *)

Lemma address_inject:
  forall f m1 m2 b1 ofs1 b2 delta p,
  inject f m1 m2 ->
  perm m1 b1 (Ptrofs.unsigned ofs1) Cur p ->
  f b1 = Some (b2, delta) ->
  Ptrofs.unsigned (Ptrofs.add ofs1 (Ptrofs.repr delta)) = Ptrofs.unsigned ofs1 + delta.
Proof.
  intros.
  assert (perm m1 b1 (Ptrofs.unsigned ofs1) Max Nonempty) by eauto with mem.
  exploit mi_representable; eauto. intros [A B].
  assert (0 <= delta <= Ptrofs.max_unsigned).
    generalize (Ptrofs.unsigned_range ofs1). lia.
  unfold Ptrofs.add. repeat rewrite Ptrofs.unsigned_repr; lia.
Qed.

Lemma address_inject':
  forall f m1 m2 chunk b1 ofs1 b2 delta,
  inject f m1 m2 ->
  valid_access m1 chunk b1 (Ptrofs.unsigned ofs1) Nonempty ->
  f b1 = Some (b2, delta) ->
  Ptrofs.unsigned (Ptrofs.add ofs1 (Ptrofs.repr delta)) = Ptrofs.unsigned ofs1 + delta.
Proof.
  intros. destruct H0. eapply address_inject; eauto.
  apply H0. generalize (size_chunk_pos chunk). lia.
Qed.

Theorem weak_valid_pointer_inject_no_overflow:
  forall f m1 m2 b ofs b' delta,
  inject f m1 m2 ->
  weak_valid_pointer m1 b (Ptrofs.unsigned ofs) = true ->
  f b = Some(b', delta) ->
  0 <= Ptrofs.unsigned ofs + Ptrofs.unsigned (Ptrofs.repr delta) <= Ptrofs.max_unsigned.
Proof.
  intros. rewrite weak_valid_pointer_spec in H0.
  rewrite ! valid_pointer_nonempty_perm in H0.
  exploit mi_representable; eauto. destruct H0; eauto with mem.
  intros [A B].
  pose proof (Ptrofs.unsigned_range ofs).
  rewrite Ptrofs.unsigned_repr; lia.
Qed.

Theorem valid_pointer_inject_no_overflow:
  forall f m1 m2 b ofs b' delta,
  inject f m1 m2 ->
  valid_pointer m1 b (Ptrofs.unsigned ofs) = true ->
  f b = Some(b', delta) ->
  0 <= Ptrofs.unsigned ofs + Ptrofs.unsigned (Ptrofs.repr delta) <= Ptrofs.max_unsigned.
Proof.
  eauto using weak_valid_pointer_inject_no_overflow, valid_pointer_implies.
Qed.

Theorem valid_pointer_inject_val:
  forall f m1 m2 b ofs b' ofs',
  inject f m1 m2 ->
  valid_pointer m1 b (Ptrofs.unsigned ofs) = true ->
  Val.inject f (Vptr b ofs) (Vptr b' ofs') ->
  valid_pointer m2 b' (Ptrofs.unsigned ofs') = true.
Proof.
  intros. inv H1.
  erewrite address_inject'; eauto.
  eapply valid_pointer_inject; eauto.
  rewrite valid_pointer_valid_access in H0. eauto.
Qed.

Theorem weak_valid_pointer_inject_val:
  forall f m1 m2 b ofs b' ofs',
  inject f m1 m2 ->
  weak_valid_pointer m1 b (Ptrofs.unsigned ofs) = true ->
  Val.inject f (Vptr b ofs) (Vptr b' ofs') ->
  weak_valid_pointer m2 b' (Ptrofs.unsigned ofs') = true.
Proof.
  intros. inv H1.
  exploit weak_valid_pointer_inject; eauto. intros W.
  rewrite weak_valid_pointer_spec in H0.
  rewrite ! valid_pointer_nonempty_perm in H0.
  exploit mi_representable; eauto. destruct H0; eauto with mem.
  intros [A B].
  pose proof (Ptrofs.unsigned_range ofs).
  unfold Ptrofs.add. repeat rewrite Ptrofs.unsigned_repr; auto; lia.
Qed.

Theorem inject_no_overlap:
  forall f m1 m2 b1 b2 b1' b2' delta1 delta2 ofs1 ofs2,
  inject f m1 m2 ->
  b1 <> b2 ->
  f b1 = Some (b1', delta1) ->
  f b2 = Some (b2', delta2) ->
  perm m1 b1 ofs1 Max Nonempty ->
  perm m1 b2 ofs2 Max Nonempty ->
  b1' <> b2' \/ ofs1 + delta1 <> ofs2 + delta2.
Proof.
  intros. inv H. eapply mi_no_overlap0; eauto.
Qed.

Theorem different_pointers_inject:
  forall f m m' b1 ofs1 b2 ofs2 b1' delta1 b2' delta2,
  inject f m m' ->
  b1 <> b2 ->
  valid_pointer m b1 (Ptrofs.unsigned ofs1) = true ->
  valid_pointer m b2 (Ptrofs.unsigned ofs2) = true ->
  f b1 = Some (b1', delta1) ->
  f b2 = Some (b2', delta2) ->
  b1' <> b2' \/
  Ptrofs.unsigned (Ptrofs.add ofs1 (Ptrofs.repr delta1)) <>
  Ptrofs.unsigned (Ptrofs.add ofs2 (Ptrofs.repr delta2)).
Proof.
  intros.
  rewrite valid_pointer_valid_access in H1.
  rewrite valid_pointer_valid_access in H2.
  rewrite (address_inject' _ _ _ _ _ _ _ _ H H1 H3).
  rewrite (address_inject' _ _ _ _ _ _ _ _ H H2 H4).
  inv H1. simpl in H5. inv H2. simpl in H1.
  eapply mi_no_overlap; eauto.
  apply perm_cur_max. apply (H5 (Ptrofs.unsigned ofs1)). lia.
  apply perm_cur_max. apply (H1 (Ptrofs.unsigned ofs2)). lia.
Qed.

Theorem disjoint_or_equal_inject:
  forall f m m' b1 b1' delta1 b2 b2' delta2 ofs1 ofs2 sz,
  inject f m m' ->
  f b1 = Some(b1', delta1) ->
  f b2 = Some(b2', delta2) ->
  range_perm m b1 ofs1 (ofs1 + sz) Max Nonempty ->
  range_perm m b2 ofs2 (ofs2 + sz) Max Nonempty ->
  sz > 0 ->
  b1 <> b2 \/ ofs1 = ofs2 \/ ofs1 + sz <= ofs2 \/ ofs2 + sz <= ofs1 ->
  b1' <> b2' \/ ofs1 + delta1 = ofs2 + delta2
             \/ ofs1 + delta1 + sz <= ofs2 + delta2
             \/ ofs2 + delta2 + sz <= ofs1 + delta1.
Proof.
  intros.
  destruct (eq_block b1 b2).
  assert (b1' = b2') by congruence. assert (delta1 = delta2) by congruence. subst.
  destruct H5. congruence. right. destruct H5. left; congruence. right. lia.
  destruct (eq_block b1' b2'); auto. subst. right. right.
  set (i1 := (ofs1 + delta1, ofs1 + delta1 + sz)).
  set (i2 := (ofs2 + delta2, ofs2 + delta2 + sz)).
  change (snd i1 <= fst i2 \/ snd i2 <= fst i1).
  apply Intv.range_disjoint'; simpl; try lia.
  unfold Intv.disjoint, Intv.In; simpl; intros. red; intros.
  exploit mi_no_overlap; eauto.
  instantiate (1 := x - delta1). apply H2. lia.
  instantiate (1 := x - delta2). apply H3. lia.
  intuition.
Qed.

Theorem aligned_area_inject:
  forall f m m' b ofs al sz b' delta,
  inject f m m' ->
  al = 1 \/ al = 2 \/ al = 4 \/ al = 8 -> sz > 0 ->
  (al | sz) ->
  range_perm m b ofs (ofs + sz) Cur Nonempty ->
  (al | ofs) ->
  f b = Some(b', delta) ->
  (al | ofs + delta).
Proof.
  intros.
  assert (P: al > 0) by lia.
  assert (Q: Z.abs al <= Z.abs sz). apply Zdivide_bounds; auto. lia.
  rewrite Z.abs_eq in Q; try lia. rewrite Z.abs_eq in Q; try lia.
  assert (R: exists chunk, al = align_chunk chunk /\ al = size_chunk chunk).
    destruct H0. subst; exists Mint8unsigned; auto.
    destruct H0. subst; exists Mint16unsigned; auto.
    destruct H0. subst; exists Mint32; auto.
    subst; exists Mint64; auto.
  destruct R as [chunk [A B]].
  assert (valid_access m chunk b ofs Nonempty).
    split. red; intros; apply H3. lia. congruence.
  exploit valid_access_inject; eauto. intros [C D].
  congruence.
Qed.

(** Preservation of loads *)

Theorem load_inject:
  forall f m1 m2 chunk b1 ofs b2 delta v1,
  inject f m1 m2 ->
  load chunk m1 b1 ofs = Some v1 ->
  f b1 = Some (b2, delta) ->
  exists v2, load chunk m2 b2 (ofs + delta) = Some v2 /\ Val.inject f v1 v2.
Proof.
  intros. inv H. eapply load_inj; eauto.
Qed.

Theorem loadv_inject:
  forall f m1 m2 chunk a1 a2 v1,
  inject f m1 m2 ->
  loadv chunk m1 a1 = Some v1 ->
  Val.inject f a1 a2 ->
  exists v2, loadv chunk m2 a2 = Some v2 /\ Val.inject f v1 v2.
Proof.
  intros. inv H1; simpl in H0; try discriminate.
  exploit load_inject; eauto. intros [v2 [LOAD INJ]].
  exists v2; split; auto. unfold loadv.
  replace (Ptrofs.unsigned (Ptrofs.add ofs1 (Ptrofs.repr delta)))
     with (Ptrofs.unsigned ofs1 + delta).
  auto. symmetry. eapply address_inject'; eauto with mem.
Qed.

Theorem loadbytes_inject:
  forall f m1 m2 b1 ofs len b2 delta bytes1,
  inject f m1 m2 ->
  loadbytes m1 b1 ofs len = Some bytes1 ->
  f b1 = Some (b2, delta) ->
  exists bytes2, loadbytes m2 b2 (ofs + delta) len = Some bytes2
              /\ list_forall2 (memval_inject f) bytes1 bytes2.
Proof.
  intros. inv H. eapply loadbytes_inj; eauto.
Qed.

(** Preservation of stores *)

Theorem store_mapped_inject:
  forall f chunk m1 b1 ofs v1 n1 m2 b2 delta v2,
  inject f m1 m2 ->
  store chunk m1 b1 ofs v1 = Some n1 ->
  f b1 = Some (b2, delta) ->
  Val.inject f v1 v2 ->
  exists n2,
    store chunk m2 b2 (ofs + delta) v2 = Some n2
    /\ inject f n1 n2.
Proof.
  intros. inversion H.
  exploit store_mapped_inj; eauto. intros [n2 [STORE MI]].
  exists n2; split. eauto. constructor.
(* inj *)
  auto.
(* freeblocks *)
  eauto with mem.
(* mappedblocks *)
  eauto with mem.
(* no overlap *)
  red; intros. eauto with mem.
(* representable *)
  intros. eapply mi_representable; try eassumption.
  destruct H4; eauto with mem.
(* perm inv *)
  intros. exploit mi_perm_inv0; eauto using perm_store_2.
  intuition eauto using perm_store_1, perm_store_2.
(* alloc_flag *)
  apply store_alloc_flag in H0. apply store_alloc_flag in STORE. congruence.
Qed.

Theorem store_unmapped_inject:
  forall f chunk m1 b1 ofs v1 n1 m2,
  inject f m1 m2 ->
  store chunk m1 b1 ofs v1 = Some n1 ->
  f b1 = None ->
  inject f n1 m2.
Proof.
  intros. inversion H.
  constructor.
(* inj *)
  eapply store_unmapped_inj; eauto.
(* freeblocks *)
  eauto with mem.
(* mappedblocks *)
  eauto with mem.
(* no overlap *)
  red; intros. eauto with mem.
(* representable *)
  intros. eapply mi_representable; try eassumption.
  destruct H3; eauto with mem.
(* perm inv *)
  intros. exploit mi_perm_inv0; eauto using perm_store_2.
  intuition eauto using perm_store_1, perm_store_2.
(* alloc_flag *)
  apply store_alloc_flag in H0. congruence.
Qed.

Theorem store_outside_inject:
  forall f m1 m2 chunk b ofs v m2',
  inject f m1 m2 ->
  (forall b' delta ofs',
    f b' = Some(b, delta) ->
    perm m1 b' ofs' Cur Readable ->
    ofs <= ofs' + delta < ofs + size_chunk chunk -> False) ->
  store chunk m2 b ofs v = Some m2' ->
  inject f m1 m2'.
Proof.
  intros. inversion H. constructor.
(* inj *)
  eapply store_outside_inj; eauto.
(* freeblocks *)
  auto.
(* mappedblocks *)
  eauto with mem.
(* no overlap *)
  auto.
(* representable *)
  eauto with mem.
(* perm inv *)
  intros. eauto using perm_store_2.
(* alloc_flag *)
  apply store_alloc_flag in H1. congruence.
Qed.

Theorem storev_mapped_inject:
  forall f chunk m1 a1 v1 n1 m2 a2 v2,
  inject f m1 m2 ->
  storev chunk m1 a1 v1 = Some n1 ->
  Val.inject f a1 a2 ->
  Val.inject f v1 v2 ->
  exists n2,
    storev chunk m2 a2 v2 = Some n2 /\ inject f n1 n2.
Proof.
  intros. inv H1; simpl in H0; try discriminate.
  unfold storev.
  replace (Ptrofs.unsigned (Ptrofs.add ofs1 (Ptrofs.repr delta)))
    with (Ptrofs.unsigned ofs1 + delta).
  eapply store_mapped_inject; eauto.
  symmetry. eapply address_inject'; eauto with mem.
Qed.

Theorem storebytes_mapped_inject:
  forall f m1 b1 ofs bytes1 n1 m2 b2 delta bytes2,
  inject f m1 m2 ->
  storebytes m1 b1 ofs bytes1 = Some n1 ->
  f b1 = Some (b2, delta) ->
  list_forall2 (memval_inject f) bytes1 bytes2 ->
  exists n2,
    storebytes m2 b2 (ofs + delta) bytes2 = Some n2
    /\ inject f n1 n2.
Proof.
  intros. inversion H.
  exploit storebytes_mapped_inj; eauto. intros [n2 [STORE MI]].
  exists n2; split. eauto. constructor.
(* inj *)
  auto.
(* freeblocks *)
  intros. apply mi_freeblocks0. red; intros; elim H3; eapply storebytes_valid_block_1; eauto.
(* mappedblocks *)
  intros. eapply storebytes_valid_block_1; eauto.
(* no overlap *)
  red; intros. eapply mi_no_overlap0; eauto; eapply perm_storebytes_2; eauto.
(* representable *)
  intros. eapply mi_representable0; eauto.
  destruct H4; eauto using perm_storebytes_2.
(* perm inv *)
  intros. exploit mi_perm_inv0; eauto using perm_storebytes_2.
  intuition eauto using perm_storebytes_1, perm_storebytes_2.
(* alloc_flag *)
  apply storebytes_alloc_flag in H0. apply storebytes_alloc_flag in STORE. congruence.
Qed.

Theorem storebytes_unmapped_inject:
  forall f m1 b1 ofs bytes1 n1 m2,
  inject f m1 m2 ->
  storebytes m1 b1 ofs bytes1 = Some n1 ->
  f b1 = None ->
  inject f n1 m2.
Proof.
  intros. inversion H.
  constructor.
(* inj *)
  eapply storebytes_unmapped_inj; eauto.
(* freeblocks *)
  intros. apply mi_freeblocks0. red; intros; elim H2; eapply storebytes_valid_block_1; eauto.
(* mappedblocks *)
  eauto with mem.
(* no overlap *)
  red; intros. eapply mi_no_overlap0; eauto; eapply perm_storebytes_2; eauto.
(* representable *)
  intros. eapply mi_representable0; eauto.
  destruct H3; eauto using perm_storebytes_2.
(* perm inv *)
  intros. exploit mi_perm_inv0; eauto.
  intuition eauto using perm_storebytes_1, perm_storebytes_2.
(* alloc_flag *)
  apply storebytes_alloc_flag in H0. congruence.
Qed.

Theorem storebytes_outside_inject:
  forall f m1 m2 b ofs bytes2 m2',
  inject f m1 m2 ->
  (forall b' delta ofs',
    f b' = Some(b, delta) ->
    perm m1 b' ofs' Cur Readable ->
    ofs <= ofs' + delta < ofs + Z.of_nat (length bytes2) -> False) ->
  storebytes m2 b ofs bytes2 = Some m2' ->
  inject f m1 m2'.
Proof.
  intros. inversion H. constructor.
(* inj *)
  eapply storebytes_outside_inj; eauto.
(* freeblocks *)
  auto.
(* mappedblocks *)
  intros. eapply storebytes_valid_block_1; eauto.
(* no overlap *)
  auto.
(* representable *)
  auto.
(* perm inv *)
  intros. eapply mi_perm_inv0; eauto using perm_storebytes_2.
(* alloc_flag *)
  apply storebytes_alloc_flag in H1. congruence.
Qed.

Theorem storebytes_empty_inject:
  forall f m1 b1 ofs1 m1' m2 b2 ofs2 m2',
  inject f m1 m2 ->
  storebytes m1 b1 ofs1 nil = Some m1' ->
  storebytes m2 b2 ofs2 nil = Some m2' ->
  inject f m1' m2'.
Proof.
  intros. inversion H. constructor; intros.
(* inj *)
  eapply storebytes_empty_inj; eauto.
(* freeblocks *)
  intros. apply mi_freeblocks0. red; intros; elim H2; eapply storebytes_valid_block_1; eauto.
(* mappedblocks *)
  intros. eapply storebytes_valid_block_1; eauto.
(* no overlap *)
  red; intros. eapply mi_no_overlap0; eauto; eapply perm_storebytes_2; eauto.
(* representable *)
  intros. eapply mi_representable0; eauto.
  destruct H3; eauto using perm_storebytes_2.
(* perm inv *)
  intros. exploit mi_perm_inv0; eauto using perm_storebytes_2.
  intuition eauto using perm_storebytes_1, perm_storebytes_2.
(* alloc_flag *)
  apply storebytes_alloc_flag in H0. apply storebytes_alloc_flag in H1. congruence.
Qed.

(* Preservation of allocations *)

Theorem alloc_right_inject:
  forall f m1 m2 lo hi b2 m2',
  inject f m1 m2 ->
  alloc m2 lo hi = Some (m2', b2) ->
  inject f m1 m2'.
Proof.
  intros. injection (alloc_alloc' H0). intros NEXT MEM.
  inversion H. constructor.
(* inj *)
  eapply alloc_right_inj; eauto.
(* freeblocks *)
  auto.
(* mappedblocks *)
  eauto with mem.
(* no overlap *)
  auto.
(* representable *)
  auto.
(* perm inv *)
  intros. eapply perm_alloc_inv in H2; eauto. destruct (eq_block b0 b2).
  subst b0. eelim fresh_block_alloc; eauto.
  eapply mi_perm_inv0; eauto.
(* alloc_flag *)
  exploit alloc_flag_alloc1. eauto.
  exploit alloc_flag_alloc2. eauto. intros. congruence.
Qed.

Theorem alloc_left_unmapped_inject:
  forall f m1 m2 lo hi m1' b1,
  inject f m1 m2 ->
  alloc m1 lo hi = Some (m1', b1) ->
  exists f',
     inject f' m1' m2
  /\ inject_incr f f'
  /\ f' b1 = None
  /\ (forall b, b <> b1 -> f' b = f b).
Proof.
  intros. inversion H.
  set (f' := fun b => if eq_block b b1 then None else f b).
  assert (inject_incr f f').
    red; unfold f'; intros. destruct (eq_block b b1). subst b.
    assert (f b1 = None). eauto with mem. congruence.
    auto.
  assert (mem_inj f' m1 m2).
    inversion mi_inj0; constructor; eauto with mem.
    unfold f'; intros. destruct (eq_block b0 b1). congruence. eauto.
    unfold f'; intros. destruct (eq_block b0 b1). congruence. eauto.
    unfold f'; intros. destruct (eq_block b0 b1). congruence.
    apply memval_inject_incr with f; auto.
  exists f'; split. constructor.
(* inj *)
  eapply alloc_left_unmapped_inj; eauto. unfold f'; apply dec_eq_true.
(* freeblocks *)
  intros. unfold f'. destruct (eq_block b b1). auto.
  apply mi_freeblocks0. red; intro; elim H3. eauto with mem.
(* mappedblocks *)
  unfold f'; intros. destruct (eq_block b b1). congruence. eauto.
(* no overlap *)
  unfold f'; red; intros.
  destruct (eq_block b0 b1); destruct (eq_block b2 b1); try congruence.
  eapply mi_no_overlap0. eexact H3. eauto. eauto.
  exploit perm_alloc_inv. eauto. eexact H6. rewrite dec_eq_false; auto.
  exploit perm_alloc_inv. eauto. eexact H7. rewrite dec_eq_false; auto.
(* representable *)
  unfold f'; intros.
  destruct (eq_block b b1); try discriminate.
  eapply mi_representable0; try eassumption.
  destruct H4; eauto using perm_alloc_4.
(* perm inv *)
  intros. unfold f' in H3; destruct (eq_block b0 b1); try discriminate.
  exploit mi_perm_inv0; eauto.
  intuition eauto using perm_alloc_1, perm_alloc_4.
(* alloc_flag *)
  exploit alloc_flag_alloc1. eauto.
  exploit alloc_flag_alloc2. eauto. intros. congruence.
(* incr *)
  split. auto.
(* image *)
  split. unfold f'; apply dec_eq_true.
(* incr *)
  intros; unfold f'; apply dec_eq_false; auto.
Qed.

Theorem alloc_left_mapped_inject:
  forall f m1 m2 lo hi m1' b1 b2 delta,
  inject f m1 m2 ->
  alloc m1 lo hi = Some (m1', b1) ->
  valid_block m2 b2 ->
  0 <= delta <= Ptrofs.max_unsigned ->
  (forall ofs k p, perm m2 b2 ofs k p -> delta = 0 \/ 0 <= ofs < Ptrofs.max_unsigned) ->
  (forall ofs k p, lo <= ofs < hi -> perm m2 b2 (ofs + delta) k p) ->
  inj_offset_aligned delta (hi-lo) ->
  (forall b delta' ofs k p,
   f b = Some (b2, delta') ->
   perm m1 b ofs k p ->
   lo + delta <= ofs + delta' < hi + delta -> False) ->
  exists f',
     inject f' m1' m2
  /\ inject_incr f f'
  /\ f' b1 = Some(b2, delta)
  /\ (forall b, b <> b1 -> f' b = f b).
Proof.
  intros. inversion H.
  set (f' := fun b => if eq_block b b1 then Some(b2, delta) else f b).
  assert (inject_incr f f').
    red; unfold f'; intros. destruct (eq_block b b1). subst b.
    assert (f b1 = None). eauto with mem. congruence.
    auto.
  assert (mem_inj f' m1 m2).
    inversion mi_inj0; constructor; eauto with mem.
    unfold f'; intros. destruct (eq_block b0 b1).
      inversion H8. subst b0 b3 delta0.
      elim (fresh_block_alloc _ _ _ _ _ H0). eauto with mem.
      eauto.
    unfold f'; intros. destruct (eq_block b0 b1).
      inversion H8. subst b0 b3 delta0.
      elim (fresh_block_alloc _ _ _ _ _ H0).
      eapply perm_valid_block with (ofs := ofs). apply H9. generalize (size_chunk_pos chunk); lia.
      eauto.
    unfold f'; intros. destruct (eq_block b0 b1).
      inversion H8. subst b0 b3 delta0.
      elim (fresh_block_alloc _ _ _ _ _ H0). eauto with mem.
      apply memval_inject_incr with f; auto.
  exists f'. split. constructor.
(* inj *)
  eapply alloc_left_mapped_inj; eauto. unfold f'; apply dec_eq_true.
(* freeblocks *)
  unfold f'; intros. destruct (eq_block b b1). subst b.
  elim H9. eauto with mem.
  eauto with mem.
(* mappedblocks *)
  unfold f'; intros. destruct (eq_block b b1). congruence. eauto.
(* overlap *)
  unfold f'; red; intros.
  exploit perm_alloc_inv. eauto. eexact H12. intros P1.
  exploit perm_alloc_inv. eauto. eexact H13. intros P2.
  destruct (eq_block b0 b1); destruct (eq_block b3 b1).
  congruence.
  inversion H10; subst b0 b1' delta1.
    destruct (eq_block b2 b2'); auto. subst b2'. right; red; intros.
    eapply H6; eauto. lia.
  inversion H11; subst b3 b2' delta2.
    destruct (eq_block b1' b2); auto. subst b1'. right; red; intros.
    eapply H6; eauto. lia.
  eauto.
(* representable *)
  unfold f'; intros.
  destruct (eq_block b b1).
   subst. injection H9; intros; subst b' delta0. destruct H10.
    exploit perm_alloc_inv; eauto; rewrite dec_eq_true; intro.
    exploit H3. apply H4 with (k := Max) (p := Nonempty); eauto.
    generalize (Ptrofs.unsigned_range_2 ofs). lia.
   exploit perm_alloc_inv; eauto; rewrite dec_eq_true; intro.
   exploit H3. apply H4 with (k := Max) (p := Nonempty); eauto.
   generalize (Ptrofs.unsigned_range_2 ofs). lia.
  eapply mi_representable0; try eassumption.
  destruct H10; eauto using perm_alloc_4.
(* perm inv *)
  intros. unfold f' in H9; destruct (eq_block b0 b1).
  inversion H9; clear H9; subst b0 b3 delta0.
  assert (EITHER: lo <= ofs < hi \/ ~(lo <= ofs < hi)) by lia.
  destruct EITHER.
  left. apply perm_implies with Freeable; auto with mem. eapply perm_alloc_2; eauto.
  right; intros A. eapply perm_alloc_inv in A; eauto. rewrite dec_eq_true in A. tauto.
  exploit mi_perm_inv0; eauto. intuition eauto using perm_alloc_1, perm_alloc_4.
(* alloc_flag *)
  exploit alloc_flag_alloc1. eauto.
  exploit alloc_flag_alloc2. eauto. intros. congruence.
(* incr *)
  split. auto.
(* image of b1 *)
  split. unfold f'; apply dec_eq_true.
(* image of others *)
  intros. unfold f'; apply dec_eq_false; auto.
Qed.

Theorem alloc_parallel_inject:
  forall f m1 m2 lo1 hi1 m1' b1 lo2 hi2,
  inject f m1 m2 ->
  alloc m1 lo1 hi1 = Some (m1', b1) ->
  lo2 <= lo1 -> hi1 <= hi2 ->
  exists f', exists m2', exists b2,
  alloc m2 lo2 hi2 = Some (m2', b2)
  /\ inject f' m1' m2'
  /\ inject_incr f f'
  /\ f' b1 = Some(b2, 0)
  /\ (forall b, b <> b1 -> f' b = f b).
Proof.
  intros.
  case_eq (alloc m2 lo2 hi2).
  2: {
    intros. exfalso.
    exploit alloc_flag_alloc1. eauto. intros A.
    erewrite mi_alloc_flag in A; eauto. edestruct alloc_succeed; eauto.
    rewrite H3 in e. inv e.
  }
  intros [m2' b2] ALLOC.
  exploit alloc_left_mapped_inject.
  eapply alloc_right_inject; eauto.
  eauto.
  instantiate (1 := b2). eauto with mem.
  instantiate (1 := 0). unfold Ptrofs.max_unsigned. generalize Ptrofs.modulus_pos; lia.
  auto.
  intros. apply perm_implies with Freeable; auto with mem.
  eapply perm_alloc_2; eauto. lia.
  red; intros. apply Z.divide_0_r.
  intros. apply (valid_not_valid_diff m2 b2 b2); eauto with mem.
  intros [f' [A [B [C D]]]].
  exists f'; exists m2'; exists b2; auto.
Qed.

(** Preservation of [free] operations *)

Lemma free_left_inject:
  forall f m1 m2 b lo hi m1',
  inject f m1 m2 ->
  free m1 b lo hi = Some m1' ->
  inject f m1' m2.
Proof.
  intros. inversion H. constructor.
(* inj *)
  eapply free_left_inj; eauto.
(* freeblocks *)
  eauto with mem.
(* mappedblocks *)
  auto.
(* no overlap *)
  red; intros. eauto with mem.
(* representable *)
  intros. eapply mi_representable0; try eassumption.
  destruct H2; eauto with mem.
(* perm inv *)
  intros. exploit mi_perm_inv0; eauto. intuition eauto using perm_free_3.
  eapply perm_free_inv in H4; eauto. destruct H4 as [[A B] | A]; auto.
  subst b1. right; eapply perm_free_2; eauto.
(* alloc_flag *)
  apply free_alloc_flag in H0. congruence.
Qed.

Lemma free_list_left_inject:
  forall f m2 l m1 m1',
  inject f m1 m2 ->
  free_list m1 l = Some m1' ->
  inject f m1' m2.
Proof.
  induction l; simpl; intros.
  inv H0. auto.
  destruct a as [[b lo] hi].
  destruct (free m1 b lo hi) as [m11|] eqn:E; try discriminate.
  apply IHl with m11; auto. eapply free_left_inject; eauto.
Qed.

Lemma free_right_inject:
  forall f m1 m2 b lo hi m2',
  inject f m1 m2 ->
  free m2 b lo hi = Some m2' ->
  (forall b1 delta ofs k p,
    f b1 = Some(b, delta) -> perm m1 b1 ofs k p ->
    lo <= ofs + delta < hi -> False) ->
  inject f m1 m2'.
Proof.
  intros. inversion H. constructor.
(* inj *)
  eapply free_right_inj; eauto.
(* freeblocks *)
  auto.
(* mappedblocks *)
  eauto with mem.
(* no overlap *)
  auto.
(* representable *)
  auto.
(* perm inv *)
  intros. eauto using perm_free_3.
(* alloc_flag *)
  apply free_alloc_flag in H0. congruence.
Qed.

Lemma perm_free_list:
  forall l m m' b ofs k p,
  free_list m l = Some m' ->
  perm m' b ofs k p ->
  perm m b ofs k p /\
  (forall lo hi, In (b, lo, hi) l -> lo <= ofs < hi -> False).
Proof.
  induction l; simpl; intros.
  inv H. auto.
  destruct a as [[b1 lo1] hi1].
  destruct (free m b1 lo1 hi1) as [m1|] eqn:E; try discriminate.
  exploit IHl; eauto. intros [A B].
  split. eauto with mem.
  intros. destruct H1. inv H1.
  elim (perm_free_2 _ _ _ _ _ E ofs k p). auto. auto.
  eauto.
Qed.

Theorem free_inject:
  forall f m1 l m1' m2 b lo hi m2',
  inject f m1 m2 ->
  free_list m1 l = Some m1' ->
  free m2 b lo hi = Some m2' ->
  (forall b1 delta ofs k p,
    f b1 = Some(b, delta) ->
    perm m1 b1 ofs k p -> lo <= ofs + delta < hi ->
    exists lo1, exists hi1, In (b1, lo1, hi1) l /\ lo1 <= ofs < hi1) ->
  inject f m1' m2'.
Proof.
  intros.
  eapply free_right_inject; eauto.
  eapply free_list_left_inject; eauto.
  intros. exploit perm_free_list; eauto. intros [A B].
  exploit H2; eauto. intros [lo1 [hi1 [C D]]]. eauto.
Qed.

Theorem free_parallel_inject:
  forall f m1 m2 b lo hi m1' b' delta,
  inject f m1 m2 ->
  free m1 b lo hi = Some m1' ->
  f b = Some(b', delta) ->
  exists m2',
     free m2 b' (lo + delta) (hi + delta) = Some m2'
  /\ inject f m1' m2'.
Proof.
  intros.
  destruct (range_perm_free m2 b' (lo + delta) (hi + delta)) as [m2' FREE].
  eapply range_perm_inject; eauto. eapply free_range_perm; eauto.
  exists m2'; split; auto.
  eapply free_inject with (m1 := m1) (l := (b,lo,hi)::nil); eauto.
  simpl; rewrite H0; auto.
  intros. destruct (eq_block b1 b).
  subst b1. rewrite H1 in H2; inv H2.
  exists lo, hi; split; auto with coqlib. lia.
  exploit mi_no_overlap. eexact H. eexact n. eauto. eauto.
  eapply perm_max. eapply perm_implies. eauto. auto with mem.
  instantiate (1 := ofs + delta0 - delta).
  apply perm_cur_max. apply perm_implies with Freeable; auto with mem.
  eapply free_range_perm; eauto. lia.
  intros [A|A]. congruence. lia.
Qed.

Lemma drop_outside_inject: forall f m1 m2 b lo hi p m2',
  inject f m1 m2 ->
  drop_perm m2 b lo hi p = Some m2' ->
  (forall b' delta ofs k p,
    f b' = Some(b, delta) ->
    perm m1 b' ofs k p -> lo <= ofs + delta < hi -> False) ->
  inject f m1 m2'.
Proof.
  intros. destruct H. constructor; eauto.
  eapply drop_outside_inj; eauto.
  intros. unfold valid_block in *. erewrite nextblock_drop; eauto.
  intros. eapply mi_perm_inv0; eauto using perm_drop_4.
  apply drop_alloc_flag in H0. congruence.
Qed.

(** Composing two memory injections. *)

Lemma mem_inj_compose:
  forall f f' m1 m2 m3,
  mem_inj f m1 m2 -> mem_inj f' m2 m3 -> mem_inj (compose_meminj f f') m1 m3.
Proof.
  intros. unfold compose_meminj. inv H; inv H0; constructor; intros.
  (* perm *)
  destruct (f b1) as [[b' delta'] |] eqn:?; try discriminate.
  destruct (f' b') as [[b'' delta''] |] eqn:?; inv H.
  replace (ofs + (delta' + delta'')) with ((ofs + delta') + delta'') by lia.
  eauto.
  (* align *)
  destruct (f b1) as [[b' delta'] |] eqn:?; try discriminate.
  destruct (f' b') as [[b'' delta''] |] eqn:?; inv H.
  apply Z.divide_add_r.
  eapply mi_align0; eauto.
  eapply mi_align1 with (ofs := ofs + delta') (p := p); eauto.
  red; intros. replace ofs0 with ((ofs0 - delta') + delta') by lia.
  eapply mi_perm0; eauto. apply H0. lia.
  (* memval *)
  destruct (f b1) as [[b' delta'] |] eqn:?; try discriminate.
  destruct (f' b') as [[b'' delta''] |] eqn:?; inv H.
  replace (ofs + (delta' + delta'')) with ((ofs + delta') + delta'') by lia.
  eapply memval_inject_compose; eauto.
Qed.

Theorem inject_compose:
  forall f f' m1 m2 m3,
  inject f m1 m2 -> inject f' m2 m3 ->
  inject (compose_meminj f f') m1 m3.
Proof.
  unfold compose_meminj; intros.
  inv H; inv H0. constructor.
(* inj *)
  eapply mem_inj_compose; eauto.
(* unmapped *)
  intros. erewrite mi_freeblocks0; eauto.
(* mapped *)
  intros.
  destruct (f b) as [[b1 delta1] |] eqn:?; try discriminate.
  destruct (f' b1) as [[b2 delta2] |] eqn:?; inv H.
  eauto.
(* no overlap *)
  red; intros.
  destruct (f b1) as [[b1x delta1x] |] eqn:?; try discriminate.
  destruct (f' b1x) as [[b1y delta1y] |] eqn:?; inv H0.
  destruct (f b2) as [[b2x delta2x] |] eqn:?; try discriminate.
  destruct (f' b2x) as [[b2y delta2y] |] eqn:?; inv H1.
  exploit mi_no_overlap0; eauto. intros A.
  destruct (eq_block b1x b2x).
  subst b1x. destruct A. congruence.
  assert (delta1y = delta2y) by congruence. right; lia.
  exploit mi_no_overlap1. eauto. eauto. eauto.
    eapply perm_inj. eauto. eexact H2. eauto.
    eapply perm_inj. eauto. eexact H3. eauto.
  intuition lia.
(* representable *)
  intros.
  destruct (f b) as [[b1 delta1] |] eqn:?; try discriminate.
  destruct (f' b1) as [[b2 delta2] |] eqn:?; inv H.
  exploit mi_representable0; eauto. intros [A B].
  set (ofs' := Ptrofs.repr (Ptrofs.unsigned ofs + delta1)).
  assert (Ptrofs.unsigned ofs' = Ptrofs.unsigned ofs + delta1).
    unfold ofs'; apply Ptrofs.unsigned_repr. auto.
  exploit mi_representable1. eauto. instantiate (1 := ofs').
  rewrite H.
  replace (Ptrofs.unsigned ofs + delta1 - 1) with
    ((Ptrofs.unsigned ofs - 1) + delta1) by lia.
  destruct H0; eauto using perm_inj.
  rewrite H. lia.
(* perm inv *)
  intros.
  destruct (f b1) as [[b' delta'] |] eqn:?; try discriminate.
  destruct (f' b') as [[b'' delta''] |] eqn:?; try discriminate.
  inversion H; clear H; subst b'' delta.
  replace (ofs + (delta' + delta'')) with ((ofs + delta') + delta'') in H0 by lia.
  exploit mi_perm_inv1; eauto. intros [A|A].
  eapply mi_perm_inv0; eauto.
  right; red; intros. elim A. eapply perm_inj; eauto.
(* alloc_flag *)
  congruence.
Qed.

Lemma val_lessdef_inject_compose:
  forall f v1 v2 v3,
  Val.lessdef v1 v2 -> Val.inject f v2 v3 -> Val.inject f v1 v3.
Proof.
  intros. inv H. auto. auto.
Qed.

Lemma val_inject_lessdef_compose:
  forall f v1 v2 v3,
  Val.inject f v1 v2 -> Val.lessdef v2 v3 -> Val.inject f v1 v3.
Proof.
  intros. inv H0. auto. inv H. auto.
Qed.

Lemma extends_inject_compose:
  forall f m1 m2 m3,
  extends m1 m2 -> inject f m2 m3 -> inject f m1 m3.
Proof.
  intros. inversion H; inv H0. constructor; intros.
(* inj *)
  replace f with (compose_meminj inject_id f). eapply mem_inj_compose; eauto.
  apply extensionality; intros. unfold compose_meminj, inject_id.
  destruct (f x) as [[y delta] | ]; auto.
(* unmapped *)
  eapply mi_freeblocks0. erewrite <- valid_block_extends; eauto.
(* mapped *)
  eauto.
(* no overlap *)
  red; intros. eapply mi_no_overlap0; eauto; eapply perm_extends; eauto.
(* representable *)
  eapply mi_representable0; eauto.
  destruct H1; eauto using perm_extends.
(* perm inv *)
  exploit mi_perm_inv0; eauto. intros [A|A].
  eapply mext_perm_inv0; eauto.
  right; red; intros; elim A. eapply perm_extends; eauto.
(* alloc_flag *)
  congruence.
Qed.

Lemma inject_extends_compose:
  forall f m1 m2 m3,
  inject f m1 m2 -> extends m2 m3 -> inject f m1 m3.
Proof.
  intros. inv H; inversion H0. constructor; intros.
(* inj *)
  replace f with (compose_meminj f inject_id). eapply mem_inj_compose; eauto.
  apply extensionality; intros. unfold compose_meminj, inject_id.
  destruct (f x) as [[y delta] | ]; auto. decEq. decEq. lia.
(* unmapped *)
  eauto.
(* mapped *)
  erewrite <- valid_block_extends; eauto.
(* no overlap *)
  red; intros. eapply mi_no_overlap0; eauto.
(* representable *)
  eapply mi_representable0; eauto.
(* perm inv *)
  exploit mext_perm_inv0; eauto. intros [A|A].
  eapply mi_perm_inv0; eauto.
  right; red; intros; elim A. eapply perm_inj; eauto.
(* alloc_flag *)
  congruence.
Qed.

Lemma extends_extends_compose:
  forall m1 m2 m3,
  extends m1 m2 -> extends m2 m3 -> extends m1 m3.
Proof.
  intros. inversion H; subst; inv H0; constructor; intros.
  (* nextblock *)
  congruence.
  (* meminj *)
  replace inject_id with (compose_meminj inject_id inject_id).
  eapply mem_inj_compose; eauto.
  apply extensionality; intros. unfold compose_meminj, inject_id. auto.
  (* perm inv *)
  exploit mext_perm_inv1; eauto. intros [A|A].
  eapply mext_perm_inv0; eauto.
  right; red; intros; elim A. eapply perm_extends; eauto.
  (* alloc_flag *)
  congruence.
Qed.

(** Injecting a memory into itself. *)

Definition flat_inj (thr: block) : meminj :=
  fun (b: block) => if plt b thr then Some(b, 0) else None.

Definition inject_neutral (thr: block) (m: mem) :=
  mem_inj (flat_inj thr) m m.

Remark flat_inj_no_overlap:
  forall thr m, meminj_no_overlap (flat_inj thr) m.
Proof.
  unfold flat_inj; intros; red; intros.
  destruct (plt b1 thr); inversion H0; subst.
  destruct (plt b2 thr); inversion H1; subst.
  auto.
Qed.

Theorem neutral_inject:
  forall m, inject_neutral (nextblock m) m -> inject (flat_inj (nextblock m)) m m.
Proof.
  intros. constructor.
(* meminj *)
  auto.
(* freeblocks *)
  unfold flat_inj, valid_block; intros.
  apply pred_dec_false. auto.
(* mappedblocks *)
  unfold flat_inj, valid_block; intros.
  destruct (plt b (nextblock m)); inversion H0; subst. auto.
(* no overlap *)
  apply flat_inj_no_overlap.
(* range *)
  unfold flat_inj; intros.
  destruct (plt b (nextblock m)); inv H0. generalize (Ptrofs.unsigned_range_2 ofs); lia.
(* perm inv *)
  unfold flat_inj; intros.
  destruct (plt b1 (nextblock m)); inv H0.
  rewrite Z.add_0_r in H1; auto.
(* alloc_flag *)
  reflexivity.
Qed.

Theorem empty_inject_neutral:
  forall thr, inject_neutral thr empty.
Proof.
  intros; red; constructor.
(* perm *)
  unfold flat_inj; intros. destruct (plt b1 thr); inv H.
  replace (ofs + 0) with ofs by lia; auto.
(* align *)
  unfold flat_inj; intros. destruct (plt b1 thr); inv H. apply Z.divide_0_r.
(* mem_contents *)
  intros; simpl. rewrite ! PMap.gi. rewrite ! ZMap.gi. constructor.
Qed.

Theorem alloc_inject_neutral:
  forall thr m lo hi b m',
  alloc m lo hi = Some (m', b) ->
  inject_neutral thr m ->
  Plt (nextblock m) thr ->
  inject_neutral thr m'.
Proof.
  intros; red.
  eapply alloc_left_mapped_inj with (m1 := m) (b2 := b) (delta := 0).
  eapply alloc_right_inj; eauto. eauto. eauto with mem.
  red. intros. apply Z.divide_0_r.
  intros.
  apply perm_implies with Freeable; auto with mem.
  eapply perm_alloc_2; eauto. lia.
  unfold flat_inj. apply pred_dec_true.
  rewrite (alloc_result _ _ _ _ _ H). auto.
Qed.

Theorem store_inject_neutral:
  forall chunk m b ofs v m' thr,
  store chunk m b ofs v = Some m' ->
  inject_neutral thr m ->
  Plt b thr ->
  Val.inject (flat_inj thr) v v ->
  inject_neutral thr m'.
Proof.
  intros; red.
  exploit store_mapped_inj. eauto. eauto. apply flat_inj_no_overlap.
  unfold flat_inj. apply pred_dec_true; auto. eauto.
  replace (ofs + 0) with ofs by lia.
  intros [m'' [A B]]. congruence.
Qed.

Theorem drop_inject_neutral:
  forall m b lo hi p m' thr,
  drop_perm m b lo hi p = Some m' ->
  inject_neutral thr m ->
  Plt b thr ->
  inject_neutral thr m'.
Proof.
  unfold inject_neutral; intros.
  exploit drop_mapped_inj; eauto. apply flat_inj_no_overlap.
  unfold flat_inj. apply pred_dec_true; eauto.
  repeat rewrite Z.add_0_r. intros [m'' [A B]]. congruence.
Qed.

(** * Invariance properties between two memory states *)

Section UNCHANGED_ON.

Variable P: block -> Z -> Prop.

Record unchanged_on (m_before m_after: mem) : Prop := mk_unchanged_on {
  unchanged_on_nextblock:
    Ple (nextblock m_before) (nextblock m_after);
  unchanged_on_perm:
    forall b ofs k p,
    P b ofs -> valid_block m_before b ->
    (perm m_before b ofs k p <-> perm m_after b ofs k p);
  unchanged_on_contents:
    forall b ofs,
    P b ofs -> perm m_before b ofs Cur Readable ->
    ZMap.get ofs (PMap.get b m_after.(mem_contents)) =
    ZMap.get ofs (PMap.get b m_before.(mem_contents));
  unchanged_on_alloc_flag:
    alloc_flag m_before = alloc_flag m_after
}.

Lemma unchanged_on_refl:
  forall m, unchanged_on m m.
Proof.
  intros; constructor. apply Ple_refl. tauto. tauto. tauto.
Qed.

Lemma valid_block_unchanged_on:
  forall m m' b,
  unchanged_on m m' -> valid_block m b -> valid_block m' b.
Proof.
  unfold valid_block; intros. apply unchanged_on_nextblock in H. extlia.
Qed.

Lemma perm_unchanged_on:
  forall m m' b ofs k p,
  unchanged_on m m' -> P b ofs ->
  perm m b ofs k p -> perm m' b ofs k p.
Proof.
  intros. destruct H. apply unchanged_on_perm0; auto. eapply perm_valid_block; eauto.
Qed.

Lemma perm_unchanged_on_2:
  forall m m' b ofs k p,
  unchanged_on m m' -> P b ofs -> valid_block m b ->
  perm m' b ofs k p -> perm m b ofs k p.
Proof.
  intros. destruct H. apply unchanged_on_perm0; auto.
Qed.

Lemma unchanged_on_trans:
  forall m1 m2 m3, unchanged_on m1 m2 -> unchanged_on m2 m3 -> unchanged_on m1 m3.
Proof.
  intros; constructor.
- apply Ple_trans with (nextblock m2); apply unchanged_on_nextblock; auto.
- intros. transitivity (perm m2 b ofs k p); apply unchanged_on_perm; auto.
  eapply valid_block_unchanged_on; eauto.
- intros. transitivity (ZMap.get ofs (mem_contents m2)#b); apply unchanged_on_contents; auto.
  eapply perm_unchanged_on; eauto.
- destruct H, H0. congruence.
Qed.

Lemma loadbytes_unchanged_on_1:
  forall m m' b ofs n,
  unchanged_on m m' ->
  valid_block m b ->
  (forall i, ofs <= i < ofs + n -> P b i) ->
  loadbytes m' b ofs n = loadbytes m b ofs n.
Proof.
  intros.
  destruct (zle n 0).
+ erewrite ! loadbytes_empty by assumption. auto.
+ unfold loadbytes. destruct H.
  destruct (range_perm_dec m b ofs (ofs + n) Cur Readable).
  rewrite pred_dec_true. f_equal.
  apply getN_exten. intros. rewrite Z2Nat.id in H by lia.
  apply unchanged_on_contents0; auto.
  red; intros. apply unchanged_on_perm0; auto.
  rewrite pred_dec_false. auto.
  red; intros; elim n0; red; intros. apply <- unchanged_on_perm0; auto.
Qed.

Lemma loadbytes_unchanged_on:
  forall m m' b ofs n bytes,
  unchanged_on m m' ->
  (forall i, ofs <= i < ofs + n -> P b i) ->
  loadbytes m b ofs n = Some bytes ->
  loadbytes m' b ofs n = Some bytes.
Proof.
  intros.
  destruct (zle n 0).
+ erewrite loadbytes_empty in * by assumption. auto.
+ rewrite <- H1. apply loadbytes_unchanged_on_1; auto.
  exploit loadbytes_range_perm; eauto. instantiate (1 := ofs). lia.
  intros. eauto with mem.
Qed.

Lemma load_unchanged_on_1:
  forall m m' chunk b ofs,
  unchanged_on m m' ->
  valid_block m b ->
  (forall i, ofs <= i < ofs + size_chunk chunk -> P b i) ->
  load chunk m' b ofs = load chunk m b ofs.
Proof.
  intros. unfold load. destruct (valid_access_dec m chunk b ofs Readable).
  destruct v. rewrite pred_dec_true. f_equal. f_equal. apply getN_exten. intros.
  rewrite <- size_chunk_conv in H4. eapply unchanged_on_contents; eauto.
  split; auto. red; intros. eapply perm_unchanged_on; eauto.
  rewrite pred_dec_false. auto.
  red; intros [A B]; elim n; split; auto. red; intros; eapply perm_unchanged_on_2; eauto.
Qed.

Lemma load_unchanged_on:
  forall m m' chunk b ofs v,
  unchanged_on m m' ->
  (forall i, ofs <= i < ofs + size_chunk chunk -> P b i) ->
  load chunk m b ofs = Some v ->
  load chunk m' b ofs = Some v.
Proof.
  intros. rewrite <- H1. eapply load_unchanged_on_1; eauto with mem.
Qed.

Lemma store_unchanged_on:
  forall chunk m b ofs v m',
  store chunk m b ofs v = Some m' ->
  (forall i, ofs <= i < ofs + size_chunk chunk -> ~ P b i) ->
  unchanged_on m m'.
Proof.
  intros; constructor; intros.
- rewrite (nextblock_store _ _ _ _ _ _ H). apply Ple_refl.
- split; intros; eauto with mem.
- erewrite store_mem_contents; eauto. rewrite PMap.gsspec.
  destruct (peq b0 b); auto. subst b0. apply setN_outside.
  rewrite encode_val_length. rewrite <- size_chunk_conv.
  destruct (zlt ofs0 ofs); auto.
  destruct (zlt ofs0 (ofs + size_chunk chunk)); auto.
<<<<<<< HEAD
  elim (H0 ofs0). omega. auto.
- apply store_alloc_flag in H. congruence.
=======
  elim (H0 ofs0). lia. auto.
>>>>>>> 6aed0e0c
Qed.

Lemma storebytes_unchanged_on:
  forall m b ofs bytes m',
  storebytes m b ofs bytes = Some m' ->
  (forall i, ofs <= i < ofs + Z.of_nat (length bytes) -> ~ P b i) ->
  unchanged_on m m'.
Proof.
  intros; constructor; intros.
- rewrite (nextblock_storebytes _ _ _ _ _ H). apply Ple_refl.
- split; intros. eapply perm_storebytes_1; eauto. eapply perm_storebytes_2; eauto.
- erewrite storebytes_mem_contents; eauto. rewrite PMap.gsspec.
  destruct (peq b0 b); auto. subst b0. apply setN_outside.
  destruct (zlt ofs0 ofs); auto.
  destruct (zlt ofs0 (ofs + Z.of_nat (length bytes))); auto.
<<<<<<< HEAD
  elim (H0 ofs0). omega. auto.
- apply storebytes_alloc_flag in H. congruence.
=======
  elim (H0 ofs0). lia. auto.
>>>>>>> 6aed0e0c
Qed.

Lemma alloc_unchanged_on:
  forall m lo hi m' b,
  alloc m lo hi = Some (m', b) ->
  unchanged_on m m'.
Proof.
  intros; constructor; intros.
- rewrite (nextblock_alloc _ _ _ _ _ H). apply Ple_succ.
- split; intros.
  eapply perm_alloc_1; eauto.
  eapply perm_alloc_4; eauto.
  eapply valid_not_valid_diff; eauto with mem.
- injection (alloc_alloc' H); intros A B. rewrite <- B; simpl.
  rewrite PMap.gso; auto. rewrite A.  eapply valid_not_valid_diff; eauto with mem.
- exploit alloc_flag_alloc1. apply H.
  exploit alloc_flag_alloc2. apply H. congruence.
Qed.

Lemma free_unchanged_on:
  forall m b lo hi m',
  free m b lo hi = Some m' ->
  (forall i, lo <= i < hi -> ~ P b i) ->
  unchanged_on m m'.
Proof.
  intros; constructor; intros.
- rewrite (nextblock_free _ _ _ _ _ H). apply Ple_refl.
- split; intros.
  eapply perm_free_1; eauto.
  destruct (eq_block b0 b); auto. destruct (zlt ofs lo); auto. destruct (zle hi ofs); auto.
  subst b0. elim (H0 ofs). lia. auto.
  eapply perm_free_3; eauto.
- unfold free in H. destruct (range_perm_dec m b lo hi Cur Freeable); inv H.
  simpl. auto.
- apply free_alloc_flag in H. congruence.
Qed.

Lemma drop_perm_unchanged_on:
  forall m b lo hi p m',
  drop_perm m b lo hi p = Some m' ->
  (forall i, lo <= i < hi -> ~ P b i) ->
  unchanged_on m m'.
Proof.
  intros; constructor; intros.
- rewrite (nextblock_drop _ _ _ _ _ _ H). apply Ple_refl.
- split; intros. eapply perm_drop_3; eauto.
  destruct (eq_block b0 b); auto.
  subst b0.
  assert (~ (lo <= ofs < hi)). { red; intros; eelim H0; eauto. }
  right; lia.
  eapply perm_drop_4; eauto.
- unfold drop_perm in H.
  destruct (range_perm_dec m b lo hi Cur Freeable); inv H; simpl. auto.
- apply drop_alloc_flag in H. congruence.
Qed.

End UNCHANGED_ON.

Lemma unchanged_on_implies:
  forall (P Q: block -> Z -> Prop) m m',
  unchanged_on P m m' ->
  (forall b ofs, Q b ofs -> valid_block m b -> P b ofs) ->
  unchanged_on Q m m'.
Proof.
  intros. destruct H. constructor; intros.
- auto.
- apply unchanged_on_perm0; auto.
- apply unchanged_on_contents0; auto.
  apply H0; auto. eapply perm_valid_block; eauto.
- congruence.
Qed.

(** * Memory mixing *)

(** [mix m' b lo hi m] copies the region indicated by [b], [lo], [hi]
  from [m] into [m']. *)

Definition pmap_update {A} b (f : A -> A) (t : PMap.t A) : PMap.t A :=
  PMap.set b (f (PMap.get b t)) t.

Definition mix_perms lo hi (pm pm' : Z -> perm_kind -> option permission) ofs k :=
  if zle lo ofs && zlt ofs hi then pm ofs k else pm' ofs k.

Definition mixable m' b m :=
  Pos.le (nextblock m) (nextblock m') /\
  Mem.valid_block m b.

Lemma mixable_dec m' b m :
  {mixable m' b m} + {~ mixable m' b m}.
Proof.
  unfold mixable, valid_block.
  destruct (Pos.leb (nextblock m) (nextblock m')) eqn:Hnb.
  - apply Pos.leb_le in Hnb.
    destruct (Pos.ltb b (nextblock m)) eqn:Hb.
    + apply Pos.ltb_lt in Hb. left. auto.
    + apply Pos.ltb_nlt in Hb. right. tauto.
  - apply Pos.leb_nle in Hnb. right. tauto.
Qed.

Program Definition mix m' b lo hi m : option mem :=
  if mixable_dec m' b m then
    Some {|
      mem_contents :=
        let bytes := Mem.getN (Z.to_nat (hi - lo)) lo (PMap.get b (Mem.mem_contents m)) in
        pmap_update b (Mem.setN bytes lo) (Mem.mem_contents m');
      mem_access :=
        let perms := PMap.get b (Mem.mem_access m) in
        pmap_update b (mix_perms lo hi perms) (Mem.mem_access m');
      nextblock :=
        Mem.nextblock m';
      alloc_flag := alloc_flag m'
    |}
  else
    None.
Next Obligation.
  unfold pmap_update. destruct (peq b0 b); subst.
  - rewrite PMap.gss. unfold mix_perms.
    destruct (_ && _); apply Mem.access_max.
  - rewrite PMap.gso; auto.
    apply Mem.access_max.
Qed.
Next Obligation.
  unfold pmap_update. destruct H as [? ?]. unfold valid_block in *.
  rewrite PMap.gso by extlia.
  apply Mem.nextblock_noaccess; auto.
Qed.
Next Obligation.
  unfold pmap_update. destruct (peq b0 b); subst.
  - rewrite PMap.gss. rewrite Mem.setN_default. apply Mem.contents_default.
  - rewrite PMap.gso by auto. apply Mem.contents_default.
Qed.

(** ** Properties *)

Theorem mixable_mix:
  forall m' b lo hi m,
  mixable m' b m ->
  exists m'', mix m' b lo hi m = Some m''.
Proof.
  intros. unfold mix.
  destruct mixable_dec; intuition eauto.
Qed.

Theorem valid_block_mix:
  forall m' b lo hi m,
  Ple (nextblock m) (nextblock m') ->
  valid_block m b ->
  exists m'', mix m' b lo hi m = Some m''.
Proof.
  unfold mix, valid_block. intros.
  destruct mixable_dec; unfold mixable in *; intuition eauto.
Qed.

Theorem mix_valid_block:
  forall m' b lo hi m m'',
  mix m' b lo hi m = Some m'' ->
  Mem.valid_block m b.
Proof.
  unfold mix. intros. destruct mixable_dec; try discriminate.
  unfold mixable in *. apply m0.
Qed.

Theorem valid_block_mix_1:
  forall m' b lo hi m m'',
  mix m' b lo hi m = Some m'' ->
  forall b, valid_block m' b -> valid_block m'' b.
Proof.
  unfold mix. intros. destruct mixable_dec; inv H.
  unfold valid_block. cbn. auto.
Qed.

Theorem valid_block_mix_2:
  forall m' b lo hi m m'',
  mix m' b lo hi m = Some m'' ->
  forall b, valid_block m'' b -> valid_block m' b.
Proof.
  unfold mix. intros. destruct mixable_dec; inv H.
  unfold valid_block in *. cbn in *. auto.
Qed.

Theorem nextblock_mix:
  forall m' b lo hi m m'',
  mix m' b lo hi m = Some m'' ->
  nextblock m'' = nextblock m'.
Proof.
  unfold mix. intros. destruct mixable_dec; inv H. reflexivity.
Qed.

Theorem mix_unchanged:
  forall m' b lo hi m m'',
  mix m' b lo hi m = Some m'' ->
  unchanged_on (fun b1 ofs1 => ~ (b = b1 /\ lo <= ofs1 < hi)) m' m''.
Proof.
  intros. unfold mix in H. destruct mixable_dec as [[NB VALID] | ]; inv H.
  constructor; cbn.
  - reflexivity.
  - unfold perm; cbn. intros b1 ofs1 k p H ?.
    unfold pmap_update, mix_perms.
    destruct (peq b1 b); subst; rewrite ?PMap.gss, ?PMap.gso; auto using iff_refl.
    destruct zle, zlt; cbn; auto using iff_refl.
    elim H; auto.
  - intros b1 ofs1 H Hp.
    unfold pmap_update.
    destruct (peq b1 b); subst; rewrite ?PMap.gss, ?PMap.gso; auto.
    rewrite setN_outside; auto.
    destruct (zlt ofs1 lo); auto. right.
    destruct (zlt ofs1 hi); try (elim H; split; auto; extlia).
    rewrite getN_length, Z_to_nat_max, <- Z.add_max_distr_l.
<<<<<<< HEAD
    rewrite Zmax_spec. destruct zlt; xomega.
  - reflexivity.
=======
    rewrite Zmax_spec. destruct zlt; extlia.
>>>>>>> 6aed0e0c
Qed.

Lemma get_setN_getN_at lo k n x y:
  ZMap.get (lo + Z.of_nat k) (setN (getN (k + S n) lo x) lo y) =
  ZMap.get (lo + Z.of_nat k) x.
Proof.
  revert lo n x y. induction k; cbn; intros.
  - rewrite setN_outside by extlia.
    replace (lo + 0) with lo by extlia.
    rewrite ZMap.gss; auto.
  - specialize (IHk (lo + 1)).
    rewrite Zpos_P_of_succ_nat, <- Z.add_1_r.
    replace (lo + _) with (lo + 1 + Z.of_nat k) by extlia.
    rewrite IHk. reflexivity.
Qed.

Lemma get_setN_getN lo hi ofs x y:
  lo <= ofs < hi ->
  ZMap.get ofs (setN (getN (Z.to_nat (hi - lo)) lo x) lo y) = ZMap.get ofs x.
Proof.
  intros Hofs.
  set (k := Z.to_nat (ofs - lo)).
  set (n := Z.to_nat (hi - ofs - 1)).
  replace (Z.to_nat (hi - lo)) with (k + S n)%nat.
  replace ofs with (lo + Z.of_nat k).
  - apply get_setN_getN_at.
  - subst k n.
    rewrite Z2Nat.id; extlia.
  - subst k n.
    rewrite <- Z2Nat.inj_succ by extlia.
    rewrite <- Z2Nat.inj_add by extlia.
    f_equal. extlia.
Qed.

Theorem mix_updated:
  forall m' b lo hi m m'',
  mix m' b lo hi m = Some m'' ->
  alloc_flag m = alloc_flag m' ->
  unchanged_on (fun b1 ofs1 => b = b1 /\ lo <= ofs1 < hi) m m''.
Proof.
  intros. unfold mix in H. destruct mixable_dec as [[NB VALID] | ]; inv H.
  constructor; cbn.
  - auto.
  - intros _ ofs k p [[ ] Hofs] Hb. unfold perm; cbn.
    unfold pmap_update, mix_perms. rewrite PMap.gss.
    destruct zle, zlt; try extlia; cbn. reflexivity.
  - intros _ ofs [[ ] Hofs] Hp.
    unfold pmap_update. rewrite PMap.gss.
    rewrite get_setN_getN; auto.
  - congruence.
Qed.

Lemma mix_left_mem_inj:
  forall f f' m1 m2 m1' m2' b1 b2 delta lo hi m1'',
  mix m1' b1 lo hi m1 = Some m1'' ->
  alloc_flag m1 = alloc_flag m1' ->
  mem_inj f m1 m2 ->
  mem_inj f' m1' m2' ->
  f b1 = Some (b2, delta) ->
  inject_incr f f' ->
  Mem.unchanged_on (fun b ofs => b = b2 /\ lo + delta <= ofs < hi + delta) m2 m2' ->
  valid_block m2 b2 ->
  (8 | delta) ->
  mem_inj f' m1'' m2'.
Proof.
  intros f f' m1 m2 m1' m2' b1 b2 delta lo hi m1'' Hm1'' Hflag Hm Hm' Hb Hf' Hm2'.
  split.
  - (* perm *)
    intros b1' b2' delta' ofs k p Hb' Hp.
    destruct (classic (b1 = b1' /\ lo <= ofs < hi)) as [[? ?] | ?].
    + (* updated *)
      subst. erewrite Hf' in Hb'; eauto. inv Hb'.
      erewrite <- unchanged_on_perm; eauto.
      * erewrite <- unchanged_on_perm in Hp; eauto using mix_updated.
        -- eapply mi_perm; eauto.
        -- cbn. auto.
        -- eapply mix_valid_block; eauto.
      * cbn. split; auto. extlia.
    + (* unchanged *)
      eapply mi_perm; eauto.
      erewrite <- unchanged_on_perm in Hp; eauto using mix_unchanged.
      eapply valid_block_mix_2; eauto.
      eapply perm_valid_block; eauto.
  - (* align *)
    intros b1' b2' delta' chunk ofs p Hb' Hp.
    destruct (peq b1' b1); subst.
    + erewrite Hf' in Hb'; eauto. inv Hb'.
      etransitivity; eauto.
      assert (2 | 8) by (exists 4; extlia).
      assert (4 | 8) by (exists 2; extlia).
      destruct chunk; cbn; auto using Z.divide_1_l, Z.divide_refl.
    + eapply mi_align with f' m1' m2' b1' b2' ofs p; eauto.
      intros i Hi.
      erewrite unchanged_on_perm; eauto using mix_unchanged.
      * cbn. intros [? ?]. congruence.
      * eapply valid_block_mix_2; eauto.
        eapply perm_valid_block, (Hp ofs).
        pose proof (size_chunk_pos chunk). extlia.
  - (* contents *)
    intros b1' ofs b2' delta' Hb' Hp.
    destruct (classic (b1 = b1' /\ lo <= ofs < hi)) as [[? ?] | ?].
    + (* updated *)
      subst. erewrite Hf' in Hb'; eauto. inv Hb'.
      erewrite <- unchanged_on_perm in Hp; eauto using mix_updated, mix_valid_block.
      2: cbn; auto.
      erewrite unchanged_on_contents; eauto using mix_updated.
      2: cbn; auto.
      erewrite unchanged_on_contents with _ m2 m2' _ _; eauto.
      * eapply memval_inject_incr; eauto.
        eapply mi_memval; eauto.
      * cbn. split; auto. extlia.
      * eapply mi_perm; eauto.
    + (* unchanged *)
      erewrite <- unchanged_on_perm in Hp;
        eauto using mix_unchanged, valid_block_mix_2, perm_valid_block;
        cbn; eauto.
      erewrite unchanged_on_contents; eauto using mix_unchanged; cbn; eauto.
      eapply mi_memval; eauto.
Qed.

Lemma mix_alloc_flag:
  forall m1 m1' m1'' b lo hi,
  mix m1'  b lo hi m1 = Some m1'' ->
  alloc_flag m1' = alloc_flag m1''.
Proof.
  intros. unfold mix in H.
  destruct mixable_dec; try congruence. inv H. reflexivity.
Qed.

Lemma mix_left_extends:
  forall m1 m2 m1' m2' b lo hi m1'',
  mix m1' b lo hi m1 = Some m1'' ->
  alloc_flag m1 = alloc_flag m1' ->
  extends m1 m2 ->
  extends m1' m2' ->
  unchanged_on (fun b' ofs => b' = b /\ lo <= ofs < hi) m2 m2' ->
  extends m1'' m2'.
Proof.
  intros m1 m2 m1' m2' b lo hi m1'' Hm1'' Hflag [NB INJ PINV] [NB' INJ' PINV'] UNCH.
  assert (valid_block m1 b) by eauto using mix_valid_block.
  assert (valid_block m2 b) by (unfold valid_block in *; congruence).
  constructor.
  - erewrite nextblock_mix; eauto.
  - eapply mix_left_mem_inj; eauto.
    + reflexivity.
    + replace (lo + 0) with lo by extlia.
      replace (hi + 0) with hi by extlia.
      auto.
    + apply Z.divide_0_r.
  - intros b' ofs k p Hp.
    destruct (classic (b = b' /\ lo <= ofs < hi)) as [[? ?] | ?].
    + subst. rewrite <- unchanged_on_perm in Hp; [ | eauto.. ]; cbn; auto.
      erewrite <- !(unchanged_on_perm _ m1 m1''); [ | eauto using mix_updated ..]; cbn; auto.
    + assert (valid_block m1' b') by (unfold valid_block; apply perm_valid_block in Hp; congruence).
      erewrite <- !(unchanged_on_perm _ m1' m1''); [ | eauto using mix_unchanged ..]; cbn; auto.
  - apply mix_alloc_flag in Hm1''. congruence.
Qed.

Lemma mix_left_inject:
  forall f f' m1 m2 m1' m2' b1 b2 delta lo hi m1'',
  mix m1' b1 lo hi m1 = Some m1'' ->
  alloc_flag m1 = alloc_flag m1' ->
  inject f m1 m2 ->
  inject f' m1' m2' ->
  f b1 = Some (b2, delta) ->
  inject_incr f f' ->
  Mem.unchanged_on (fun b ofs => b = b2 /\ lo + delta <= ofs < hi + delta) m2 m2' ->
  (forall b1' delta' ofs p k,
      f' b1' = Some (b2, delta') -> lo <= ofs - delta < hi ->
      ~ Mem.perm m1' b1' (ofs - delta') p k) ->
  (8 | delta) ->
  inject f' m1'' m2'.
Proof.
  intros f f' m1 m2 m1' m2' b1 b2 delta lo hi m1'' Hm1'' Hflag H H' Hb Hf Hm2' OOR AL.
  constructor.
  - eapply mix_left_mem_inj; eauto using mi_inj.
    eapply valid_block_inject_2; eauto.
  - intros. eapply mi_freeblocks; eauto.
    intro. eauto using valid_block_mix_1.
  - eauto using mi_mappedblocks.
  - red.
    intros x1 x2 xd y1 y2 yd xofs yofs H1 Hx Hy Hpx Hpy.
    assert (Mem.valid_block m1' x1) by eauto using valid_block_inject_1.
    assert (Mem.valid_block m1' y1) by eauto using valid_block_inject_1.
    destruct (classic (b1 = x1 /\ lo <= xofs < hi)).
    + destruct H3; subst x1.
      erewrite Hf in Hx; eauto. inversion Hx; clear Hx; subst x2 xd.
      destruct (classic (b1 = y1 /\ lo <= yofs < hi)).
      * intuition congruence.
      * rewrite <- unchanged_on_perm in Hpy; eauto using mix_unchanged.
        replace yofs with (yofs + yd - yd) in Hpy by extlia.
        destruct (peq b2 y2); auto; subst y2. right.
        intros Hofs. eapply (OOR y1 yd (yofs + yd)); eauto. extlia.
    + rewrite <- unchanged_on_perm in Hpx; eauto using mix_unchanged.
      destruct (classic (b1 = y1 /\ lo <= yofs < hi)).
      * destruct H4; subst y1.
        replace xofs with (xofs + xd - xd) in Hpx by extlia.
        erewrite Hf in Hy; eauto. inversion Hy; clear Hy; subst y2 yd.
        destruct (peq x2 b2); auto; subst x2. right.
        intros Hofs. eapply (OOR x1 xd (xofs + xd)); eauto. extlia.
      * rewrite <- unchanged_on_perm in Hpy; eauto using mix_unchanged.
        eapply mi_no_overlap; eauto.
  - intros b b' delta' ofs Hb' [Hp | Hp].
    + destruct (classic (b1 = b /\ lo <= Ptrofs.unsigned ofs < hi)).
      * assert (b1 = b) by intuition auto. subst b.
        erewrite Hf in Hb'; eauto. inversion Hb'; clear Hb'; subst b' delta.
        assert (Mem.valid_block m1 b1) by eauto using valid_block_inject_1.
        rewrite <- unchanged_on_perm in Hp; eauto using mix_updated.
        eapply (mi_representable f); eauto.
      * assert (Mem.valid_block m1' b) by eauto using valid_block_inject_1.
        rewrite <- unchanged_on_perm in Hp; eauto using mix_unchanged.
        eapply (mi_representable f'); eauto.
    + destruct (classic (b1 = b /\ lo <= Ptrofs.unsigned ofs - 1 < hi)).
      * assert (b1 = b) by intuition auto. subst b.
        erewrite Hf in Hb'; eauto. inversion Hb'; clear Hb'; subst b' delta.
        assert (Mem.valid_block m1 b1) by eauto using valid_block_inject_1.
        rewrite <- unchanged_on_perm in Hp; eauto using mix_updated.
        eapply (mi_representable f); eauto.
      * assert (Mem.valid_block m1' b) by eauto using valid_block_inject_1.
        rewrite <- unchanged_on_perm in Hp; eauto using mix_unchanged.
        eapply (mi_representable f'); eauto.
  - intros x1 ofs x2 xd k p Hx Hp.
    destruct (classic (b1 = x1 /\ lo <= ofs < hi)).
    + assert (b1 = x1) by intuition auto. subst x1.
      erewrite Hf in Hx; eauto. inversion Hx; clear Hx; subst x2 xd.
      assert (valid_block m1 b1) by eauto using valid_block_inject_1.
      assert (valid_block m2 b2) by eauto using valid_block_inject_2.
      rewrite <- unchanged_on_perm in Hp; eauto; cbn; try (split; auto; extlia).
      erewrite <- !(unchanged_on_perm _ m1 m1''); eauto using mix_updated.
      eapply mi_perm_inv; eauto.
    + assert (valid_block m1' x1) by eauto using valid_block_inject_1.
      assert (valid_block m2' x2) by eauto using valid_block_inject_2.
      erewrite <- !(unchanged_on_perm _ m1' m1''); eauto using mix_unchanged.
      eapply mi_perm_inv; eauto.
  - apply mix_alloc_flag in Hm1''. destruct H'. congruence.
Qed.

End Mem.

Notation mem := Mem.mem.

Global Opaque Mem.alloc Mem.free Mem.store Mem.load Mem.storebytes Mem.loadbytes.

Global Hint Resolve
  Mem.valid_not_valid_diff
  Mem.perm_implies
  Mem.perm_cur
  Mem.perm_max
  Mem.perm_valid_block
  Mem.range_perm_implies
  Mem.range_perm_cur
  Mem.range_perm_max
  Mem.valid_access_implies
  Mem.valid_access_valid_block
  Mem.valid_access_perm
  Mem.valid_access_load
  Mem.load_valid_access
  Mem.loadbytes_range_perm
  Mem.valid_access_store
  Mem.perm_store_1
  Mem.perm_store_2
  Mem.nextblock_store
  Mem.store_valid_block_1
  Mem.store_valid_block_2
  Mem.store_valid_access_1
  Mem.store_valid_access_2
  Mem.store_valid_access_3
  Mem.storebytes_range_perm
  Mem.perm_storebytes_1
  Mem.perm_storebytes_2
  Mem.storebytes_valid_access_1
  Mem.storebytes_valid_access_2
  Mem.nextblock_storebytes
  Mem.storebytes_valid_block_1
  Mem.storebytes_valid_block_2
  Mem.nextblock_alloc
  Mem.alloc_result
  Mem.valid_block_alloc
  Mem.fresh_block_alloc
  Mem.valid_new_block
  Mem.perm_alloc_1
  Mem.perm_alloc_2
  Mem.perm_alloc_3
  Mem.perm_alloc_4
  Mem.perm_alloc_inv
  Mem.valid_access_alloc_other
  Mem.valid_access_alloc_same
  Mem.valid_access_alloc_inv
  Mem.range_perm_free
  Mem.free_range_perm
  Mem.nextblock_free
  Mem.valid_block_free_1
  Mem.valid_block_free_2
  Mem.perm_free_1
  Mem.perm_free_2
  Mem.perm_free_3
  Mem.valid_access_free_1
  Mem.valid_access_free_2
  Mem.valid_access_free_inv_1
  Mem.valid_access_free_inv_2
  Mem.unchanged_on_refl
: mem.<|MERGE_RESOLUTION|>--- conflicted
+++ resolved
@@ -347,34 +347,12 @@
 Program Definition empty: mem :=
   mkmem (PMap.init (ZMap.init Undef))
         (PMap.init (fun ofs k => None))
-<<<<<<< HEAD
         1%positive true _ _ _.
-Next Obligation.
-  repeat rewrite PMap.gi. red; auto.
-Qed.
-Next Obligation.
-  rewrite PMap.gi. auto.
-Qed.
-Next Obligation.
-  rewrite PMap.gi. auto.
-Qed.
 
 Program Definition empty_fragment: mem :=
   mkmem (PMap.init (ZMap.init Undef))
         (PMap.init (fun ofs k => None))
         1%positive false _ _ _.
-Next Obligation.
-  repeat rewrite PMap.gi. red; auto.
-Qed.
-Next Obligation.
-  rewrite PMap.gi. auto.
-Qed.
-Next Obligation.
-  rewrite PMap.gi. auto.
-Qed.
-=======
-        1%positive _ _ _.
->>>>>>> 6aed0e0c
 
 (** Allocation of a fresh block with the given bounds.  Return an updated
   memory state and the address of the fresh block, which initially contains
@@ -2933,7 +2911,7 @@
 Qed.
 
 Local Hint Resolve store_alloc_flag storebytes_alloc_flag
-           free_alloc_flag drop_alloc_flag alloc_flag_alloc1 alloc_flag_alloc2.
+           free_alloc_flag drop_alloc_flag alloc_flag_alloc1 alloc_flag_alloc2: mem.
 
 (** * Memory extensions *)
 
@@ -4574,12 +4552,8 @@
   rewrite encode_val_length. rewrite <- size_chunk_conv.
   destruct (zlt ofs0 ofs); auto.
   destruct (zlt ofs0 (ofs + size_chunk chunk)); auto.
-<<<<<<< HEAD
-  elim (H0 ofs0). omega. auto.
+  elim (H0 ofs0). lia. auto.
 - apply store_alloc_flag in H. congruence.
-=======
-  elim (H0 ofs0). lia. auto.
->>>>>>> 6aed0e0c
 Qed.
 
 Lemma storebytes_unchanged_on:
@@ -4595,12 +4569,8 @@
   destruct (peq b0 b); auto. subst b0. apply setN_outside.
   destruct (zlt ofs0 ofs); auto.
   destruct (zlt ofs0 (ofs + Z.of_nat (length bytes))); auto.
-<<<<<<< HEAD
-  elim (H0 ofs0). omega. auto.
+  elim (H0 ofs0). lia. auto.
 - apply storebytes_alloc_flag in H. congruence.
-=======
-  elim (H0 ofs0). lia. auto.
->>>>>>> 6aed0e0c
 Qed.
 
 Lemma alloc_unchanged_on:
@@ -4809,12 +4779,8 @@
     destruct (zlt ofs1 lo); auto. right.
     destruct (zlt ofs1 hi); try (elim H; split; auto; extlia).
     rewrite getN_length, Z_to_nat_max, <- Z.add_max_distr_l.
-<<<<<<< HEAD
-    rewrite Zmax_spec. destruct zlt; xomega.
+    rewrite Zmax_spec. destruct zlt; extlia.
   - reflexivity.
-=======
-    rewrite Zmax_spec. destruct zlt; extlia.
->>>>>>> 6aed0e0c
 Qed.
 
 Lemma get_setN_getN_at lo k n x y:
