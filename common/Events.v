(* *********************************************************************)
(*                                                                     *)
(*              The Compcert verified compiler                         *)
(*                                                                     *)
(*          Xavier Leroy, INRIA Paris-Rocquencourt                     *)
(*                                                                     *)
(*  Copyright Institut National de Recherche en Informatique et en     *)
(*  Automatique.  All rights reserved.  This file is distributed       *)
(*  under the terms of the GNU Lesser General Public License as        *)
(*  published by the Free Software Foundation, either version 2.1 of   *)
(*  the License, or  (at your option) any later version.               *)
(*  This file is also distributed under the terms of the               *)
(*  INRIA Non-Commercial License Agreement.                            *)
(*                                                                     *)
(* *********************************************************************)

(** Observable events, execution traces, and semantics of external calls. *)

Require Import String.
Require Import Coqlib.
Require Intv.
Require Import AST.
Require Import Integers.
Require Import Floats.
Require Import Values.
Require Import Memory.
Require Import Globalenvs.
Require Import Builtins.

(** * Events and traces *)

(** The observable behaviour of programs is stated in terms of
  input/output events, which represent the actions of the program
  that the external world can observe.  CompCert leaves much flexibility as to
  the exact content of events: the only requirement is that they
  do not expose memory states nor pointer values
  (other than pointers to global variables), because these
  are not preserved literally during compilation.  For concreteness,
  we use the following type for events.  Each event represents either:

- A system call (e.g. an input/output operation), recording the
  name of the system call, its parameters, and its result.

- A volatile load from a global memory location, recording the chunk
  and address being read and the value just read.

- A volatile store to a global memory location, recording the chunk
  and address being written and the value stored there.

- An annotation, recording the text of the annotation and the values
  of the arguments.

  The values attached to these events are of the following form.
  As mentioned above, we do not expose pointer values directly.
  Pointers relative to a global variable are shown with the name
  of the variable instead of the block identifier.
*)

Inductive eventval: Type :=
  | EVint: int -> eventval
  | EVlong: int64 -> eventval
  | EVfloat: float -> eventval
  | EVsingle: float32 -> eventval
  | EVptr_global: ident -> ptrofs -> eventval.

Inductive event: Type :=
  | Event_syscall: string -> list eventval -> eventval -> event
  | Event_vload: memory_chunk -> ident -> ptrofs -> eventval -> event
  | Event_vstore: memory_chunk -> ident -> ptrofs -> eventval -> event
  | Event_annot: string -> list eventval -> event.

(** The dynamic semantics for programs collect traces of events.
  Traces are of two kinds: finite (type [trace]) or infinite (type [traceinf]). *)

Definition trace := list event.

Definition E0 : trace := nil.

Definition Eapp (t1 t2: trace) : trace := t1 ++ t2.

CoInductive traceinf : Type :=
  | Econsinf: event -> traceinf -> traceinf.

Fixpoint Eappinf (t: trace) (T: traceinf) {struct t} : traceinf :=
  match t with
  | nil => T
  | ev :: t' => Econsinf ev (Eappinf t' T)
  end.

(** Concatenation of traces is written [**] in the finite case
  or [***] in the infinite case. *)

Infix "**" := Eapp (at level 60, right associativity).
Infix "***" := Eappinf (at level 60, right associativity).

Lemma E0_left: forall t, E0 ** t = t.
Proof. auto. Qed.

Lemma E0_right: forall t, t ** E0 = t.
Proof. intros. unfold E0, Eapp. rewrite <- app_nil_end. auto. Qed.

Lemma Eapp_assoc: forall t1 t2 t3, (t1 ** t2) ** t3 = t1 ** (t2 ** t3).
Proof. intros. unfold Eapp, trace. apply app_ass. Qed.

Lemma Eapp_E0_inv: forall t1 t2, t1 ** t2 = E0 -> t1 = E0 /\ t2 = E0.
Proof (@app_eq_nil event).

Lemma E0_left_inf: forall T, E0 *** T = T.
Proof. auto. Qed.

Lemma Eappinf_assoc: forall t1 t2 T, (t1 ** t2) *** T = t1 *** (t2 *** T).
Proof.
  induction t1; intros; simpl. auto. decEq; auto.
Qed.

Hint Rewrite E0_left E0_right Eapp_assoc
             E0_left_inf Eappinf_assoc: trace_rewrite.

Opaque trace E0 Eapp Eappinf.

(** The following [traceEq] tactic proves equalities between traces
  or infinite traces. *)

Ltac substTraceHyp :=
  match goal with
  | [ H: (@eq trace ?x ?y) |- _ ] =>
       subst x || clear H
  end.

Ltac decomposeTraceEq :=
  match goal with
  | [ |- (_ ** _) = (_ ** _) ] =>
      apply (f_equal2 Eapp); auto; decomposeTraceEq
  | _ =>
      auto
  end.

Ltac traceEq :=
  repeat substTraceHyp; autorewrite with trace_rewrite; decomposeTraceEq.

(** Bisimilarity between infinite traces. *)

CoInductive traceinf_sim: traceinf -> traceinf -> Prop :=
  | traceinf_sim_cons: forall e T1 T2,
      traceinf_sim T1 T2 ->
      traceinf_sim (Econsinf e T1) (Econsinf e T2).

Lemma traceinf_sim_refl:
  forall T, traceinf_sim T T.
Proof.
  cofix COINDHYP; intros.
  destruct T. constructor. apply COINDHYP.
Qed.

Lemma traceinf_sim_sym:
  forall T1 T2, traceinf_sim T1 T2 -> traceinf_sim T2 T1.
Proof.
  cofix COINDHYP; intros. inv H; constructor; auto.
Qed.

Lemma traceinf_sim_trans:
  forall T1 T2 T3,
  traceinf_sim T1 T2 -> traceinf_sim T2 T3 -> traceinf_sim T1 T3.
Proof.
  cofix COINDHYP;intros. inv H; inv H0; constructor; eauto.
Qed.

CoInductive traceinf_sim': traceinf -> traceinf -> Prop :=
  | traceinf_sim'_cons: forall t T1 T2,
      t <> E0 -> traceinf_sim' T1 T2 -> traceinf_sim' (t *** T1) (t *** T2).

Lemma traceinf_sim'_sim:
  forall T1 T2, traceinf_sim' T1 T2 -> traceinf_sim T1 T2.
Proof.
  cofix COINDHYP; intros. inv H.
  destruct t. elim H0; auto.
Transparent Eappinf.
Transparent E0.
  simpl.
  destruct t. simpl. constructor. apply COINDHYP; auto.
  constructor. apply COINDHYP.
  constructor. unfold E0; congruence. auto.
Qed.

(** An alternate presentation of infinite traces as
  infinite concatenations of nonempty finite traces. *)

CoInductive traceinf': Type :=
  | Econsinf': forall (t: trace) (T: traceinf'), t <> E0 -> traceinf'.

Program Definition split_traceinf' (t: trace) (T: traceinf') (NE: t <> E0): event * traceinf' :=
  match t with
  | nil => _
  | e :: nil => (e, T)
  | e :: t' => (e, Econsinf' t' T _)
  end.
Next Obligation.
  elimtype False. elim NE. auto.
Qed.
Next Obligation.
  red; intro. elim (H e). rewrite H0. auto.
Qed.

CoFixpoint traceinf_of_traceinf' (T': traceinf') : traceinf :=
  match T' with
  | Econsinf' t T'' NOTEMPTY =>
      let (e, tl) := split_traceinf' t T'' NOTEMPTY in
      Econsinf e (traceinf_of_traceinf' tl)
  end.

Remark unroll_traceinf':
  forall T, T = match T with Econsinf' t T' NE => Econsinf' t T' NE end.
Proof.
  intros. destruct T; auto.
Qed.

Remark unroll_traceinf:
  forall T, T = match T with Econsinf t T' => Econsinf t T' end.
Proof.
  intros. destruct T; auto.
Qed.

Lemma traceinf_traceinf'_app:
  forall t T NE,
  traceinf_of_traceinf' (Econsinf' t T NE) = t *** traceinf_of_traceinf' T.
Proof.
  induction t.
  intros. elim NE. auto.
  intros. simpl.
  rewrite (unroll_traceinf (traceinf_of_traceinf' (Econsinf' (a :: t) T NE))).
  simpl. destruct t. auto.
Transparent Eappinf.
  simpl. f_equal. apply IHt.
Qed.

(** Prefixes of traces. *)

Definition trace_prefix (t1 t2: trace) :=
  exists t3, t2 = t1 ** t3.

Definition traceinf_prefix (t1: trace) (T2: traceinf) :=
  exists T3, T2 = t1 *** T3.

Lemma trace_prefix_app:
  forall t1 t2 t,
  trace_prefix t1 t2 ->
  trace_prefix (t ** t1) (t ** t2).
Proof.
  intros. destruct H as [t3 EQ]. exists t3. traceEq.
Qed.

Lemma traceinf_prefix_app:
  forall t1 T2 t,
  traceinf_prefix t1 T2 ->
  traceinf_prefix (t ** t1) (t *** T2).
Proof.
  intros. destruct H as [T3 EQ]. exists T3. subst T2. traceEq.
Qed.

(** * Relating values and event values *)

Set Implicit Arguments.

Section EVENTVAL.

(** Symbol environment used to translate between global variable names and their block identifiers. *)
Variable ge: Genv.symtbl.

(** Translation between values and event values. *)

Inductive eventval_match: eventval -> typ -> val -> Prop :=
  | ev_match_int: forall i,
      eventval_match (EVint i) Tint (Vint i)
  | ev_match_long: forall i,
      eventval_match (EVlong i) Tlong (Vlong i)
  | ev_match_float: forall f,
      eventval_match (EVfloat f) Tfloat (Vfloat f)
  | ev_match_single: forall f,
      eventval_match (EVsingle f) Tsingle (Vsingle f)
  | ev_match_ptr: forall id b ofs,
      Genv.public_symbol ge id = true ->
      Genv.find_symbol ge id = Some b ->
      eventval_match (EVptr_global id ofs) Tptr (Vptr b ofs).

Inductive eventval_list_match: list eventval -> list typ -> list val -> Prop :=
  | evl_match_nil:
      eventval_list_match nil nil nil
  | evl_match_cons:
      forall ev1 evl ty1 tyl v1 vl,
      eventval_match ev1 ty1 v1 ->
      eventval_list_match evl tyl vl ->
      eventval_list_match (ev1::evl) (ty1::tyl) (v1::vl).

(** Some properties of these translation predicates. *)

Lemma eventval_match_type:
  forall ev ty v,
  eventval_match ev ty v -> Val.has_type v ty.
Proof.
  intros. inv H; simpl; auto. unfold Tptr; destruct Archi.ptr64; auto.
Qed.

Lemma eventval_list_match_length:
  forall evl tyl vl, eventval_list_match evl tyl vl -> List.length vl = List.length tyl.
Proof.
  induction 1; simpl; eauto.
Qed.

Lemma eventval_match_lessdef:
  forall ev ty v1 v2,
  eventval_match ev ty v1 -> Val.lessdef v1 v2 -> eventval_match ev ty v2.
Proof.
  intros. inv H; inv H0; constructor; auto.
Qed.

Lemma eventval_list_match_lessdef:
  forall evl tyl vl1, eventval_list_match evl tyl vl1 ->
  forall vl2, Val.lessdef_list vl1 vl2 -> eventval_list_match evl tyl vl2.
Proof.
  induction 1; intros. inv H; constructor.
  inv H1. constructor. eapply eventval_match_lessdef; eauto. eauto.
Qed.

(** Determinism *)

Lemma eventval_match_determ_1:
  forall ev ty v1 v2, eventval_match ev ty v1 -> eventval_match ev ty v2 -> v1 = v2.
Proof.
  intros. inv H; inv H0; auto. congruence.
Qed.

Lemma eventval_match_determ_2:
  forall ev1 ev2 ty v, eventval_match ev1 ty v -> eventval_match ev2 ty v -> ev1 = ev2.
Proof.
  intros. inv H; inv H0; auto.
  decEq. eapply Genv.find_symbol_injective; eauto.
Qed.

Lemma eventval_list_match_determ_2:
  forall evl1 tyl vl, eventval_list_match evl1 tyl vl ->
  forall evl2, eventval_list_match evl2 tyl vl -> evl1 = evl2.
Proof.
  induction 1; intros. inv H. auto. inv H1. f_equal; eauto.
  eapply eventval_match_determ_2; eauto.
Qed.

(** Validity *)

Definition eventval_valid (ev: eventval) : Prop :=
  match ev with
  | EVint _ => True
  | EVlong _ => True
  | EVfloat _ => True
  | EVsingle _ => True
  | EVptr_global id ofs => Genv.public_symbol ge id = true
  end.

Definition eventval_type (ev: eventval) : typ :=
  match ev with
  | EVint _ => Tint
  | EVlong _ => Tlong
  | EVfloat _ => Tfloat
  | EVsingle _ => Tsingle
  | EVptr_global id ofs => Tptr
  end.

Lemma eventval_match_receptive:
  forall ev1 ty v1 ev2,
  eventval_match ev1 ty v1 ->
  eventval_valid ev1 -> eventval_valid ev2 -> eventval_type ev1 = eventval_type ev2 ->
  exists v2, eventval_match ev2 ty v2.
Proof.
  intros. unfold eventval_type, Tptr in H2. remember Archi.ptr64 as ptr64.
  inversion H; subst ev1 ty v1; clear H; destruct ev2; simpl in H2; inv H2.
- exists (Vint i0); constructor.
- simpl in H1; exploit Genv.public_symbol_exists; eauto. intros [b FS].
  exists (Vptr b i1); rewrite H3. constructor; auto.
- exists (Vlong i0); constructor.
- simpl in H1; exploit Genv.public_symbol_exists; eauto. intros [b FS].
  exists (Vptr b i1); rewrite H3; constructor; auto.
- exists (Vfloat f0); constructor.
- destruct Archi.ptr64; discriminate.
- exists (Vsingle f0); constructor; auto.
- destruct Archi.ptr64; discriminate.
- exists (Vint i); unfold Tptr; rewrite H5; constructor.
- exists (Vlong i); unfold Tptr; rewrite H5; constructor.
- destruct Archi.ptr64; discriminate.
- destruct Archi.ptr64; discriminate.
- exploit Genv.public_symbol_exists. eexact H1. intros [b' FS].
  exists (Vptr b' i0); constructor; auto.
Qed.

Lemma eventval_match_valid:
  forall ev ty v, eventval_match ev ty v -> eventval_valid ev.
Proof.
  destruct 1; simpl; auto.
Qed.

Lemma eventval_match_same_type:
  forall ev1 ty v1 ev2 v2,
  eventval_match ev1 ty v1 -> eventval_match ev2 ty v2 -> eventval_type ev1 = eventval_type ev2.
Proof.
  destruct 1; intros EV; inv EV; auto.
Qed.

End EVENTVAL.

(** Invariance under changes to the global environment *)

Section EVENTVAL_INV.

Variables ge1 ge2: Genv.symtbl.

Hypothesis public_preserved:
  forall id, Genv.public_symbol ge2 id = Genv.public_symbol ge1 id.

Lemma eventval_valid_preserved:
  forall ev, eventval_valid ge1 ev -> eventval_valid ge2 ev.
Proof.
  intros. destruct ev; simpl in *; auto. rewrite <- H; auto.
Qed.

Hypothesis symbols_preserved:
  forall id, Genv.find_symbol ge2 id = Genv.find_symbol ge1 id.

Lemma eventval_match_preserved:
  forall ev ty v,
  eventval_match ge1 ev ty v -> eventval_match ge2 ev ty v.
Proof.
  induction 1; constructor; auto.
  rewrite public_preserved; auto.
  rewrite symbols_preserved; auto.
Qed.

Lemma eventval_list_match_preserved:
  forall evl tyl vl,
  eventval_list_match ge1 evl tyl vl -> eventval_list_match ge2 evl tyl vl.
Proof.
  induction 1; constructor; auto. eapply eventval_match_preserved; eauto.
Qed.

End EVENTVAL_INV.

(** Compatibility with memory injections *)

Section EVENTVAL_INJECT.

Variable f: block -> option (block * Z).
Variable ge1 ge2: Genv.symtbl.

Definition symbols_inject : Prop :=
   (forall id, Genv.public_symbol ge2 id = Genv.public_symbol ge1 id)
/\ (forall id b1 b2 delta,
     f b1 = Some(b2, delta) -> Genv.find_symbol ge1 id = Some b1 ->
     delta = 0 /\ Genv.find_symbol ge2 id = Some b2)
/\ (forall id b1,
     Genv.public_symbol ge1 id = true -> Genv.find_symbol ge1 id = Some b1 ->
     exists b2, f b1 = Some(b2, 0) /\ Genv.find_symbol ge2 id = Some b2)
/\ (forall b1 b2 delta,
     f b1 = Some(b2, delta) ->
     Genv.block_is_volatile ge2 b2 = Genv.block_is_volatile ge1 b1).

Hypothesis symb_inj: symbols_inject.

Lemma eventval_match_inject:
  forall ev ty v1 v2,
  eventval_match ge1 ev ty v1 -> Val.inject f v1 v2 -> eventval_match ge2 ev ty v2.
Proof.
  intros. inv H; inv H0; try constructor; auto.
  destruct symb_inj as (A & B & C & D). exploit C; eauto. intros [b3 [EQ FS]]. rewrite H4 in EQ; inv EQ.
  rewrite Ptrofs.add_zero. constructor; auto. rewrite A; auto.
Qed.

Lemma eventval_match_inject_2:
  forall ev ty v1,
  eventval_match ge1 ev ty v1 ->
  exists v2, eventval_match ge2 ev ty v2 /\ Val.inject f v1 v2.
Proof.
  intros. inv H; try (econstructor; split; eauto; constructor; fail).
  destruct symb_inj as (A & B & C & D). exploit C; eauto. intros [b2 [EQ FS]].
  exists (Vptr b2 ofs); split. econstructor; eauto.
  econstructor; eauto. rewrite Ptrofs.add_zero; auto.
Qed.

Lemma eventval_list_match_inject:
  forall evl tyl vl1, eventval_list_match ge1 evl tyl vl1 ->
  forall vl2, Val.inject_list f vl1 vl2 -> eventval_list_match ge2 evl tyl vl2.
Proof.
  induction 1; intros. inv H; constructor.
  inv H1. constructor. eapply eventval_match_inject; eauto. eauto.
Qed.

End EVENTVAL_INJECT.

(** * Matching traces. *)

Section MATCH_TRACES.

Variable ge: Genv.symtbl.

(** Matching between traces corresponding to single transitions.
  Arguments (provided by the program) must be equal.
  Results (provided by the outside world) can vary as long as they
  can be converted safely to values. *)

Inductive match_traces: trace -> trace -> Prop :=
  | match_traces_E0:
      match_traces nil nil
  | match_traces_syscall: forall id args res1 res2,
      eventval_valid ge res1 -> eventval_valid ge res2 -> eventval_type res1 = eventval_type res2 ->
      match_traces (Event_syscall id args res1 :: nil) (Event_syscall id args res2 :: nil)
  | match_traces_vload: forall chunk id ofs res1 res2,
      eventval_valid ge res1 -> eventval_valid ge res2 -> eventval_type res1 = eventval_type res2 ->
      match_traces (Event_vload chunk id ofs res1 :: nil) (Event_vload chunk id ofs res2 :: nil)
  | match_traces_vstore: forall chunk id ofs arg,
      match_traces (Event_vstore chunk id ofs arg :: nil) (Event_vstore chunk id ofs arg :: nil)
  | match_traces_annot: forall id args,
      match_traces (Event_annot id args :: nil) (Event_annot id args :: nil).

End MATCH_TRACES.

(** Invariance by change of global environment *)

Section MATCH_TRACES_INV.

Variables ge1 ge2: Genv.symtbl.

Hypothesis public_preserved:
  forall id, Genv.public_symbol ge2 id = Genv.public_symbol ge1 id.

Lemma match_traces_preserved:
  forall t1 t2, match_traces ge1 t1 t2 -> match_traces ge2 t1 t2.
Proof.
  induction 1; constructor; auto; eapply eventval_valid_preserved; eauto.
Qed.

End MATCH_TRACES_INV.

(** An output trace is a trace composed only of output events,
  that is, events that do not take any result from the outside world. *)

Definition output_event (ev: event) : Prop :=
  match ev with
  | Event_syscall _ _ _ => False
  | Event_vload _ _ _ _ => False
  | Event_vstore _ _ _ _ => True
  | Event_annot _ _ => True
  end.

Fixpoint output_trace (t: trace) : Prop :=
  match t with
  | nil => True
  | ev :: t' => output_event ev /\ output_trace t'
  end.

(** * Semantics of volatile memory accesses *)

Inductive volatile_load (ge: Genv.symtbl):
                   memory_chunk -> mem -> block -> ptrofs -> trace -> val -> Prop :=
  | volatile_load_vol: forall chunk m b ofs id ev v,
      Genv.block_is_volatile ge b = true ->
      Genv.find_symbol ge id = Some b ->
      eventval_match ge ev (type_of_chunk chunk) v ->
      volatile_load ge chunk m b ofs
                      (Event_vload chunk id ofs ev :: nil)
                      (Val.load_result chunk v)
  | volatile_load_nonvol: forall chunk m b ofs v,
      Genv.block_is_volatile ge b = false ->
      Mem.load chunk m b (Ptrofs.unsigned ofs) = Some v ->
      volatile_load ge chunk m b ofs E0 v.

Inductive volatile_store (ge: Genv.symtbl):
                  memory_chunk -> mem -> block -> ptrofs -> val -> trace -> mem -> Prop :=
  | volatile_store_vol: forall chunk m b ofs id ev v,
      Genv.block_is_volatile ge b = true ->
      Genv.find_symbol ge id = Some b ->
      eventval_match ge ev (type_of_chunk chunk) (Val.load_result chunk v) ->
      volatile_store ge chunk m b ofs v
                      (Event_vstore chunk id ofs ev :: nil)
                      m
  | volatile_store_nonvol: forall chunk m b ofs v m',
      Genv.block_is_volatile ge b = false ->
      Mem.store chunk m b (Ptrofs.unsigned ofs) v = Some m' ->
      volatile_store ge chunk m b ofs v E0 m'.

(** * Semantics of external functions *)

(** For each external function, its behavior is defined by a predicate relating:
- the global symbol environment
- the values of the arguments passed to this function
- the memory state before the call
- the result value of the call
- the memory state after the call
- the trace generated by the call (can be empty).
*)

Definition extcall_sem : Type :=
  Genv.symtbl -> list val -> mem -> trace -> val -> mem -> Prop.

(** We now specify the expected properties of this predicate. *)

Definition loc_out_of_bounds (m: mem) (b: block) (ofs: Z) : Prop :=
  ~Mem.perm m b ofs Max Nonempty.

Definition loc_not_writable (m: mem) (b: block) (ofs: Z) : Prop :=
  ~Mem.perm m b ofs Max Writable.

Definition loc_unmapped (f: meminj) (b: block) (ofs: Z): Prop :=
  f b = None.

Definition loc_out_of_reach (f: meminj) (m: mem) (b: block) (ofs: Z): Prop :=
  forall b0 delta,
  f b0 = Some(b, delta) -> ~Mem.perm m b0 (ofs - delta) Max Nonempty.

Definition inject_separated (f f': meminj) (m1 m2: mem): Prop :=
  forall b1 b2 delta,
  f b1 = None -> f' b1 = Some(b2, delta) ->
  ~Mem.valid_block m1 b1 /\ ~Mem.valid_block m2 b2.

Record extcall_properties (sem: extcall_sem) (sg: signature) : Prop :=
  mk_extcall_properties {

(** The return value of an external call must agree with its signature. *)
  ec_well_typed:
    forall ge vargs m1 t vres m2,
    sem ge vargs m1 t vres m2 ->
    Val.has_rettype vres sg.(sig_res);

(** External calls cannot invalidate memory blocks.  (Remember that
  freeing a block does not invalidate its block identifier.) *)
  ec_valid_block:
    forall ge vargs m1 t vres m2 b,
    sem ge vargs m1 t vres m2 ->
    Mem.valid_block m1 b -> Mem.valid_block m2 b;

(** External calls cannot increase the max permissions of a valid block.
    They can decrease the max permissions, e.g. by freeing. *)
  ec_max_perm:
    forall ge vargs m1 t vres m2 b ofs p,
    sem ge vargs m1 t vres m2 ->
    Mem.valid_block m1 b -> Mem.perm m2 b ofs Max p -> Mem.perm m1 b ofs Max p;

(** External call cannot modify memory unless they have [Max, Writable]
   permissions. *)
  ec_readonly:
    forall ge vargs m1 t vres m2 b ofs n bytes,
    sem ge vargs m1 t vres m2 ->
    Mem.valid_block m1 b ->
    Mem.loadbytes m2 b ofs n = Some bytes ->
    (forall i, ofs <= i < ofs + n -> ~Mem.perm m1 b i Max Writable) ->
    Mem.loadbytes m1 b ofs n = Some bytes;

(** External calls must commute with memory extensions, in the
  following sense. *)
  ec_mem_extends:
    forall ge vargs m1 t vres m2 m1' vargs',
    sem ge vargs m1 t vres m2 ->
    Mem.extends m1 m1' ->
    Val.lessdef_list vargs vargs' ->
    exists vres', exists m2',
       sem ge vargs' m1' t vres' m2'
    /\ Val.lessdef vres vres'
    /\ Mem.extends m2 m2'
    /\ Mem.unchanged_on (loc_out_of_bounds m1) m1' m2';

(** External calls must commute with memory injections,
  in the following sense. *)
  ec_mem_inject:
    forall ge1 ge2 vargs m1 t vres m2 f m1' vargs',
    symbols_inject f ge1 ge2 ->
    sem ge1 vargs m1 t vres m2 ->
    Mem.inject f m1 m1' ->
    Val.inject_list f vargs vargs' ->
    exists f', exists vres', exists m2',
       sem ge2 vargs' m1' t vres' m2'
    /\ Val.inject f' vres vres'
    /\ Mem.inject f' m2 m2'
    /\ Mem.unchanged_on (loc_unmapped f) m1 m2
    /\ Mem.unchanged_on (loc_out_of_reach f m1) m1' m2'
    /\ inject_incr f f'
    /\ inject_separated f f' m1 m1';

(** External calls produce at most one event. *)
  ec_trace_length:
    forall ge vargs m t vres m',
    sem ge vargs m t vres m' -> (length t <= 1)%nat;

(** External calls must be receptive to changes of traces by another, matching trace. *)
  ec_receptive:
    forall ge vargs m t1 vres1 m1 t2,
    sem ge vargs m t1 vres1 m1 -> match_traces ge t1 t2 ->
    exists vres2, exists m2, sem ge vargs m t2 vres2 m2;

(** External calls must be deterministic up to matching between traces. *)
  ec_determ:
    forall ge vargs m t1 vres1 m1 t2 vres2 m2,
    sem ge vargs m t1 vres1 m1 -> sem ge vargs m t2 vres2 m2 ->
    match_traces ge t1 t2 /\ (t1 = t2 -> vres1 = vres2 /\ m1 = m2)
}.

(** ** Semantics of volatile loads *)

Inductive volatile_load_sem (chunk: memory_chunk) (ge: Genv.symtbl):
              list val -> mem -> trace -> val -> mem -> Prop :=
  | volatile_load_sem_intro: forall b ofs m t v,
      volatile_load ge chunk m b ofs t v ->
      volatile_load_sem chunk ge (Vptr b ofs :: nil) m t v m.

Lemma volatile_load_extends:
  forall ge chunk m b ofs t v m',
  volatile_load ge chunk m b ofs t v ->
  Mem.extends m m' ->
  exists v', volatile_load ge chunk m' b ofs t v' /\ Val.lessdef v v'.
Proof.
  intros. inv H.
  econstructor; split; eauto. econstructor; eauto.
  exploit Mem.load_extends; eauto. intros [v' [A B]]. exists v'; split; auto. constructor; auto.
Qed.

Lemma volatile_load_inject:
  forall ge1 ge2 f chunk m b ofs t v b' ofs' m',
  symbols_inject f ge1 ge2 ->
  volatile_load ge1 chunk m b ofs t v ->
  Val.inject f (Vptr b ofs) (Vptr b' ofs') ->
  Mem.inject f m m' ->
  exists v', volatile_load ge2 chunk m' b' ofs' t v' /\ Val.inject f v v'.
Proof.
  intros until m'; intros SI VL VI MI. generalize SI; intros (A & B & C & D).
  inv VL.
- (* volatile load *)
  inv VI. exploit B; eauto. intros [U V]. subst delta.
  exploit eventval_match_inject_2; eauto. intros (v2 & X & Y).
  rewrite Ptrofs.add_zero. exists (Val.load_result chunk v2); split.
  constructor; auto.
  erewrite D; eauto.
  apply Val.load_result_inject. auto.
- (* normal load *)
  exploit Mem.loadv_inject; eauto. simpl; eauto. simpl; intros (v2 & X & Y).
  exists v2; split; auto.
  constructor; auto.
  inv VI. erewrite D; eauto.
Qed.

Lemma volatile_load_receptive:
  forall ge chunk m b ofs t1 t2 v1,
  volatile_load ge chunk m b ofs t1 v1 -> match_traces ge t1 t2 ->
  exists v2, volatile_load ge chunk m b ofs t2 v2.
Proof.
  intros. inv H; inv H0.
  exploit eventval_match_receptive; eauto. intros [v' EM].
  exists (Val.load_result chunk v'). constructor; auto.
  exists v1; constructor; auto.
Qed.

Lemma volatile_load_ok:
  forall chunk,
  extcall_properties (volatile_load_sem chunk)
                     (mksignature (Tptr :: nil) (rettype_of_chunk chunk) cc_default).
Proof.
  intros; constructor; intros.
(* well typed *)
<<<<<<< HEAD
- unfold proj_sig_res; simpl. inv H. inv H0. apply Val.load_result_type.
  eapply Mem.load_type; eauto.
=======
- inv H. inv H0. apply Val.load_result_rettype.
  eapply Mem.load_rettype; eauto.
(* symbols *)
- inv H0. constructor. eapply volatile_load_preserved; eauto.
>>>>>>> fd2a2a8c
(* valid blocks *)
- inv H; auto.
(* max perms *)
- inv H; auto.
(* readonly *)
- inv H; auto.
(* mem extends *)
- inv H. inv H1. inv H6. inv H4.
  exploit volatile_load_extends; eauto. intros [v' [A B]].
  exists v'; exists m1'; intuition. constructor; auto.
(* mem injects *)
- inv H0. inv H2. inv H7. inversion H5; subst.
  exploit volatile_load_inject; eauto. intros [v' [A B]].
  exists f; exists v'; exists m1'; intuition. constructor; auto.
  red; intros. congruence.
(* trace length *)
- inv H; inv H0; simpl; lia.
(* receptive *)
- inv H. exploit volatile_load_receptive; eauto. intros [v2 A].
  exists v2; exists m1; constructor; auto.
(* determ *)
- inv H; inv H0. inv H1; inv H7; try congruence.
  assert (id = id0) by (eapply Genv.find_symbol_injective; eauto). subst id0.
  split. constructor.
  eapply eventval_match_valid; eauto.
  eapply eventval_match_valid; eauto.
  eapply eventval_match_same_type; eauto.
  intros EQ; inv EQ.
  assert (v = v0) by (eapply eventval_match_determ_1; eauto). subst v0.
  auto.
  split. constructor. intuition congruence.
Qed.

(** ** Semantics of volatile stores *)

Inductive volatile_store_sem (chunk: memory_chunk) (ge: Genv.symtbl):
              list val -> mem -> trace -> val -> mem -> Prop :=
  | volatile_store_sem_intro: forall b ofs m1 v t m2,
      volatile_store ge chunk m1 b ofs v t m2 ->
      volatile_store_sem chunk ge (Vptr b ofs :: v :: nil) m1 t Vundef m2.

<<<<<<< HEAD
=======
Lemma volatile_store_preserved:
  forall ge1 ge2 chunk m1 b ofs v t m2,
  Senv.equiv ge1 ge2 ->
  volatile_store ge1 chunk m1 b ofs v t m2 ->
  volatile_store ge2 chunk m1 b ofs v t m2.
Proof.
  intros. destruct H as (A & B & C). inv H0; constructor; auto.
  rewrite C; auto.
  rewrite A; auto.
  eapply eventval_match_preserved; eauto.
  rewrite C; auto.
Qed.

Lemma unchanged_on_readonly:
  forall m1 m2 b ofs n bytes,
  Mem.unchanged_on (loc_not_writable m1) m1 m2 ->
  Mem.valid_block m1 b ->
  Mem.loadbytes m2 b ofs n = Some bytes ->
  (forall i, ofs <= i < ofs + n -> ~Mem.perm m1 b i Max Writable) ->
  Mem.loadbytes m1 b ofs n = Some bytes.
Proof.
  intros.
  rewrite <- H1. symmetry.
  apply Mem.loadbytes_unchanged_on_1 with (P := loc_not_writable m1); auto.
Qed.

>>>>>>> fd2a2a8c
Lemma volatile_store_readonly:
  forall ge chunk1 m1 b1 ofs1 v t m2,
  volatile_store ge chunk1 m1 b1 ofs1 v t m2 ->
  Mem.unchanged_on (loc_not_writable m1) m1 m2.
Proof.
  intros. inv H.
- apply Mem.unchanged_on_refl.
- eapply Mem.store_unchanged_on; eauto.
  exploit Mem.store_valid_access_3; eauto. intros [P Q].
  intros. unfold loc_not_writable. red; intros. elim H2.
  apply Mem.perm_cur_max. apply P. auto.
Qed.

Lemma volatile_store_extends:
  forall ge chunk m1 b ofs v t m2 m1' v',
  volatile_store ge chunk m1 b ofs v t m2 ->
  Mem.extends m1 m1' ->
  Val.lessdef v v' ->
  exists m2',
     volatile_store ge chunk m1' b ofs v' t m2'
  /\ Mem.extends m2 m2'
  /\ Mem.unchanged_on (loc_out_of_bounds m1) m1' m2'.
Proof.
  intros. inv H.
- econstructor; split. econstructor; eauto.
  eapply eventval_match_lessdef; eauto. apply Val.load_result_lessdef; auto.
  auto with mem.
- exploit Mem.store_within_extends; eauto. intros [m2' [A B]].
  exists m2'; intuition.
+ econstructor; eauto.
+ eapply Mem.store_unchanged_on; eauto.
  unfold loc_out_of_bounds; intros.
  assert (Mem.perm m1 b i Max Nonempty).
  { apply Mem.perm_cur_max. apply Mem.perm_implies with Writable; auto with mem.
    exploit Mem.store_valid_access_3. eexact H3. intros [P Q]. eauto. }
  tauto.
Qed.

Lemma volatile_store_inject:
  forall ge1 ge2 f chunk m1 b ofs v t m2 m1' b' ofs' v',
  symbols_inject f ge1 ge2 ->
  volatile_store ge1 chunk m1 b ofs v t m2 ->
  Val.inject f (Vptr b ofs) (Vptr b' ofs') ->
  Val.inject f v v' ->
  Mem.inject f m1 m1' ->
  exists m2',
       volatile_store ge2 chunk m1' b' ofs' v' t m2'
    /\ Mem.inject f m2 m2'
    /\ Mem.unchanged_on (loc_unmapped f) m1 m2
    /\ Mem.unchanged_on (loc_out_of_reach f m1) m1' m2'.
Proof.
  intros until v'; intros SI VS AI VI MI.
  generalize SI; intros (P & Q & R & S).
  inv VS.
- (* volatile store *)
  inv AI. exploit Q; eauto. intros [A B]. subst delta.
  rewrite Ptrofs.add_zero. exists m1'; split.
  constructor; auto. erewrite S; eauto.
  eapply eventval_match_inject; eauto. apply Val.load_result_inject. auto.
  intuition auto with mem.
- (* normal store *)
  inversion AI; subst.
  assert (Mem.storev chunk m1 (Vptr b ofs) v = Some m2). simpl; auto.
  exploit Mem.storev_mapped_inject; eauto. intros [m2' [A B]].
  exists m2'; intuition auto.
+ constructor; auto. erewrite S; eauto.
+ eapply Mem.store_unchanged_on; eauto.
  unfold loc_unmapped; intros. inv AI; congruence.
+ eapply Mem.store_unchanged_on; eauto.
  unfold loc_out_of_reach; intros. red; intros. simpl in A.
  assert (EQ: Ptrofs.unsigned (Ptrofs.add ofs (Ptrofs.repr delta)) = Ptrofs.unsigned ofs + delta)
  by (eapply Mem.address_inject; eauto with mem).
  rewrite EQ in *.
  eelim H3; eauto.
  exploit Mem.store_valid_access_3. eexact H0. intros [X Y].
  apply Mem.perm_cur_max. apply Mem.perm_implies with Writable; auto with mem.
  apply X. lia.
Qed.

Lemma volatile_store_receptive:
  forall ge chunk m b ofs v t1 m1 t2,
  volatile_store ge chunk m b ofs v t1 m1 -> match_traces ge t1 t2 -> t1 = t2.
Proof.
  intros. inv H; inv H0; auto.
Qed.

Lemma volatile_store_ok:
  forall chunk,
  extcall_properties (volatile_store_sem chunk)
                     (mksignature (Tptr :: type_of_chunk chunk :: nil) Tvoid cc_default).
Proof.
  intros; constructor; intros.
(* well typed *)
- unfold proj_sig_res; simpl. inv H; constructor.
(* valid block *)
- inv H. inv H1. auto. eauto with mem.
(* perms *)
- inv H. inv H2. auto. eauto with mem.
(* readonly *)
- inv H. eapply unchanged_on_readonly; eauto. eapply volatile_store_readonly; eauto.
(* mem extends*)
- inv H. inv H1. inv H6. inv H7. inv H4.
  exploit volatile_store_extends; eauto. intros [m2' [A [B C]]].
  exists Vundef; exists m2'; intuition. constructor; auto.
(* mem inject *)
- inv H0. inv H2. inv H7. inv H8. inversion H5; subst.
  exploit volatile_store_inject; eauto. intros [m2' [A [B [C D]]]].
  exists f; exists Vundef; exists m2'; intuition. constructor; auto. red; intros; congruence.
(* trace length *)
- inv H; inv H0; simpl; lia.
(* receptive *)
- assert (t1 = t2). inv H. eapply volatile_store_receptive; eauto.
  subst t2; exists vres1; exists m1; auto.
(* determ *)
- inv H; inv H0. inv H1; inv H8; try congruence.
  assert (id = id0) by (eapply Genv.find_symbol_injective; eauto). subst id0.
  assert (ev = ev0) by (eapply eventval_match_determ_2; eauto). subst ev0.
  split. constructor. auto.
  split. constructor. intuition congruence.
Qed.

(** ** Semantics of dynamic memory allocation (malloc) *)

Inductive extcall_malloc_sem (ge: Genv.symtbl):
              list val -> mem -> trace -> val -> mem -> Prop :=
  | extcall_malloc_sem_intro: forall sz m m' b m'',
      Mem.alloc m (- size_chunk Mptr) (Ptrofs.unsigned sz) = (m', b) ->
      Mem.store Mptr m' b (- size_chunk Mptr) (Vptrofs sz) = Some m'' ->
      extcall_malloc_sem ge (Vptrofs sz :: nil) m E0 (Vptr b Ptrofs.zero) m''.

Lemma extcall_malloc_ok:
  extcall_properties extcall_malloc_sem
                     (mksignature (Tptr :: nil) Tptr cc_default).
Proof.
  assert (UNCHANGED:
    forall (P: block -> Z -> Prop) m lo hi v m' b m'',
    Mem.alloc m lo hi = (m', b) ->
    Mem.store Mptr m' b lo v = Some m'' ->
    Mem.unchanged_on P m m'').
  {
    intros.
    apply Mem.unchanged_on_implies with (fun b1 ofs1 => b1 <> b).
    apply Mem.unchanged_on_trans with m'.
    eapply Mem.alloc_unchanged_on; eauto.
    eapply Mem.store_unchanged_on; eauto.
    intros. eapply Mem.valid_not_valid_diff; eauto with mem.
  }
  constructor; intros.
(* well typed *)
<<<<<<< HEAD
- inv H. unfold proj_sig_res, Tptr; simpl. destruct Archi.ptr64; auto.
=======
- inv H. simpl. unfold Tptr; destruct Archi.ptr64; auto.
(* symbols preserved *)
- inv H0; econstructor; eauto.
>>>>>>> fd2a2a8c
(* valid block *)
- inv H. eauto with mem.
(* perms *)
- inv H. exploit Mem.perm_alloc_inv. eauto. eapply Mem.perm_store_2; eauto.
  rewrite dec_eq_false. auto.
  apply Mem.valid_not_valid_diff with m1; eauto with mem.
(* readonly *)
- inv H. eapply unchanged_on_readonly; eauto. 
(* mem extends *)
- inv H. inv H1. inv H7.
  assert (SZ: v2 = Vptrofs sz).
  { unfold Vptrofs in *. destruct Archi.ptr64; inv H5; auto. }
  subst v2.
  exploit Mem.alloc_extends; eauto. apply Z.le_refl. apply Z.le_refl.
  intros [m3' [A B]].
  exploit Mem.store_within_extends. eexact B. eauto. eauto.
  intros [m2' [C D]].
  exists (Vptr b Ptrofs.zero); exists m2'; intuition.
  econstructor; eauto.
  eapply UNCHANGED; eauto.
(* mem injects *)
- inv H0. inv H2. inv H8.
  assert (SZ: v' = Vptrofs sz).
  { unfold Vptrofs in *. destruct Archi.ptr64; inv H6; auto. }
  subst v'.
  exploit Mem.alloc_parallel_inject; eauto. apply Z.le_refl. apply Z.le_refl.
  intros [f' [m3' [b' [ALLOC [A [B [C D]]]]]]].
  exploit Mem.store_mapped_inject. eexact A. eauto. eauto.
  instantiate (1 := Vptrofs sz). unfold Vptrofs; destruct Archi.ptr64; constructor.
  rewrite Z.add_0_r. intros [m2' [E G]].
  exists f'; exists (Vptr b' Ptrofs.zero); exists m2'; intuition auto.
  econstructor; eauto.
  econstructor. eauto. auto.
  eapply UNCHANGED; eauto.
  eapply UNCHANGED; eauto.
  red; intros. destruct (eq_block b1 b).
  subst b1. rewrite C in H2. inv H2. eauto with mem.
  rewrite D in H2 by auto. congruence.
(* trace length *)
- inv H; simpl; lia.
(* receptive *)
- assert (t1 = t2). inv H; inv H0; auto. subst t2.
  exists vres1; exists m1; auto.
(* determ *)
- inv H. simple inversion H0.
  assert (EQ2: sz0 = sz).
  { unfold Vptrofs in H4; destruct Archi.ptr64 eqn:SF.
    rewrite <- (Ptrofs.of_int64_to_int64 SF sz0), <- (Ptrofs.of_int64_to_int64 SF sz). congruence.
    rewrite <- (Ptrofs.of_int_to_int SF sz0), <- (Ptrofs.of_int_to_int SF sz). congruence.
  }
  subst.
  split. constructor. intuition congruence.
Qed.

(** ** Semantics of dynamic memory deallocation (free) *)

Inductive extcall_free_sem (ge: Genv.symtbl):
              list val -> mem -> trace -> val -> mem -> Prop :=
  | extcall_free_sem_ptr: forall b lo sz m m',
      Mem.load Mptr m b (Ptrofs.unsigned lo - size_chunk Mptr) = Some (Vptrofs sz) ->
      Ptrofs.unsigned sz > 0 ->
      Mem.free m b (Ptrofs.unsigned lo - size_chunk Mptr) (Ptrofs.unsigned lo + Ptrofs.unsigned sz) = Some m' ->
      extcall_free_sem ge (Vptr b lo :: nil) m E0 Vundef m'
  | extcall_free_sem_null: forall m,
      extcall_free_sem ge (Vnullptr :: nil) m E0 Vundef m.

Lemma extcall_free_ok:
  extcall_properties extcall_free_sem
                     (mksignature (Tptr :: nil) Tvoid cc_default).
Proof.
  constructor; intros.
(* well typed *)
<<<<<<< HEAD
- inv H. unfold proj_sig_res. simpl. auto.
=======
- inv H; simpl; auto.
(* symbols preserved *)
- inv H0; econstructor; eauto.
>>>>>>> fd2a2a8c
(* valid block *)
- inv H; eauto with mem.
(* perms *)
- inv H; eauto using Mem.perm_free_3.
(* readonly *)
- eapply unchanged_on_readonly; eauto. inv H.
+ eapply Mem.free_unchanged_on; eauto.
  intros. red; intros. elim H6.
  apply Mem.perm_cur_max. apply Mem.perm_implies with Freeable; auto with mem.
  eapply Mem.free_range_perm; eauto.
+ apply Mem.unchanged_on_refl.
(* mem extends *)
- inv H.
+ inv H1. inv H8. inv H6.
  exploit Mem.load_extends; eauto. intros [v' [A B]].
  assert (v' = Vptrofs sz).
  { unfold Vptrofs in *; destruct Archi.ptr64; inv B; auto. }
  subst v'.
  exploit Mem.free_parallel_extends; eauto. intros [m2' [C D]].
  exists Vundef; exists m2'; intuition auto.
  econstructor; eauto.
  eapply Mem.free_unchanged_on; eauto.
  unfold loc_out_of_bounds; intros.
  assert (Mem.perm m1 b i Max Nonempty).
  { apply Mem.perm_cur_max. apply Mem.perm_implies with Freeable; auto with mem.
    eapply Mem.free_range_perm. eexact H4. eauto. }
  tauto.
+ inv H1. inv H5. replace v2 with Vnullptr.
  exists Vundef; exists m1'; intuition auto.
  constructor.
  apply Mem.unchanged_on_refl.
  unfold Vnullptr in *; destruct Archi.ptr64; inv H3; auto.
(* mem inject *)
- inv H0.
+ inv H2. inv H7. inv H9.
  exploit Mem.load_inject; eauto. intros [v' [A B]].
  assert (v' = Vptrofs sz).
  { unfold Vptrofs in *; destruct Archi.ptr64; inv B; auto. }
  subst v'.
  assert (P: Mem.range_perm m1 b (Ptrofs.unsigned lo - size_chunk Mptr) (Ptrofs.unsigned lo + Ptrofs.unsigned sz) Cur Freeable).
    eapply Mem.free_range_perm; eauto.
  exploit Mem.address_inject; eauto.
    apply Mem.perm_implies with Freeable; auto with mem.
    apply P. instantiate (1 := lo).
    generalize (size_chunk_pos Mptr); lia.
  intro EQ.
  exploit Mem.free_parallel_inject; eauto. intros (m2' & C & D).
  exists f, Vundef, m2'; split.
  apply extcall_free_sem_ptr with (sz := sz) (m' := m2').
    rewrite EQ. rewrite <- A. f_equal. lia.
    auto. auto.
    rewrite ! EQ. rewrite <- C. f_equal; lia.
  split. auto.
  split. auto.
  split. eapply Mem.free_unchanged_on; eauto. unfold loc_unmapped. intros; congruence.
  split. eapply Mem.free_unchanged_on; eauto. unfold loc_out_of_reach.
    intros. red; intros. eelim H2; eauto.
    apply Mem.perm_cur_max. apply Mem.perm_implies with Freeable; auto with mem.
    apply P. lia.
  split. auto.
  red; intros. congruence.
+ inv H2. inv H6. replace v' with Vnullptr.
  exists f, Vundef, m1'; intuition auto using Mem.unchanged_on_refl.
  constructor.
  red; intros; congruence.
  unfold Vnullptr in *; destruct Archi.ptr64; inv H4; auto.
(* trace length *)
- inv H; simpl; lia.
(* receptive *)
- assert (t1 = t2) by (inv H; inv H0; auto). subst t2.
  exists vres1; exists m1; auto.
(* determ *)
- inv H; inv H0; try (unfold Vnullptr in *; destruct Archi.ptr64; discriminate).
+ assert (EQ1: Vptrofs sz0 = Vptrofs sz) by congruence.
  assert (EQ2: sz0 = sz).
  { unfold Vptrofs in EQ1; destruct Archi.ptr64 eqn:SF.
    rewrite <- (Ptrofs.of_int64_to_int64 SF sz0), <- (Ptrofs.of_int64_to_int64 SF sz). congruence.
    rewrite <- (Ptrofs.of_int_to_int SF sz0), <- (Ptrofs.of_int_to_int SF sz). congruence.
  }
  subst sz0.
  split. constructor. intuition congruence.
+ split. constructor. intuition auto.
Qed.

(** ** Semantics of [memcpy] operations. *)

Inductive extcall_memcpy_sem (sz al: Z) (ge: Genv.symtbl):
                        list val -> mem -> trace -> val -> mem -> Prop :=
  | extcall_memcpy_sem_intro: forall bdst odst bsrc osrc m bytes m',
      al = 1 \/ al = 2 \/ al = 4 \/ al = 8 -> sz >= 0 -> (al | sz) ->
      (sz > 0 -> (al | Ptrofs.unsigned osrc)) ->
      (sz > 0 -> (al | Ptrofs.unsigned odst)) ->
      bsrc <> bdst \/ Ptrofs.unsigned osrc = Ptrofs.unsigned odst
                   \/ Ptrofs.unsigned osrc + sz <= Ptrofs.unsigned odst
                   \/ Ptrofs.unsigned odst + sz <= Ptrofs.unsigned osrc ->
      Mem.loadbytes m bsrc (Ptrofs.unsigned osrc) sz = Some bytes ->
      Mem.storebytes m bdst (Ptrofs.unsigned odst) bytes = Some m' ->
      extcall_memcpy_sem sz al ge (Vptr bdst odst :: Vptr bsrc osrc :: nil) m E0 Vundef m'.

Lemma extcall_memcpy_ok:
  forall sz al,
  extcall_properties (extcall_memcpy_sem sz al)
                     (mksignature (Tptr :: Tptr :: nil) Tvoid cc_default).
Proof.
  intros. constructor.
- (* return type *)
<<<<<<< HEAD
  intros. inv H. constructor.
=======
  intros. inv H. exact I.
- (* change of globalenv *)
  intros. inv H0. econstructor; eauto.
>>>>>>> fd2a2a8c
- (* valid blocks *)
  intros. inv H. eauto with mem.
- (* perms *)
  intros. inv H. eapply Mem.perm_storebytes_2; eauto.
- (* readonly *)
  intros. inv H. eapply unchanged_on_readonly; eauto. 
  eapply Mem.storebytes_unchanged_on; eauto.
  intros; red; intros. elim H11.
  apply Mem.perm_cur_max. eapply Mem.storebytes_range_perm; eauto.
- (* extensions *)
  intros. inv H.
  inv H1. inv H13. inv H14. inv H10. inv H11.
  exploit Mem.loadbytes_length; eauto. intros LEN.
  exploit Mem.loadbytes_extends; eauto. intros [bytes2 [A B]].
  exploit Mem.storebytes_within_extends; eauto. intros [m2' [C D]].
  exists Vundef; exists m2'.
  split. econstructor; eauto.
  split. constructor.
  split. auto.
  eapply Mem.storebytes_unchanged_on; eauto. unfold loc_out_of_bounds; intros.
  assert (Mem.perm m1 bdst i Max Nonempty).
  apply Mem.perm_cur_max. apply Mem.perm_implies with Writable; auto with mem.
  eapply Mem.storebytes_range_perm; eauto.
  erewrite list_forall2_length; eauto.
  tauto.
- (* injections *)
  intros. inv H0. inv H2. inv H14. inv H15. inv H11. inv H12.
  destruct (zeq sz 0).
+ (* special case sz = 0 *)
  assert (bytes = nil).
  { exploit (Mem.loadbytes_empty m1 bsrc (Ptrofs.unsigned osrc) sz). lia. congruence. }
  subst.
  destruct (Mem.range_perm_storebytes m1' b0 (Ptrofs.unsigned (Ptrofs.add odst (Ptrofs.repr delta0))) nil)
  as [m2' SB].
  simpl. red; intros; extlia.
  exists f, Vundef, m2'.
  split. econstructor; eauto.
  intros; extlia.
  intros; extlia.
  right; lia.
  apply Mem.loadbytes_empty. lia.
  split. auto.
  split. eapply Mem.storebytes_empty_inject; eauto.
  split. eapply Mem.storebytes_unchanged_on; eauto. unfold loc_unmapped; intros.
  congruence.
  split. eapply Mem.storebytes_unchanged_on; eauto.
  simpl; intros; extlia.
  split. apply inject_incr_refl.
  red; intros; congruence.
+ (* general case sz > 0 *)
  exploit Mem.loadbytes_length; eauto. intros LEN.
  assert (RPSRC: Mem.range_perm m1 bsrc (Ptrofs.unsigned osrc) (Ptrofs.unsigned osrc + sz) Cur Nonempty).
    eapply Mem.range_perm_implies. eapply Mem.loadbytes_range_perm; eauto. auto with mem.
  assert (RPDST: Mem.range_perm m1 bdst (Ptrofs.unsigned odst) (Ptrofs.unsigned odst + sz) Cur Nonempty).
    replace sz with (Z.of_nat (length bytes)).
    eapply Mem.range_perm_implies. eapply Mem.storebytes_range_perm; eauto. auto with mem.
    rewrite LEN. apply Z2Nat.id. lia.
  assert (PSRC: Mem.perm m1 bsrc (Ptrofs.unsigned osrc) Cur Nonempty).
    apply RPSRC. lia.
  assert (PDST: Mem.perm m1 bdst (Ptrofs.unsigned odst) Cur Nonempty).
    apply RPDST. lia.
  exploit Mem.address_inject.  eauto. eexact PSRC. eauto. intros EQ1.
  exploit Mem.address_inject.  eauto. eexact PDST. eauto. intros EQ2.
  exploit Mem.loadbytes_inject; eauto. intros [bytes2 [A B]].
  exploit Mem.storebytes_mapped_inject; eauto. intros [m2' [C D]].
  exists f; exists Vundef; exists m2'.
  split. econstructor; try rewrite EQ1; try rewrite EQ2; eauto.
  intros; eapply Mem.aligned_area_inject with (m := m1); eauto.
  intros; eapply Mem.aligned_area_inject with (m := m1); eauto.
  eapply Mem.disjoint_or_equal_inject with (m := m1); eauto.
  apply Mem.range_perm_max with Cur; auto.
  apply Mem.range_perm_max with Cur; auto. lia.
  split. constructor.
  split. auto.
  split. eapply Mem.storebytes_unchanged_on; eauto. unfold loc_unmapped; intros.
  congruence.
  split. eapply Mem.storebytes_unchanged_on; eauto. unfold loc_out_of_reach; intros. red; intros.
  eelim H2; eauto.
  apply Mem.perm_cur_max. apply Mem.perm_implies with Writable; auto with mem.
  eapply Mem.storebytes_range_perm; eauto.
  erewrite list_forall2_length; eauto.
  lia.
  split. apply inject_incr_refl.
  red; intros; congruence.
- (* trace length *)
  intros; inv H. simpl; lia.
- (* receptive *)
  intros.
  assert (t1 = t2). inv H; inv H0; auto. subst t2.
  exists vres1; exists m1; auto.
- (* determ *)
  intros; inv H; inv H0. split. constructor. intros; split; congruence.
Qed.

(** ** Semantics of annotations. *)

Inductive extcall_annot_sem (text: string) (targs: list typ) (ge: Genv.symtbl):
              list val -> mem -> trace -> val -> mem -> Prop :=
  | extcall_annot_sem_intro: forall vargs m args,
      eventval_list_match ge args targs vargs ->
      extcall_annot_sem text targs ge vargs m (Event_annot text args :: E0) Vundef m.

Lemma extcall_annot_ok:
  forall text targs,
  extcall_properties (extcall_annot_sem text targs)
                     (mksignature targs Tvoid cc_default).
Proof.
  intros; constructor; intros.
(* well typed *)
- inv H. simpl. auto.
(* valid blocks *)
- inv H; auto.
(* perms *)
- inv H; auto.
(* readonly *)
- inv H; auto.
(* mem extends *)
- inv H.
  exists Vundef; exists m1'; intuition.
  econstructor; eauto.
  eapply eventval_list_match_lessdef; eauto.
(* mem injects *)
- inv H0.
  exists f; exists Vundef; exists m1'; intuition.
  econstructor; eauto.
  eapply eventval_list_match_inject; eauto.
  red; intros; congruence.
(* trace length *)
- inv H; simpl; lia.
(* receptive *)
- assert (t1 = t2). inv H; inv H0; auto.
  exists vres1; exists m1; congruence.
(* determ *)
- inv H; inv H0.
  assert (args = args0). eapply eventval_list_match_determ_2; eauto. subst args0.
  split. constructor. auto.
Qed.

Inductive extcall_annot_val_sem (text: string) (targ: typ) (ge: Genv.symtbl):
              list val -> mem -> trace -> val -> mem -> Prop :=
  | extcall_annot_val_sem_intro: forall varg m arg,
      eventval_match ge arg targ varg ->
      extcall_annot_val_sem text targ ge (varg :: nil) m (Event_annot text (arg :: nil) :: E0) varg m.

Lemma extcall_annot_val_ok:
  forall text targ,
  extcall_properties (extcall_annot_val_sem text targ)
                     (mksignature (targ :: nil) targ cc_default).
Proof.
  intros; constructor; intros.
(* well typed *)
<<<<<<< HEAD
- inv H. unfold proj_sig_res; simpl. eapply eventval_match_type; eauto.
=======
- inv H. eapply eventval_match_type; eauto.
(* symbols *)
- destruct H as (A & B & C). inv H0. econstructor; eauto.
  eapply eventval_match_preserved; eauto.
>>>>>>> fd2a2a8c
(* valid blocks *)
- inv H; auto.
(* perms *)
- inv H; auto.
(* readonly *)
- inv H; auto.
(* mem extends *)
- inv H. inv H1. inv H6.
  exists v2; exists m1'; intuition.
  econstructor; eauto.
  eapply eventval_match_lessdef; eauto.
(* mem inject *)
- inv H0. inv H2. inv H7.
  exists f; exists v'; exists m1'; intuition.
  econstructor; eauto.
  eapply eventval_match_inject; eauto.
  red; intros; congruence.
(* trace length *)
- inv H; simpl; lia.
(* receptive *)
- assert (t1 = t2). inv H; inv H0; auto. subst t2.
  exists vres1; exists m1; auto.
(* determ *)
- inv H; inv H0.
  assert (arg = arg0). eapply eventval_match_determ_2; eauto. subst arg0.
  split. constructor. auto.
Qed.

Inductive extcall_debug_sem (ge: Genv.symtbl):
              list val -> mem -> trace -> val -> mem -> Prop :=
  | extcall_debug_sem_intro: forall vargs m,
      extcall_debug_sem ge vargs m E0 Vundef m.

Lemma extcall_debug_ok:
  forall targs,
  extcall_properties extcall_debug_sem
                     (mksignature targs Tvoid cc_default).
Proof.
  intros; constructor; intros.
(* well typed *)
- inv H. simpl. auto.
(* valid blocks *)
- inv H; auto.
(* perms *)
- inv H; auto.
(* readonly *)
- inv H; auto.
(* mem extends *)
- inv H.
  exists Vundef; exists m1'; intuition.
  econstructor; eauto.
(* mem injects *)
- inv H0.
  exists f; exists Vundef; exists m1'; intuition.
  econstructor; eauto.
  red; intros; congruence.
(* trace length *)
- inv H; simpl; lia.
(* receptive *)
- inv H; inv H0. exists Vundef, m1; constructor.
(* determ *)
- inv H; inv H0.
  split. constructor. auto.
Qed.

(** ** Semantics of known built-in functions. *)

(** Some built-in functions and runtime support functions have known semantics
  as defined in the [Builtin] modules.
  These built-in functions have no observable effects and do not access memory. *)

Inductive known_builtin_sem (bf: builtin_function) (ge: Genv.symtbl):
              list val -> mem -> trace -> val -> mem -> Prop :=
  | known_builtin_sem_intro: forall vargs vres m,
      builtin_function_sem bf vargs = Some vres ->
      known_builtin_sem bf ge vargs m E0 vres m.

Lemma known_builtin_ok: forall bf,
  extcall_properties (known_builtin_sem bf) (builtin_function_sig bf).
Proof.
  intros. set (bsem := builtin_function_sem bf). constructor; intros.
(* well typed *)
- inv H.
  specialize (bs_well_typed  _ bsem vargs).
  unfold val_opt_has_rettype, bsem; rewrite H0.
  auto.
(* valid blocks *)
- inv H; auto.
(* perms *)
- inv H; auto.
(* readonly *)
- inv H; auto.
(* mem extends *)
- inv H. fold bsem in H2. apply val_inject_list_lessdef in H1.
  specialize (bs_inject _ bsem _ _ _ H1).
  unfold val_opt_inject; rewrite H2; intros.
  destruct (bsem vargs') as [vres'|] eqn:?; try contradiction.
  exists vres', m1'; intuition auto using Mem.extends_refl, Mem.unchanged_on_refl.
  constructor; auto.
  apply val_inject_lessdef; auto.
(* mem injects *)
- inv H0. fold bsem in H3.
  specialize (bs_inject _ bsem _ _ _ H2).
  unfold val_opt_inject; rewrite H3; intros.
  destruct (bsem vargs') as [vres'|] eqn:?; try contradiction.
  exists f, vres', m1'; intuition auto using Mem.extends_refl, Mem.unchanged_on_refl.
  constructor; auto.
  red; intros; congruence.
(* trace length *)
- inv H; simpl; lia.
(* receptive *)
- inv H; inv H0. exists vres1, m1; constructor; auto. 
(* determ *)
- inv H; inv H0.
  split. constructor. intuition congruence. 
Qed.

(** ** Semantics of external functions. *)

(** For built-in functions and runtime support functions that are not
  described in [Builtins], we do not define their semantics, but only
  assume that it satisfies [extcall_properties]. *)

Parameter external_functions_sem: String.string -> signature -> extcall_sem.

Axiom external_functions_properties:
  forall id sg, extcall_properties (external_functions_sem id sg) sg.

(** We treat inline assembly similarly. *)

Parameter inline_assembly_sem: String.string -> signature -> extcall_sem.

Axiom inline_assembly_properties:
  forall id sg, extcall_properties (inline_assembly_sem id sg) sg.

(** ** Combined semantics of external calls *)

Definition builtin_or_external_sem name sg :=
  match lookup_builtin_function name sg with
  | Some bf => known_builtin_sem bf
  | None => external_functions_sem name sg
  end.

Lemma builtin_or_external_sem_ok: forall name sg,
  extcall_properties (builtin_or_external_sem name sg) sg.
Proof.
  unfold builtin_or_external_sem; intros. 
  destruct (lookup_builtin_function name sg) as [bf|] eqn:L.
- exploit lookup_builtin_function_sig; eauto. intros EQ; subst sg.
  apply known_builtin_ok.
- apply external_functions_properties.
Qed.

(** Combining the semantics given above for the various kinds of external calls,
  we define the predicate [external_call] that relates:
- the external function being invoked
- the values of the arguments passed to this function
- the memory state before the call
- the result value of the call
- the memory state after the call
- the trace generated by the call (can be empty).

This predicate is used in the semantics of all CompCert languages. *)

Definition external_call (ef: external_function): extcall_sem :=
  match ef with
  | EF_external name sg  => fun _ _ _ _ _ _ => False
  | EF_builtin name sg   => builtin_or_external_sem name sg
  | EF_runtime name sg   => builtin_or_external_sem name sg
  | EF_vload chunk       => volatile_load_sem chunk
  | EF_vstore chunk      => volatile_store_sem chunk
  | EF_malloc            => extcall_malloc_sem
  | EF_free              => extcall_free_sem
  | EF_memcpy sz al      => extcall_memcpy_sem sz al
  | EF_annot kind txt targs   => extcall_annot_sem txt targs
  | EF_annot_val kind txt targ => extcall_annot_val_sem txt targ
  | EF_inline_asm txt sg clb => inline_assembly_sem txt sg
  | EF_debug kind txt targs => extcall_debug_sem
  end.

Theorem external_call_spec:
  forall ef,
  extcall_properties (external_call ef) (ef_sig ef).
Proof.
  intros. unfold external_call, ef_sig; destruct ef.
  split; contradiction.
  apply builtin_or_external_sem_ok.
  apply builtin_or_external_sem_ok.
  apply volatile_load_ok.
  apply volatile_store_ok.
  apply extcall_malloc_ok.
  apply extcall_free_ok.
  apply extcall_memcpy_ok.
  apply extcall_annot_ok.
  apply extcall_annot_val_ok.
  apply inline_assembly_properties.
  apply extcall_debug_ok.
Qed.

<<<<<<< HEAD
Definition external_call_well_typed ef := ec_well_typed (external_call_spec ef).
=======
Definition external_call_well_typed_gen ef := ec_well_typed (external_call_spec ef).
Definition external_call_symbols_preserved ef := ec_symbols_preserved (external_call_spec ef).
>>>>>>> fd2a2a8c
Definition external_call_valid_block ef := ec_valid_block (external_call_spec ef).
Definition external_call_max_perm ef := ec_max_perm (external_call_spec ef).
Definition external_call_readonly ef := ec_readonly (external_call_spec ef).
Definition external_call_mem_extends ef := ec_mem_extends (external_call_spec ef).
Definition external_call_mem_inject_gen ef := ec_mem_inject (external_call_spec ef).
Definition external_call_trace_length ef := ec_trace_length (external_call_spec ef).
Definition external_call_receptive ef := ec_receptive (external_call_spec ef).
Definition external_call_determ ef := ec_determ (external_call_spec ef).

(** Corollary of [external_call_well_typed_gen]. *)

Lemma external_call_well_typed:
  forall ef ge vargs m1 t vres m2,
  external_call ef ge vargs m1 t vres m2 ->
  Val.has_type vres (proj_sig_res (ef_sig ef)).
Proof.
  intros. apply Val.has_proj_rettype. eapply external_call_well_typed_gen; eauto.
Qed.

(** Corollary of [external_call_valid_block]. *)

Lemma external_call_nextblock:
  forall ef ge vargs m1 t vres m2,
  external_call ef ge vargs m1 t vres m2 ->
  Ple (Mem.nextblock m1) (Mem.nextblock m2).
Proof.
  intros. destruct (plt (Mem.nextblock m2) (Mem.nextblock m1)).
  exploit external_call_valid_block; eauto. intros.
  eelim Plt_strict; eauto.
  unfold Plt, Ple in *; zify; lia.
Qed.

(** Special case of [external_call_mem_inject_gen] (for backward compatibility) *)

Lemma external_call_mem_inject:
  forall ef se tse vargs m1 t vres m2 f m1' vargs',
  Genv.match_stbls f se tse ->
  external_call ef se vargs m1 t vres m2 ->
  Mem.inject f m1 m1' ->
  Val.inject_list f vargs vargs' ->
  exists f', exists vres', exists m2',
     external_call ef tse vargs' m1' t vres' m2'
    /\ Val.inject f' vres vres'
    /\ Mem.inject f' m2 m2'
    /\ Mem.unchanged_on (loc_unmapped f) m1 m2
    /\ Mem.unchanged_on (loc_out_of_reach f m1) m1' m2'
    /\ inject_incr f f'
    /\ inject_separated f f' m1 m1'.
Proof.
  intros. eapply external_call_mem_inject_gen with (ge1 := se) (ge2 := tse); eauto.
  repeat split; intros.
  + apply (Genv.mge_public H); auto.
  + edestruct @Genv.find_symbol_match as (? & ? & ?); eauto. congruence.
  + edestruct @Genv.find_symbol_match as (? & ? & ?); eauto. congruence.
  + edestruct @Genv.find_symbol_match as (? & ? & ?); eauto.
  + simpl; unfold Genv.block_is_volatile, Genv.find_var_info, Genv.find_def.
    edestruct (Genv.mge_info H _ H3); subst; reflexivity.
Qed.

(** Corollaries of [external_call_determ]. *)

Lemma external_call_match_traces:
  forall ef ge vargs m t1 vres1 m1 t2 vres2 m2,
  external_call ef ge vargs m t1 vres1 m1 ->
  external_call ef ge vargs m t2 vres2 m2 ->
  match_traces ge t1 t2.
Proof.
  intros. exploit external_call_determ. eexact H. eexact H0. tauto.
Qed.

Lemma external_call_deterministic:
  forall ef ge vargs m t vres1 m1 vres2 m2,
  external_call ef ge vargs m t vres1 m1 ->
  external_call ef ge vargs m t vres2 m2 ->
  vres1 = vres2 /\ m1 = m2.
Proof.
  intros. exploit external_call_determ. eexact H. eexact H0. intuition.
Qed.

(** * Evaluation of builtin arguments *)

Section EVAL_BUILTIN_ARG.

Variable A: Type.
Variable ge: Genv.symtbl.
Variable e: A -> val.
Variable sp: val.
Variable m: mem.

Inductive eval_builtin_arg: builtin_arg A -> val -> Prop :=
  | eval_BA: forall x,
      eval_builtin_arg (BA x) (e x)
  | eval_BA_int: forall n,
      eval_builtin_arg (BA_int n) (Vint n)
  | eval_BA_long: forall n,
      eval_builtin_arg (BA_long n) (Vlong n)
  | eval_BA_float: forall n,
      eval_builtin_arg (BA_float n) (Vfloat n)
  | eval_BA_single: forall n,
      eval_builtin_arg (BA_single n) (Vsingle n)
  | eval_BA_loadstack: forall chunk ofs v,
      Mem.loadv chunk m (Val.offset_ptr sp ofs) = Some v ->
      eval_builtin_arg (BA_loadstack chunk ofs) v
  | eval_BA_addrstack: forall ofs,
      eval_builtin_arg (BA_addrstack ofs) (Val.offset_ptr sp ofs)
  | eval_BA_loadglobal: forall chunk id ofs v,
      Mem.loadv chunk m (Genv.symbol_address ge id ofs) = Some v ->
      eval_builtin_arg (BA_loadglobal chunk id ofs) v
  | eval_BA_addrglobal: forall id ofs,
      eval_builtin_arg (BA_addrglobal id ofs) (Genv.symbol_address ge id ofs)
  | eval_BA_splitlong: forall hi lo vhi vlo,
      eval_builtin_arg hi vhi -> eval_builtin_arg lo vlo ->
      eval_builtin_arg (BA_splitlong hi lo) (Val.longofwords vhi vlo)
  | eval_BA_addptr: forall a1 a2 v1 v2,
      eval_builtin_arg a1 v1 -> eval_builtin_arg a2 v2 ->
      eval_builtin_arg (BA_addptr a1 a2)
                       (if Archi.ptr64 then Val.addl v1 v2 else Val.add v1 v2).

Definition eval_builtin_args (al: list (builtin_arg A)) (vl: list val) : Prop :=
  list_forall2 eval_builtin_arg al vl.

Lemma eval_builtin_arg_determ:
  forall a v, eval_builtin_arg a v -> forall v', eval_builtin_arg a v' -> v' = v.
Proof.
  induction 1; intros v' EV; inv EV; try congruence.
  f_equal; eauto.
  apply IHeval_builtin_arg1 in H3. apply IHeval_builtin_arg2 in H5. subst; auto. 
Qed.

Lemma eval_builtin_args_determ:
  forall al vl, eval_builtin_args al vl -> forall vl', eval_builtin_args al vl' -> vl' = vl.
Proof.
  induction 1; intros v' EV; inv EV; f_equal; eauto using eval_builtin_arg_determ.
Qed.

End EVAL_BUILTIN_ARG.

Global Hint Constructors eval_builtin_arg: barg.

(** Compatibility with the "is less defined than" relation. *)

Section EVAL_BUILTIN_ARG_LESSDEF.

Variable A: Type.
Variable ge: Genv.symtbl.
Variables e1 e2: A -> val.
Variable sp: val.
Variables m1 m2: mem.

Hypothesis env_lessdef: forall x, Val.lessdef (e1 x) (e2 x).
Hypothesis mem_extends: Mem.extends m1 m2.

Lemma eval_builtin_arg_lessdef:
  forall a v1, eval_builtin_arg ge e1 sp m1 a v1 ->
  exists v2, eval_builtin_arg ge e2 sp m2 a v2 /\ Val.lessdef v1 v2.
Proof.
  induction 1.
- exists (e2 x); auto with barg.
- econstructor; eauto with barg.
- econstructor; eauto with barg.
- econstructor; eauto with barg.
- econstructor; eauto with barg.
- exploit Mem.loadv_extends; eauto. intros (v' & P & Q). exists v'; eauto with barg.
- econstructor; eauto with barg.
- exploit Mem.loadv_extends; eauto. intros (v' & P & Q). exists v'; eauto with barg.
- econstructor; eauto with barg.
- destruct IHeval_builtin_arg1 as (vhi' & P & Q).
  destruct IHeval_builtin_arg2 as (vlo' & R & S).
  econstructor; split; eauto with barg. apply Val.longofwords_lessdef; auto.
- destruct IHeval_builtin_arg1 as (vhi' & P & Q).
  destruct IHeval_builtin_arg2 as (vlo' & R & S).
  econstructor; split; eauto with barg. 
  destruct Archi.ptr64; auto using Val.add_lessdef, Val.addl_lessdef.
Qed.

Lemma eval_builtin_args_lessdef:
  forall al vl1, eval_builtin_args ge e1 sp m1 al vl1 ->
  exists vl2, eval_builtin_args ge e2 sp m2 al vl2 /\ Val.lessdef_list vl1 vl2.
Proof.
  induction 1.
- econstructor; split. constructor. auto.
- exploit eval_builtin_arg_lessdef; eauto. intros (v1' & P & Q).
  destruct IHlist_forall2 as (vl' & U & V).
  exists (v1'::vl'); split; constructor; auto.
Qed.

End EVAL_BUILTIN_ARG_LESSDEF.
<|MERGE_RESOLUTION|>--- conflicted
+++ resolved
@@ -759,15 +759,8 @@
 Proof.
   intros; constructor; intros.
 (* well typed *)
-<<<<<<< HEAD
-- unfold proj_sig_res; simpl. inv H. inv H0. apply Val.load_result_type.
+- inv H. inv H0. apply Val.load_result_type.
   eapply Mem.load_type; eauto.
-=======
-- inv H. inv H0. apply Val.load_result_rettype.
-  eapply Mem.load_rettype; eauto.
-(* symbols *)
-- inv H0. constructor. eapply volatile_load_preserved; eauto.
->>>>>>> fd2a2a8c
 (* valid blocks *)
 - inv H; auto.
 (* max perms *)
@@ -809,21 +802,6 @@
       volatile_store ge chunk m1 b ofs v t m2 ->
       volatile_store_sem chunk ge (Vptr b ofs :: v :: nil) m1 t Vundef m2.
 
-<<<<<<< HEAD
-=======
-Lemma volatile_store_preserved:
-  forall ge1 ge2 chunk m1 b ofs v t m2,
-  Senv.equiv ge1 ge2 ->
-  volatile_store ge1 chunk m1 b ofs v t m2 ->
-  volatile_store ge2 chunk m1 b ofs v t m2.
-Proof.
-  intros. destruct H as (A & B & C). inv H0; constructor; auto.
-  rewrite C; auto.
-  rewrite A; auto.
-  eapply eventval_match_preserved; eauto.
-  rewrite C; auto.
-Qed.
-
 Lemma unchanged_on_readonly:
   forall m1 m2 b ofs n bytes,
   Mem.unchanged_on (loc_not_writable m1) m1 m2 ->
@@ -837,7 +815,6 @@
   apply Mem.loadbytes_unchanged_on_1 with (P := loc_not_writable m1); auto.
 Qed.
 
->>>>>>> fd2a2a8c
 Lemma volatile_store_readonly:
   forall ge chunk1 m1 b1 ofs1 v t m2,
   volatile_store ge chunk1 m1 b1 ofs1 v t m2 ->
@@ -987,13 +964,7 @@
   }
   constructor; intros.
 (* well typed *)
-<<<<<<< HEAD
-- inv H. unfold proj_sig_res, Tptr; simpl. destruct Archi.ptr64; auto.
-=======
 - inv H. simpl. unfold Tptr; destruct Archi.ptr64; auto.
-(* symbols preserved *)
-- inv H0; econstructor; eauto.
->>>>>>> fd2a2a8c
 (* valid block *)
 - inv H. eauto with mem.
 (* perms *)
@@ -1066,13 +1037,7 @@
 Proof.
   constructor; intros.
 (* well typed *)
-<<<<<<< HEAD
-- inv H. unfold proj_sig_res. simpl. auto.
-=======
 - inv H; simpl; auto.
-(* symbols preserved *)
-- inv H0; econstructor; eauto.
->>>>>>> fd2a2a8c
 (* valid block *)
 - inv H; eauto with mem.
 (* perms *)
@@ -1179,13 +1144,7 @@
 Proof.
   intros. constructor.
 - (* return type *)
-<<<<<<< HEAD
-  intros. inv H. constructor.
-=======
   intros. inv H. exact I.
-- (* change of globalenv *)
-  intros. inv H0. econstructor; eauto.
->>>>>>> fd2a2a8c
 - (* valid blocks *)
   intros. inv H. eauto with mem.
 - (* perms *)
@@ -1337,14 +1296,7 @@
 Proof.
   intros; constructor; intros.
 (* well typed *)
-<<<<<<< HEAD
-- inv H. unfold proj_sig_res; simpl. eapply eventval_match_type; eauto.
-=======
 - inv H. eapply eventval_match_type; eauto.
-(* symbols *)
-- destruct H as (A & B & C). inv H0. econstructor; eauto.
-  eapply eventval_match_preserved; eauto.
->>>>>>> fd2a2a8c
 (* valid blocks *)
 - inv H; auto.
 (* perms *)
@@ -1544,12 +1496,7 @@
   apply extcall_debug_ok.
 Qed.
 
-<<<<<<< HEAD
-Definition external_call_well_typed ef := ec_well_typed (external_call_spec ef).
-=======
 Definition external_call_well_typed_gen ef := ec_well_typed (external_call_spec ef).
-Definition external_call_symbols_preserved ef := ec_symbols_preserved (external_call_spec ef).
->>>>>>> fd2a2a8c
 Definition external_call_valid_block ef := ec_valid_block (external_call_spec ef).
 Definition external_call_max_perm ef := ec_max_perm (external_call_spec ef).
 Definition external_call_readonly ef := ec_readonly (external_call_spec ef).
