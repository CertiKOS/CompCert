(* *********************************************************************)
(*                                                                     *)
(*              The Compcert verified compiler                         *)
(*                                                                     *)
(*          Xavier Leroy, INRIA Paris-Rocquencourt                     *)
(*                                                                     *)
(*  Copyright Institut National de Recherche en Informatique et en     *)
(*  Automatique.  All rights reserved.  This file is distributed       *)
(*  under the terms of the GNU General Public License as published by  *)
(*  the Free Software Foundation, either version 2 of the License, or  *)
(*  (at your option) any later version.  This file is also distributed *)
(*  under the terms of the INRIA Non-Commercial License Agreement.     *)
(*                                                                     *)
(* *********************************************************************)

(** This file defines the interface for the memory model that
  is used in the dynamic semantics of all the languages used in the compiler.
  It defines a type [mem] of memory states, the following 4 basic
  operations over memory states, and their properties:
- [load]: read a memory chunk at a given address;
- [store]: store a memory chunk at a given address;
- [alloc]: allocate a fresh memory block;
- [free]: invalidate a memory block.
*)

Require Import Coqlib.
Require Intv.
Require Import AST.
Require Import Integers.
Require Import Floats.
Require Import Values.
Require Import Memdata.
Require Import MemPerm.
Require Import StackADT.

Module Mem.

Definition locset := block -> Z -> Prop.

Close Scope nat_scope.

Parameter stack_limit': Z.
Definition stack_limit: Z := Z.max 8 (Ptrofs.unsigned (Ptrofs.repr (align stack_limit' 8))).

Lemma stack_limit_range: 0 <= stack_limit <= Ptrofs.max_unsigned.
Proof.
  unfold stack_limit.
  rewrite Zmax_spec. destr. vm_compute. intuition congruence.
  apply Ptrofs.unsigned_range_2.
Qed.

Lemma stack_limit_pos: 0 < stack_limit.
Proof.
  unfold stack_limit.
  rewrite Zmax_spec. destr. omega. omega.
Qed.

Lemma mod_divides:
  forall a b c,
    c <> 0 ->
    (a | c) ->
    (a | b) ->
    (a | b mod c).
Proof.
  intros.
  rewrite Zmod_eq_full.
  apply Z.divide_sub_r. auto.
  apply Z.divide_mul_r. auto. auto.
Qed.

Lemma stack_limit_aligned: (8 | stack_limit).
Proof.
  unfold stack_limit.
  rewrite Zmax_spec. destr. exists 1; omega.
  rewrite Ptrofs.unsigned_repr_eq.
  apply mod_divides. vm_compute. congruence. rewrite Ptrofs.modulus_power.
  exists (two_p (Ptrofs.zwordsize - 3)). change 8 with (two_p 3). rewrite <- two_p_is_exp. f_equal. vm_compute. congruence. omega.
  apply align_divides. omega.  
Qed.

Global Opaque stack_limit.

Class MemoryModelOps
      (** The abstract type of memory states. *)
 (mem: Type)

: Type
 :=
{

(** * Operations on memory states *)

(** [empty] is the initial memory state. *)
  empty: mem;

(** [alloc m lo hi] allocates a fresh block of size [hi - lo] bytes.
  Valid offsets in this block are between [lo] included and [hi] excluded.
  These offsets are writable in the returned memory state.
  This block is not initialized: its contents are initially undefined.
  Returns a pair [(m', b)] of the updated memory state [m'] and
  the identifier [b] of the newly-allocated block.
  Note that [alloc] never fails: we are modeling an infinite memory. *)
 alloc: forall (m: mem) (lo hi: Z), mem * block;

(** [free m b lo hi] frees (deallocates) the range of offsets from [lo]
  included to [hi] excluded in block [b].  Returns the updated memory
  state, or [None] if the freed addresses are not writable. *)
 free: forall (m: mem) (b: block) (lo hi: Z), option mem;

(** [load chunk m b ofs] reads a memory quantity [chunk] from
  addresses [b, ofs] to [b, ofs + size_chunk chunk - 1] in memory state
  [m].  Returns the value read, or [None] if the accessed addresses
  are not readable. *)
 load: forall (chunk: memory_chunk) (m: mem) (b: block) (ofs: Z), option val;

(** [store chunk m b ofs v] writes value [v] as memory quantity [chunk]
  from addresses [b, ofs] to [b, ofs + size_chunk chunk - 1] in memory state
  [m].  Returns the updated memory state, or [None] if the accessed addresses
  are not writable. *)
 store: forall (chunk: memory_chunk) (m: mem) (b: block) (ofs: Z) (v: val), option mem;

(** [loadbytes m b ofs n] reads and returns the byte-level representation of
  the values contained at offsets [ofs] to [ofs + n - 1] within block [b]
  in memory state [m].
  [None] is returned if the accessed addresses are not readable. *)
 loadbytes: forall (m: mem) (b: block) (ofs n: Z), option (list memval);

(** [storebytes m b ofs bytes] stores the given list of bytes [bytes]
  starting at location [(b, ofs)].  Returns updated memory state
  or [None] if the accessed locations are not writable. *)
 storebytes: forall (m: mem) (b: block) (ofs: Z) (bytes: list memval), option mem;

(** [drop_perm m b lo hi p] sets the permissions of the byte range
    [(b, lo) ... (b, hi - 1)] to [p].  These bytes must have [Freeable] permissions
    in the initial memory state [m].
    Returns updated memory state, or [None] if insufficient permissions. *)

 drop_perm: forall (m: mem) (b: block) (lo hi: Z) (p: permission), option mem;

(** * Permissions, block validity, access validity, and bounds *)

(** The next block of a memory state is the block identifier for the
  next allocation.  It increases by one at each allocation.
  Block identifiers below [nextblock] are said to be valid, meaning
  that they have been allocated previously.  Block identifiers above
  [nextblock] are fresh or invalid, i.e. not yet allocated.  Note that
  a block identifier remains valid after a [free] operation over this
  block. *)

 nextblock: mem -> block;

(** [perm m b ofs k p] holds if the address [b, ofs] in memory state [m]
  has permission [p]: one of freeable, writable, readable, and nonempty.
  If the address is empty, [perm m b ofs p] is false for all values of [p].
  [k] is the kind of permission we are interested in: either the current
  permissions or the maximal permissions. *)
 perm: forall (m: mem) (b: block) (ofs: Z) (k: perm_kind) (p: permission), Prop;

(** [range_perm m b lo hi p] holds iff the addresses [b, lo] to [b, hi-1]
  all have permission [p] of kind [k]. *)
 range_perm (m: mem) (b: block) (lo hi: Z) (k: perm_kind) (p: permission) : Prop :=
  forall ofs, lo <= ofs < hi -> perm m b ofs k p;

(** [valid_pointer m b ofs] returns [true] if the address [b, ofs]
  is nonempty in [m] and [false] if it is empty. *)

 valid_pointer: forall (m: mem) (b: block) (ofs: Z), bool;

(** * Relating two memory states. *)

(** ** Memory extensions *)

(**  A store [m2] extends a store [m1] if [m2] can be obtained from [m1]
  by relaxing the permissions of [m1] (for instance, allocating larger
  blocks) and replacing some of the [Vundef] values stored in [m1] by
  more defined values stored in [m2] at the same addresses. *)

 extends: forall {injperm: InjectPerm}, mem -> mem -> Prop;

(** The [magree] predicate is a variant of [extends] where we
  allow the contents of the two memory states to differ arbitrarily
  on some locations.  The predicate [P] is true on the locations whose
  contents must be in the [lessdef] relation.
  Needed by Deadcodeproof. *)

 magree: forall {injperm: InjectPerm} (m1 m2: mem) (P: locset), Prop;

(** ** Memory injections *)

(** A memory injection [f] is a function from addresses to either [None]
  or [Some] of an address and an offset.  It defines a correspondence
  between the blocks of two memory states [m1] and [m2]:
- if [f b = None], the block [b] of [m1] has no equivalent in [m2];
- if [f b = Some(b', ofs)], the block [b] of [m2] corresponds to
  a sub-block at offset [ofs] of the block [b'] in [m2].

A memory injection [f] defines a relation [Val.inject] between values
that is the identity for integer and float values, and relocates pointer
values as prescribed by [f].  (See module [Values].)

Likewise, a memory injection [f] defines a relation between memory states
that we now axiomatize. *)

 inject: forall {injperm: InjectPerm}, meminj -> frameinj -> mem -> mem -> Prop;

(** Memory states that inject into themselves. *)

 inject_neutral: forall {injperm: InjectPerm} (thr: block) (m: mem), Prop;

(** ** Invariance properties between two memory states *)

 unchanged_on: forall (P: block -> Z -> Prop) (m_before m_after: mem), Prop
 ;

 (** Necessary to distinguish from [unchanged_on], used as
 postconditions to external function calls, whereas
 [strong_unchanged_on] will be used for ordinary memory operations. *)

 strong_unchanged_on: forall (P: block -> Z -> Prop) (m_before m_after: mem), Prop
 ;

 (* Stack ADT and methods *)
 stack: mem -> StackADT.stack;
 (* Pushes a new stage on the stack, with no frames in it. *)
 push_new_stage: mem -> mem;
 (* Records a [frame_adt] on the current top stage. *)
 record_stack_blocks: mem -> frame_adt -> option mem;
 (* Pops the topmost stage of the stack, if any. *)
 unrecord_stack_block: mem -> option mem;
}.


Section WITHMEMORYMODELOPS.
Context `{memory_model_ops: MemoryModelOps}.
Context {injperm: InjectPerm}.

(** [loadv] and [storev] are variants of [load] and [store] where
  the address being accessed is passed as a value (of the [Vptr] kind). *)

Definition loadv (chunk: memory_chunk) (m: mem) (addr: val) : option val :=
  match addr with
  | Vptr b ofs => load chunk m b (Ptrofs.unsigned ofs)
  | _ => None
  end.

Definition storev (chunk: memory_chunk) (m: mem) (addr v: val) : option mem :=
  match addr with
  | Vptr b ofs => store chunk m b (Ptrofs.unsigned ofs) v
  | _ => None
  end.

(** [free_list] frees all the given (block, lo, hi) triples. *)
Fixpoint free_list (m: mem) (l: list (block * Z * Z)) {struct l}: option mem :=
  match l with
  | nil => Some m
  | (b, lo, hi) :: l' =>
      match free m b lo hi with
      | None => None
      | Some m' => free_list m' l'
      end
  end.

Definition valid_block (m: mem) (b: block) := Plt b (nextblock m).

Definition valid_frame f m :=
  forall b, in_frame f b -> valid_block m b.

(** An access to a memory quantity [chunk] at address [b, ofs] with
  permission [p] is valid in [m] if the accessed addresses all have
  current permission [p] and moreover the offset is properly aligned. *)
Definition valid_access (m: mem) (chunk: memory_chunk) (b: block) (ofs: Z) (p: permission): Prop :=
  range_perm m b ofs (ofs + size_chunk chunk) Cur p
  /\ (align_chunk chunk | ofs)
  /\ (perm_order p Writable -> stack_access (stack m) b ofs (ofs + size_chunk chunk)).

(** C allows pointers one past the last element of an array.  These are not
  valid according to the previously defined [valid_pointer]. The property
  [weak_valid_pointer m b ofs] holds if address [b, ofs] is a valid pointer
  in [m], or a pointer one past a valid block in [m].  *)

Definition weak_valid_pointer (m: mem) (b: block) (ofs: Z) :=
  valid_pointer m b ofs || valid_pointer m b (ofs - 1).

(** Integrity of pointer values. *)

Definition compat_pointer_chunks (chunk1 chunk2: memory_chunk) : Prop :=
  match chunk1, chunk2 with
  | (Mint32 | Many32), (Mint32 | Many32) => True
  | (Mint64 | Many64), (Mint64 | Many64) => True
  | _, _ => False
  end.

Definition inj_offset_aligned (delta: Z) (size: Z) : Prop :=
  forall chunk, size_chunk chunk <= size -> (align_chunk chunk | delta).

Definition flat_inj (thr: block) : meminj :=
  fun (b: block) => if plt b thr then Some(b, 0) else None.

Definition meminj_no_overlap (f: meminj) (m: mem) : Prop :=
  forall b1 b1' delta1 b2 b2' delta2 ofs1 ofs2,
  b1 <> b2 ->
  f b1 = Some (b1', delta1) ->
  f b2 = Some (b2', delta2) ->
  perm m b1 ofs1 Max Nonempty ->
  perm m b2 ofs2 Max Nonempty ->
  b1' <> b2' \/ ofs1 + delta1 <> ofs2 + delta2.

Definition stack_unchanged (T: mem -> mem -> Prop) :=
  forall m1 m2, T m1 m2 -> stack m2 = stack m1.

Definition mem_unchanged (T: mem -> mem -> Prop) :=
  forall m1 m2, T m1 m2 ->
           nextblock m2 = nextblock m1
           /\ (forall b o k p, perm m2 b o k p <-> perm m1 b o k p)
           /\ (forall P, strong_unchanged_on P m1 m2)
           /\ (forall b o chunk, load chunk m2 b o = load chunk m1 b o).

Definition top_is_new (m:mem) :=
  top_tframe_prop (fun tf => tf = nil) (stack m).

Lemma check_top_is_new m : { top_is_new m } + { ~ top_is_new m }.
Proof.
  unfold top_is_new.
  destruct (stack m) eqn:STK. right; intro A; inv A.
  destruct t. left; constructor. auto.
  right; intro A; inv A. inv H0.
Defined.


End WITHMEMORYMODELOPS.

Class MemoryModel mem `{memory_model_ops: MemoryModelOps mem} 
  : Prop :=
{

 valid_not_valid_diff:
  forall m b b', valid_block m b -> ~(valid_block m b') -> b <> b';

(** Logical implications between permissions *)

 perm_implies:
  forall m b ofs k p1 p2, perm m b ofs k p1 -> perm_order p1 p2 -> perm m b ofs k p2;

(** The current permission is always less than or equal to the maximal permission. *)

 perm_cur_max:
  forall m b ofs p, perm m b ofs Cur p -> perm m b ofs Max p;
 perm_cur:
  forall m b ofs k p, perm m b ofs Cur p -> perm m b ofs k p;
 perm_max:
  forall m b ofs k p, perm m b ofs k p -> perm m b ofs Max p;

(** Having a (nonempty) permission implies that the block is valid.
  In other words, invalid blocks, not yet allocated, are all empty. *)
 perm_valid_block:
  forall m b ofs k p, perm m b ofs k p -> valid_block m b;

 range_perm_implies:
  forall m b lo hi k p1 p2,
  range_perm m b lo hi k p1 -> perm_order p1 p2 -> range_perm m b lo hi k p2;

 range_perm_cur:
  forall m b lo hi k p,
  range_perm m b lo hi Cur p -> range_perm m b lo hi k p;

 range_perm_max:
  forall m b lo hi k p,
  range_perm m b lo hi k p -> range_perm m b lo hi Max p;

 valid_access_implies:
  forall m chunk b ofs p1 p2,
  valid_access m chunk b ofs p1 -> perm_order p1 p2 ->
  valid_access m chunk b ofs p2;

 valid_access_valid_block:
  forall m chunk b ofs,
  valid_access m chunk b ofs Nonempty ->
  valid_block m b;

 valid_access_perm:
  forall m chunk b ofs k p,
  valid_access m chunk b ofs p ->
  perm m b ofs k p;

 valid_pointer_nonempty_perm:
  forall m b ofs,
  valid_pointer m b ofs = true <-> perm m b ofs Cur Nonempty;
 valid_pointer_valid_access:
  forall m b ofs,
  valid_pointer m b ofs = true <-> valid_access m Mint8unsigned b ofs Nonempty;

 weak_valid_pointer_spec:
  forall m b ofs,
  weak_valid_pointer m b ofs = true <->
    valid_pointer m b ofs = true \/ valid_pointer m b (ofs - 1) = true;
 valid_pointer_implies:
  forall m b ofs,
  valid_pointer m b ofs = true -> weak_valid_pointer m b ofs = true;

(** * Properties of the memory operations *)

(** ** Properties of the initial memory state. *)

 nextblock_empty: nextblock empty = 1%positive;
 perm_empty: forall b ofs k p, ~perm empty b ofs k p;
 valid_access_empty:
  forall chunk b ofs p, ~valid_access empty chunk b ofs p;

(** ** Properties of [load]. *)

(** A load succeeds if and only if the access is valid for reading *)
 valid_access_load:
  forall m chunk b ofs,
  valid_access m chunk b ofs Readable ->
  exists v, load chunk m b ofs = Some v;
 load_valid_access:
  forall m chunk b ofs v,
  load chunk m b ofs = Some v ->
  valid_access m chunk b ofs Readable;

(** The value returned by [load] belongs to the type of the memory quantity
  accessed: [Vundef], [Vint] or [Vptr] for an integer quantity,
  [Vundef] or [Vfloat] for a float quantity. *)
 load_type:
  forall m chunk b ofs v,
  load chunk m b ofs = Some v ->
  Val.has_type v (type_of_chunk chunk);

(** For a small integer or float type, the value returned by [load]
  is invariant under the corresponding cast. *)
 load_cast:
  forall m chunk b ofs v,
  load chunk m b ofs = Some v ->
  match chunk with
  | Mint8signed => v = Val.sign_ext 8 v
  | Mint8unsigned => v = Val.zero_ext 8 v
  | Mint16signed => v = Val.sign_ext 16 v
  | Mint16unsigned => v = Val.zero_ext 16 v
  | _ => True
  end;

 load_int8_signed_unsigned:
  forall m b ofs,
  load Mint8signed m b ofs = option_map (Val.sign_ext 8) (load Mint8unsigned m b ofs);

 load_int16_signed_unsigned:
  forall m b ofs,
  load Mint16signed m b ofs = option_map (Val.sign_ext 16) (load Mint16unsigned m b ofs);

 loadv_int64_split:
  forall m a v,
  loadv Mint64 m a = Some v -> Archi.ptr64 = false ->
  exists v1 v2,
     loadv Mint32 m a = Some (if Archi.big_endian then v1 else v2)
  /\ loadv  Mint32 m (Val.add a (Vint (Int.repr 4))) = Some (if Archi.big_endian then v2 else v1)
  /\ Val.lessdef v (Val.longofwords v1 v2);

(** ** Properties of [loadbytes]. *)

(** [loadbytes] succeeds if and only if we have read permissions on the accessed
    memory area. *)

 range_perm_loadbytes:
  forall m b ofs len,
  range_perm m b ofs (ofs + len) Cur Readable ->
  exists bytes, loadbytes m b ofs len = Some bytes;
 loadbytes_range_perm:
  forall m b ofs len bytes,
  loadbytes m b ofs len = Some bytes ->
  range_perm m b ofs (ofs + len) Cur Readable;

(** If [loadbytes] succeeds, the corresponding [load] succeeds and
  returns a value that is determined by the
  bytes read by [loadbytes]. *)
 loadbytes_load:
  forall chunk m b ofs bytes,
  loadbytes m b ofs (size_chunk chunk) = Some bytes ->
  (align_chunk chunk | ofs) ->
  load chunk m b ofs = Some(decode_val chunk bytes);

(** Conversely, if [load] returns a value, the corresponding
  [loadbytes] succeeds and returns a list of bytes which decodes into the
  result of [load]. *)
 load_loadbytes:
  forall chunk m b ofs v,
  load chunk m b ofs = Some v ->
  exists bytes, loadbytes m b ofs (size_chunk chunk) = Some bytes
             /\ v = decode_val chunk bytes;

(** [loadbytes] returns a list of length [n] (the number of bytes read). *)
 loadbytes_length:
  forall m b ofs n bytes,
  loadbytes m b ofs n = Some bytes ->
  length bytes = nat_of_Z n;

 loadbytes_empty:
  forall m b ofs n,
  n <= 0 -> loadbytes m b ofs n = Some nil;

(** Composing or decomposing [loadbytes] operations at adjacent addresses. *)
 loadbytes_concat:
  forall m b ofs n1 n2 bytes1 bytes2,
  loadbytes m b ofs n1 = Some bytes1 ->
  loadbytes m b (ofs + n1) n2 = Some bytes2 ->
  n1 >= 0 -> n2 >= 0 ->
  loadbytes m b ofs (n1 + n2) = Some(bytes1 ++ bytes2);
 loadbytes_split:
  forall m b ofs n1 n2 bytes,
  loadbytes m b ofs (n1 + n2) = Some bytes ->
  n1 >= 0 -> n2 >= 0 ->
  exists bytes1, exists bytes2,
     loadbytes m b ofs n1 = Some bytes1
  /\ loadbytes m b (ofs + n1) n2 = Some bytes2
  /\ bytes = bytes1 ++ bytes2;

(** ** Properties of [store]. *)

(** [store] preserves block validity, permissions, access validity, and bounds.
  Moreover, a [store] succeeds if and only if the corresponding access
  is valid for writing. *)

 nextblock_store:
  forall chunk m1 b ofs v m2, store chunk m1 b ofs v = Some m2 ->
  nextblock m2 = nextblock m1;
 store_valid_block_1:
  forall chunk m1 b ofs v m2, store chunk m1 b ofs v = Some m2 ->
  forall b', valid_block m1 b' -> valid_block m2 b';
 store_valid_block_2:
  forall chunk m1 b ofs v m2, store chunk m1 b ofs v = Some m2 ->
  forall b', valid_block m2 b' -> valid_block m1 b';

 perm_store_1:
  forall chunk m1 b ofs v m2, store chunk m1 b ofs v = Some m2 ->
  forall b' ofs' k p, perm m1 b' ofs' k p -> perm m2 b' ofs' k p;
 perm_store_2:
  forall chunk m1 b ofs v m2, store chunk m1 b ofs v = Some m2 ->
  forall b' ofs' k p, perm m2 b' ofs' k p -> perm m1 b' ofs' k p;

 valid_access_store':
  forall m1 chunk b ofs v,
  valid_access m1 chunk b ofs Writable ->
  exists m2: mem, store chunk m1 b ofs v = Some m2;
 store_valid_access_1:
  forall chunk m1 b ofs v m2, store chunk m1 b ofs v = Some m2 ->
  forall chunk' b' ofs' p,
  valid_access m1 chunk' b' ofs' p -> valid_access m2 chunk' b' ofs' p;
 store_valid_access_2:
  forall chunk m1 b ofs v m2, store chunk m1 b ofs v = Some m2 ->
  forall chunk' b' ofs' p,
  valid_access m2 chunk' b' ofs' p -> valid_access m1 chunk' b' ofs' p;
 store_valid_access_3:
  forall chunk m1 b ofs v m2, store chunk m1 b ofs v = Some m2 ->
  valid_access m1 chunk b ofs Writable;

(** Load-store properties. *)

 load_store_similar:
  forall chunk m1 b ofs v m2, store chunk m1 b ofs v = Some m2 ->
  forall chunk',
  size_chunk chunk' = size_chunk chunk ->
  align_chunk chunk' <= align_chunk chunk ->
  exists v', load chunk' m2 b ofs = Some v' /\ decode_encode_val v chunk chunk' v';
 load_store_similar_2:
  forall chunk m1 b ofs v m2, store chunk m1 b ofs v = Some m2 ->
  forall chunk',
  size_chunk chunk' = size_chunk chunk ->
  align_chunk chunk' <= align_chunk chunk ->
  type_of_chunk chunk' = type_of_chunk chunk ->
  load chunk' m2 b ofs = Some (Val.load_result chunk' v);

 load_store_same:
  forall chunk m1 b ofs v m2, store chunk m1 b ofs v = Some m2 ->
  load chunk m2 b ofs = Some (Val.load_result chunk v);

 load_store_other:
  forall chunk m1 b ofs v m2, store chunk m1 b ofs v = Some m2 ->
  forall chunk' b' ofs',
  b' <> b
  \/ ofs' + size_chunk chunk' <= ofs
  \/ ofs + size_chunk chunk <= ofs' ->
  load chunk' m2 b' ofs' = load chunk' m1 b' ofs';

 load_store_pointer_overlap:
  forall chunk m1 b ofs v_b v_o m2 chunk' ofs' v,
  store chunk m1 b ofs (Vptr v_b v_o) = Some m2 ->
  load chunk' m2 b ofs' = Some v ->
  ofs' <> ofs ->
  ofs' + size_chunk chunk' > ofs ->
  ofs + size_chunk chunk > ofs' ->
  v = Vundef;
 load_store_pointer_mismatch:
  forall chunk m1 b ofs v_b v_o m2 chunk' v,
  store chunk m1 b ofs (Vptr v_b v_o) = Some m2 ->
  load chunk' m2 b ofs = Some v ->
  ~compat_pointer_chunks chunk chunk' ->
  v = Vundef;
 load_pointer_store:
  forall chunk m1 b ofs v m2 chunk' b' ofs' v_b v_o,
  store chunk m1 b ofs v = Some m2 ->
  load chunk' m2 b' ofs' = Some(Vptr v_b v_o) ->
  (v = Vptr v_b v_o /\ compat_pointer_chunks chunk chunk' /\ b' = b /\ ofs' = ofs)
  \/ (b' <> b \/ ofs' + size_chunk chunk' <= ofs \/ ofs + size_chunk chunk <= ofs');

(** Load-store properties for [loadbytes]. *)

 loadbytes_store_same:
  forall chunk m1 b ofs v m2, store chunk m1 b ofs v = Some m2 ->
  loadbytes m2 b ofs (size_chunk chunk) = Some(encode_val chunk v);
 loadbytes_store_other:
  forall chunk m1 b ofs v m2, store chunk m1 b ofs v = Some m2 ->
  forall b' ofs' n,
  b' <> b \/ n <= 0 \/ ofs' + n <= ofs \/ ofs + size_chunk chunk <= ofs' ->
  loadbytes m2 b' ofs' n = loadbytes m1 b' ofs' n;

(** [store] is insensitive to the signedness or the high bits of
  small integer quantities. *)

 store_signed_unsigned_8:
  forall m b ofs v,
  store Mint8signed m b ofs v = store Mint8unsigned m b ofs v;
 store_signed_unsigned_16:
  forall m b ofs v,
  store Mint16signed m b ofs v = store Mint16unsigned m b ofs v;
 store_int8_zero_ext:
  forall m b ofs n,
  store Mint8unsigned m b ofs (Vint (Int.zero_ext 8 n)) =
  store Mint8unsigned m b ofs (Vint n);
 store_int8_sign_ext:
  forall m b ofs n,
  store Mint8signed m b ofs (Vint (Int.sign_ext 8 n)) =
  store Mint8signed m b ofs (Vint n);
 store_int16_zero_ext:
  forall m b ofs n,
  store Mint16unsigned m b ofs (Vint (Int.zero_ext 16 n)) =
  store Mint16unsigned m b ofs (Vint n);
 store_int16_sign_ext:
  forall m b ofs n,
  store Mint16signed m b ofs (Vint (Int.sign_ext 16 n)) =
  store Mint16signed m b ofs (Vint n);
 storev_int64_split:
  forall m a v m',
  storev Mint64 m a v = Some m' -> Archi.ptr64 = false ->
  exists m1,
     storev Mint32 m a (if Archi.big_endian then Val.hiword v else Val.loword v) = Some m1
  /\ storev Mint32 m1 (Val.add a (Vint (Int.repr 4))) (if Archi.big_endian then Val.loword v else Val.hiword v) = Some m';

(** ** Properties of [storebytes]. *)

(** [storebytes] preserves block validity, permissions, access validity, and bounds.
  Moreover, a [storebytes] succeeds if and only if we have write permissions
  on the addressed memory area. *)

 range_perm_storebytes' :
  forall m1 b ofs bytes,
    range_perm m1 b ofs (ofs + Z_of_nat (length bytes)) Cur Writable ->
    stack_access ( (stack m1)) b ofs (ofs + Z_of_nat (length bytes)) ->
  exists m2 : mem, storebytes m1 b ofs bytes = Some m2;
 storebytes_range_perm:
  forall m1 b ofs bytes m2, storebytes m1 b ofs bytes = Some m2 ->
                       range_perm m1 b ofs (ofs + Z_of_nat (length bytes)) Cur Writable;
 storebytes_stack_access:
  forall m1 b ofs bytes m2, storebytes m1 b ofs bytes = Some m2 ->
     stack_access ( (stack m1)) b ofs (ofs + Z_of_nat (length bytes)) ;
 perm_storebytes_1:
  forall m1 b ofs bytes m2, storebytes m1 b ofs bytes = Some m2 ->
  forall b' ofs' k p, perm m1 b' ofs' k p -> perm m2 b' ofs' k p;
 perm_storebytes_2:
  forall m1 b ofs bytes m2, storebytes m1 b ofs bytes = Some m2 ->
  forall b' ofs' k p, perm m2 b' ofs' k p -> perm m1 b' ofs' k p;
 storebytes_valid_access_1:
  forall m1 b ofs bytes m2, storebytes m1 b ofs bytes = Some m2 ->
  forall chunk' b' ofs' p,
  valid_access m1 chunk' b' ofs' p -> valid_access m2 chunk' b' ofs' p;
 storebytes_valid_access_2:
  forall m1 b ofs bytes m2, storebytes m1 b ofs bytes = Some m2 ->
  forall chunk' b' ofs' p,
  valid_access m2 chunk' b' ofs' p -> valid_access m1 chunk' b' ofs' p;
 nextblock_storebytes:
  forall m1 b ofs bytes m2, storebytes m1 b ofs bytes = Some m2 ->
  nextblock m2 = nextblock m1;
 storebytes_valid_block_1:
  forall m1 b ofs bytes m2, storebytes m1 b ofs bytes = Some m2 ->
  forall b', valid_block m1 b' -> valid_block m2 b';
 storebytes_valid_block_2:
  forall m1 b ofs bytes m2, storebytes m1 b ofs bytes = Some m2 ->
  forall b', valid_block m2 b' -> valid_block m1 b';

(** Connections between [store] and [storebytes]. *)

 storebytes_store:
  forall m1 b ofs chunk v m2,
  storebytes m1 b ofs (encode_val chunk v) = Some m2 ->
  (align_chunk chunk | ofs) ->
  store chunk m1 b ofs v = Some m2;

 store_storebytes:
  forall m1 b ofs chunk v m2,
  store chunk m1 b ofs v = Some m2 ->
  storebytes m1 b ofs (encode_val chunk v) = Some m2;

(** Load-store properties. *)

 loadbytes_storebytes_same:
  forall m1 b ofs bytes m2, storebytes m1 b ofs bytes = Some m2 ->
  loadbytes m2 b ofs (Z_of_nat (length bytes)) = Some bytes;
 loadbytes_storebytes_disjoint:
  forall m1 b ofs bytes m2, storebytes m1 b ofs bytes = Some m2 ->
  forall b' ofs' len,
  len >= 0 ->
  b' <> b \/ Intv.disjoint (ofs', ofs' + len) (ofs, ofs + Z_of_nat (length bytes)) ->
  loadbytes m2 b' ofs' len = loadbytes m1 b' ofs' len;
 loadbytes_storebytes_other:
  forall m1 b ofs bytes m2, storebytes m1 b ofs bytes = Some m2 ->
  forall b' ofs' len,
  len >= 0 ->
  b' <> b
  \/ ofs' + len <= ofs
  \/ ofs + Z_of_nat (length bytes) <= ofs' ->
  loadbytes m2 b' ofs' len = loadbytes m1 b' ofs' len;
 load_storebytes_other:
  forall m1 b ofs bytes m2, storebytes m1 b ofs bytes = Some m2 ->
  forall chunk b' ofs',
  b' <> b
  \/ ofs' + size_chunk chunk <= ofs
  \/ ofs + Z_of_nat (length bytes) <= ofs' ->
  load chunk m2 b' ofs' = load chunk m1 b' ofs';

(** Composing or decomposing [storebytes] operations at adjacent addresses. *)

 storebytes_concat:
  forall m b ofs bytes1 m1 bytes2 m2,
  storebytes m b ofs bytes1 = Some m1 ->
  storebytes m1 b (ofs + Z_of_nat(length bytes1)) bytes2 = Some m2 ->
  storebytes m b ofs (bytes1 ++ bytes2) = Some m2;
 storebytes_split:
  forall m b ofs bytes1 bytes2 m2,
  storebytes m b ofs (bytes1 ++ bytes2) = Some m2 ->
  exists m1,
     storebytes m b ofs bytes1 = Some m1
  /\ storebytes m1 b (ofs + Z_of_nat(length bytes1)) bytes2 = Some m2;

(** ** Properties of [alloc]. *)

(** The identifier of the freshly allocated block is the next block
  of the initial memory state. *)

 alloc_result:
  forall m1 lo hi m2 b, alloc m1 lo hi = (m2, b) ->
  b = nextblock m1;

(** Effect of [alloc] on block validity. *)

 nextblock_alloc:
  forall m1 lo hi m2 b, alloc m1 lo hi = (m2, b) ->
  nextblock m2 = Psucc (nextblock m1);

 valid_block_alloc:
  forall m1 lo hi m2 b, alloc m1 lo hi = (m2, b) ->
  forall b', valid_block m1 b' -> valid_block m2 b';
 fresh_block_alloc:
  forall m1 lo hi m2 b, alloc m1 lo hi = (m2, b) ->
  ~(valid_block m1 b);
 valid_new_block:
  forall m1 lo hi m2 b, alloc m1 lo hi = (m2, b) ->
  valid_block m2 b;
 valid_block_alloc_inv:
  forall m1 lo hi m2 b, alloc m1 lo hi = (m2, b) ->
  forall b', valid_block m2 b' -> b' = b \/ valid_block m1 b';

(** Effect of [alloc] on permissions. *)

 perm_alloc_1:
  forall m1 lo hi m2 b, alloc m1 lo hi = (m2, b) ->
  forall b' ofs k p, perm m1 b' ofs k p -> perm m2 b' ofs k p;
 perm_alloc_2:
  forall m1 lo hi m2 b, alloc m1 lo hi = (m2, b) ->
  forall ofs k, lo <= ofs < hi -> perm m2 b ofs k Freeable;
 perm_alloc_3:
  forall m1 lo hi m2 b, alloc m1 lo hi = (m2, b) ->
  forall ofs k p, perm m2 b ofs k p -> lo <= ofs < hi;
 perm_alloc_4:
  forall m1 lo hi m2 b, alloc m1 lo hi = (m2, b) ->
  forall b' ofs k p, perm m2 b' ofs k p -> b' <> b -> perm m1 b' ofs k p;
 perm_alloc_inv:
  forall m1 lo hi m2 b, alloc m1 lo hi = (m2, b) ->
  forall b' ofs k p,
  perm m2 b' ofs k p ->
  if eq_block b' b then lo <= ofs < hi else perm m1 b' ofs k p;

(** Effect of [alloc] on access validity. *)

 valid_access_alloc_other:
  forall m1 lo hi m2 b, alloc m1 lo hi = (m2, b) ->
  forall chunk b' ofs p,
  valid_access m1 chunk b' ofs p ->
  valid_access m2 chunk b' ofs p;
 valid_access_alloc_same:
  forall m1 lo hi m2 b, alloc m1 lo hi = (m2, b) ->
  forall chunk ofs,
  lo <= ofs -> ofs + size_chunk chunk <= hi -> (align_chunk chunk | ofs) ->
  valid_access m2 chunk b ofs Freeable;
 valid_access_alloc_inv:
  forall m1 lo hi m2 b, alloc m1 lo hi = (m2, b) ->
  forall chunk b' ofs p,
  valid_access m2 chunk b' ofs p ->
  if eq_block b' b
  then lo <= ofs /\ ofs + size_chunk chunk <= hi /\ (align_chunk chunk | ofs)
  else valid_access m1 chunk b' ofs p;

(** Load-alloc properties. *)

 load_alloc_unchanged:
  forall m1 lo hi m2 b, alloc m1 lo hi = (m2, b) ->
  forall chunk b' ofs,
  valid_block m1 b' ->
  load chunk m2 b' ofs = load chunk m1 b' ofs;
 load_alloc_other:
  forall m1 lo hi m2 b, alloc m1 lo hi = (m2, b) ->
  forall chunk b' ofs v,
  load chunk m1 b' ofs = Some v ->
  load chunk m2 b' ofs = Some v;
 load_alloc_same:
  forall m1 lo hi m2 b, alloc m1 lo hi = (m2, b) ->
  forall chunk ofs v,
  load chunk m2 b ofs = Some v ->
  v = Vundef;
 load_alloc_same':
  forall m1 lo hi m2 b, alloc m1 lo hi = (m2, b) ->
  forall chunk ofs,
  lo <= ofs -> ofs + size_chunk chunk <= hi -> (align_chunk chunk | ofs) ->
  load chunk m2 b ofs = Some Vundef;
 loadbytes_alloc_unchanged:
  forall m1 lo hi m2 b, alloc m1 lo hi = (m2, b) ->
  forall b' ofs n,
  valid_block m1 b' ->
  loadbytes m2 b' ofs n = loadbytes m1 b' ofs n;
 loadbytes_alloc_same:
  forall m1 lo hi m2 b, alloc m1 lo hi = (m2, b) ->
  forall n ofs bytes byte,
  loadbytes m2 b ofs n = Some bytes ->
  In byte bytes -> byte = Undef;

(** ** Properties of [free]. *)

(** [free] succeeds if and only if the correspond range of addresses
  has [Freeable] current permission. *)

 range_perm_free' :
  forall m1 b lo hi,
  range_perm m1 b lo hi Cur Freeable ->
  exists m2: mem, free m1 b lo hi = Some m2;
 free_range_perm:
  forall m1 bf lo hi m2, free m1 bf lo hi = Some m2 ->
                    range_perm m1 bf lo hi Cur Freeable;

(** Block validity is preserved by [free]. *)

 nextblock_free:
  forall m1 bf lo hi m2, free m1 bf lo hi = Some m2 ->
  nextblock m2 = nextblock m1;
 valid_block_free_1:
  forall m1 bf lo hi m2, free m1 bf lo hi = Some m2 ->
  forall b, valid_block m1 b -> valid_block m2 b;
 valid_block_free_2:
  forall m1 bf lo hi m2, free m1 bf lo hi = Some m2 ->
  forall b, valid_block m2 b -> valid_block m1 b;

(** Effect of [free] on permissions. *)

 perm_free_1:
  forall m1 bf lo hi m2, free m1 bf lo hi = Some m2 ->
  forall b ofs k p,
  b <> bf \/ ofs < lo \/ hi <= ofs ->
  perm m1 b ofs k p ->
  perm m2 b ofs k p;
 perm_free_2:
  forall m1 bf lo hi m2, free m1 bf lo hi = Some m2 ->
  forall ofs k p, lo <= ofs < hi -> ~ perm m2 bf ofs k p;
 perm_free_3:
  forall m1 bf lo hi m2, free m1 bf lo hi = Some m2 ->
  forall b ofs k p,
  perm m2 b ofs k p -> perm m1 b ofs k p;

(** Effect of [free] on access validity. *)

 valid_access_free_1:
  forall m1 bf lo hi m2, free m1 bf lo hi = Some m2 ->
  forall chunk b ofs p,
  valid_access m1 chunk b ofs p ->
  b <> bf \/ lo >= hi \/ ofs + size_chunk chunk <= lo \/ hi <= ofs ->
  valid_access m2 chunk b ofs p;
 valid_access_free_2:
  forall m1 bf lo hi m2, free m1 bf lo hi = Some m2 ->
  forall chunk ofs p,
  lo < hi -> ofs + size_chunk chunk > lo -> ofs < hi ->
  ~(valid_access m2 chunk bf ofs p);
 valid_access_free_inv_1:
  forall m1 bf lo hi m2, free m1 bf lo hi = Some m2 ->
  forall chunk b ofs p,
  valid_access m2 chunk b ofs p ->
  valid_access m1 chunk b ofs p;
 valid_access_free_inv_2:
  forall m1 bf lo hi m2, free m1 bf lo hi = Some m2 ->
  forall chunk ofs p,
  valid_access m2 chunk bf ofs p ->
  lo >= hi \/ ofs + size_chunk chunk <= lo \/ hi <= ofs;

(** Load-free properties *)

 load_free:
  forall m1 bf lo hi m2, free m1 bf lo hi = Some m2 ->
  forall chunk b ofs,
  b <> bf \/ lo >= hi \/ ofs + size_chunk chunk <= lo \/ hi <= ofs ->
  load chunk m2 b ofs = load chunk m1 b ofs;
 loadbytes_free_2:
  forall m1 bf lo hi m2, free m1 bf lo hi = Some m2 ->
  forall b ofs n bytes,
  loadbytes m2 b ofs n = Some bytes -> loadbytes m1 b ofs n = Some bytes;

(** ** Properties of [drop_perm]. *)

 nextblock_drop:
  forall m b lo hi p m', drop_perm m b lo hi p = Some m' ->
  nextblock m' = nextblock m;
 drop_perm_valid_block_1:
  forall m b lo hi p m', drop_perm m b lo hi p = Some m' ->
  forall b', valid_block m b' -> valid_block m' b';
 drop_perm_valid_block_2:
  forall m b lo hi p m', drop_perm m b lo hi p = Some m' ->
  forall b', valid_block m' b' -> valid_block m b';

 range_perm_drop_1:
  forall m b lo hi p m', drop_perm m b lo hi p = Some m' ->
  range_perm m b lo hi Cur Freeable;
 range_perm_drop_2' :
  forall m b lo hi p,
  range_perm m b lo hi Cur Freeable -> exists m', drop_perm m b lo hi p = Some m';

 perm_drop_1:
  forall m b lo hi p m', drop_perm m b lo hi p = Some m' ->
  forall ofs k, lo <= ofs < hi -> perm m' b ofs k p;
 perm_drop_2:
  forall m b lo hi p m', drop_perm m b lo hi p = Some m' ->
  forall ofs k p', lo <= ofs < hi -> perm m' b ofs k p' -> perm_order p p';
 perm_drop_3:
  forall m b lo hi p m', drop_perm m b lo hi p = Some m' ->
  forall b' ofs k p', b' <> b \/ ofs < lo \/ hi <= ofs -> perm m b' ofs k p' -> perm m' b' ofs k p';
 perm_drop_4:
  forall m b lo hi p m', drop_perm m b lo hi p = Some m' ->
  forall b' ofs k p', perm m' b' ofs k p' -> perm m b' ofs k p';

 loadbytes_drop:
  forall m b lo hi p m', drop_perm m b lo hi p = Some m' ->
  forall b' ofs n,
  b' <> b \/ ofs + n <= lo \/ hi <= ofs \/ perm_order p Readable ->
  loadbytes m' b' ofs n = loadbytes m b' ofs n;
 load_drop:
  forall m b lo hi p m', drop_perm m b lo hi p = Some m' ->
  forall chunk b' ofs,
  b' <> b \/ ofs + size_chunk chunk <= lo \/ hi <= ofs \/ perm_order p Readable ->
  load chunk m' b' ofs = load chunk m b' ofs;


(** ** Properties of [extends]. *)

 extends_refl {injperm: InjectPerm}:
  forall m, extends m m;

 load_extends {injperm: InjectPerm}:
  forall chunk m1 m2 b ofs v1,
  extends m1 m2 ->
  load chunk m1 b ofs = Some v1 ->
  exists v2, load chunk m2 b ofs = Some v2 /\ Val.lessdef v1 v2;

 loadv_extends {injperm: InjectPerm}:
  forall chunk m1 m2 addr1 addr2 v1,
  extends m1 m2 ->
  loadv chunk m1 addr1 = Some v1 ->
  Val.lessdef addr1 addr2 ->
  exists v2, loadv chunk m2 addr2 = Some v2 /\ Val.lessdef v1 v2;

 loadbytes_extends {injperm: InjectPerm}:
  forall m1 m2 b ofs len bytes1,
  extends m1 m2 ->
  loadbytes m1 b ofs len = Some bytes1 ->
  exists bytes2, loadbytes m2 b ofs len = Some bytes2
              /\ list_forall2 memval_lessdef bytes1 bytes2;

 store_within_extends {injperm: InjectPerm}:
  forall chunk m1 m2 b ofs v1 m1' v2,
  extends m1 m2 ->
  store chunk m1 b ofs v1 = Some m1' ->
  Val.lessdef v1 v2 ->
  exists m2',
     store chunk m2 b ofs v2 = Some m2'
  /\ extends m1' m2';

 store_outside_extends {injperm: InjectPerm}:
  forall chunk m1 m2 b ofs v m2',
  extends m1 m2 ->
  store chunk m2 b ofs v = Some m2' ->
  (forall ofs', perm m1 b ofs' Cur Readable -> ofs <= ofs' < ofs + size_chunk chunk -> False) ->
  extends m1 m2';

 storev_extends {injperm: InjectPerm}:
  forall chunk m1 m2 addr1 v1 m1' addr2 v2,
  extends m1 m2 ->
  storev chunk m1 addr1 v1 = Some m1' ->
  Val.lessdef addr1 addr2 ->
  Val.lessdef v1 v2 ->
  exists m2',
     storev chunk m2 addr2 v2 = Some m2'
  /\ extends m1' m2';

 storebytes_within_extends {injperm: InjectPerm}:
  forall m1 m2 b ofs bytes1 m1' bytes2,
  extends m1 m2 ->
  storebytes m1 b ofs bytes1 = Some m1' ->
  list_forall2 memval_lessdef bytes1 bytes2 ->
  exists m2',
     storebytes m2 b ofs bytes2 = Some m2'
  /\ extends m1' m2';

 storebytes_outside_extends {injperm: InjectPerm}:
  forall m1 m2 b ofs bytes2 m2',
  extends m1 m2 ->
  storebytes m2 b ofs bytes2 = Some m2' ->
  (forall ofs', perm m1 b ofs' Cur Readable -> ofs <= ofs' < ofs + Z_of_nat (length bytes2) -> False) ->
  extends m1 m2';

 alloc_extends {injperm: InjectPerm}:
  forall m1 m2 lo1 hi1 b m1' lo2 hi2,
  extends m1 m2 ->
  alloc m1 lo1 hi1 = (m1', b) ->
  lo2 <= lo1 -> hi1 <= hi2 ->
  exists m2',
     alloc m2 lo2 hi2 = (m2', b)
  /\ extends m1' m2';

 free_left_extends {injperm: InjectPerm}:
  forall m1 m2 b lo hi m1',
  extends m1 m2 ->
  free m1 b lo hi = Some m1' ->
  extends m1' m2;

 free_right_extends {injperm: InjectPerm}:
  forall m1 m2 b lo hi m2',
  extends m1 m2 ->
  free m2 b lo hi = Some m2' ->
  (forall ofs k p, perm m1 b ofs k p -> lo <= ofs < hi -> False) ->
  extends m1 m2';

 free_parallel_extends {injperm: InjectPerm}:
  forall m1 m2 b lo hi m1',
    extends m1 m2 ->
    inject_perm_condition Freeable ->
  free m1 b lo hi = Some m1' ->
  exists m2',
     free m2 b lo hi = Some m2'
  /\ extends m1' m2';

 valid_block_extends {injperm: InjectPerm}:
  forall m1 m2 b,
  extends m1 m2 ->
  (valid_block m1 b <-> valid_block m2 b);
 perm_extends {injperm: InjectPerm}:
  forall m1 m2 b ofs k p,
  extends m1 m2 -> perm m1 b ofs k p -> inject_perm_condition p -> perm m2 b ofs k p;
 valid_access_extends {injperm: InjectPerm}:
  forall m1 m2 chunk b ofs p,
    extends m1 m2 -> valid_access m1 chunk b ofs p -> inject_perm_condition p ->
    valid_access m2 chunk b ofs p;
 valid_pointer_extends {injperm: InjectPerm}:
  forall m1 m2 b ofs,
  extends m1 m2 -> valid_pointer m1 b ofs = true -> valid_pointer m2 b ofs = true;
 weak_valid_pointer_extends {injperm: InjectPerm}:
  forall m1 m2 b ofs,
  extends m1 m2 ->
  weak_valid_pointer m1 b ofs = true -> weak_valid_pointer m2 b ofs = true;

  
(** ** Properties of [magree]. *)
 ma_perm {injperm: InjectPerm}:
   forall m1 m2 (P: locset),
     magree m1 m2 P ->
     forall b ofs k p,
       perm m1 b ofs k p ->
       inject_perm_condition p ->
       perm m2 b ofs k p;

 magree_monotone {injperm: InjectPerm}:
  forall m1 m2 (P Q: locset),
  magree m1 m2 P ->
  (forall b ofs, Q b ofs -> P b ofs) ->
  magree m1 m2 Q;

 mextends_agree {injperm: InjectPerm}:
  forall m1 m2 P, extends m1 m2 -> magree m1 m2 P;

 magree_extends {injperm: InjectPerm}:
  forall m1 m2 (P: locset),
  (forall b ofs, P b ofs) ->
  magree m1 m2 P -> extends m1 m2;

 magree_loadbytes {injperm: InjectPerm}:
  forall m1 m2 P b ofs n bytes,
  magree m1 m2 P ->
  loadbytes m1 b ofs n = Some bytes ->
  (forall i, ofs <= i < ofs + n -> P b i) ->
  exists bytes', loadbytes m2 b ofs n = Some bytes' /\ list_forall2 memval_lessdef bytes bytes';

 magree_load {injperm: InjectPerm}:
  forall m1 m2 P chunk b ofs v,
  magree m1 m2 P ->
  load chunk m1 b ofs = Some v ->
  (forall i, ofs <= i < ofs + size_chunk chunk -> P b i) ->
  exists v', load chunk m2 b ofs = Some v' /\ Val.lessdef v v';

 magree_storebytes_parallel {injperm: InjectPerm}:
  forall m1 m2 (P Q: locset) b ofs bytes1 m1' bytes2,
  magree m1 m2 P ->
  storebytes m1 b ofs bytes1 = Some m1' ->
  (forall b' i, Q b' i ->
                b' <> b \/ i < ofs \/ ofs + Z_of_nat (length bytes1) <= i ->
                P b' i) ->
  list_forall2 memval_lessdef bytes1 bytes2 ->
  exists m2', storebytes m2 b ofs bytes2 = Some m2' /\ magree m1' m2' Q;

 magree_storebytes_left {injperm: InjectPerm}:
  forall m1 m2 P b ofs bytes1 m1',
  magree m1 m2 P ->
  storebytes m1 b ofs bytes1 = Some m1' ->
  (forall i, ofs <= i < ofs + Z_of_nat (length bytes1) -> ~(P b i)) ->
  magree m1' m2 P;

 magree_store_left {injperm: InjectPerm}:
  forall m1 m2 P chunk b ofs v1 m1',
  magree m1 m2 P ->
  store chunk m1 b ofs v1 = Some m1' ->
  (forall i, ofs <= i < ofs + size_chunk chunk -> ~(P b i)) ->
  magree m1' m2 P;

 magree_free {injperm: InjectPerm}:
  forall m1 m2 (P Q: locset) b lo hi m1',
    magree m1 m2 P ->
    inject_perm_condition Freeable ->
    free m1 b lo hi = Some m1' ->
    (forall b' i, Q b' i ->
             b' <> b \/ ~(lo <= i < hi) ->
             P b' i) ->
    exists m2', free m2 b lo hi = Some m2' /\ magree m1' m2' Q;

 magree_valid_access {injperm: InjectPerm}:
  forall m1 m2 (P: locset) chunk b ofs p,
  magree m1 m2 P ->
  valid_access m1 chunk b ofs p ->
  inject_perm_condition p ->
  valid_access m2 chunk b ofs p;

(** ** Properties of [inject]. *)
 mi_no_overlap {injperm: InjectPerm}:
   forall f g m1 m2,
   inject f g m1 m2 ->
   meminj_no_overlap f m1;

 mi_delta_pos {injperm: InjectPerm}:
   forall f g m1 m2 b1 b2 delta,
     inject f g m1 m2 ->
     f b1 = Some (b2, delta) ->
     delta >= 0;

 valid_block_inject_1 {injperm: InjectPerm}:
  forall f g m1 m2 b1 b2 delta,
  f b1 = Some(b2, delta) ->
  inject f g m1 m2 ->
  valid_block m1 b1;

 valid_block_inject_2 {injperm: InjectPerm}:
  forall f g m1 m2 b1 b2 delta,
  f b1 = Some(b2, delta) ->
  inject f g m1 m2 ->
  valid_block m2 b2;

 perm_inject {injperm: InjectPerm}:
  forall f g m1 m2 b1 b2 delta ofs k p,
  f b1 = Some(b2, delta) ->
  inject f g m1 m2 ->
  perm m1 b1 ofs k p ->
  inject_perm_condition p ->
  perm m2 b2 (ofs + delta) k p;

 range_perm_inject {injperm: InjectPerm}:
  forall f g m1 m2 b1 b2 delta lo hi k p,
  f b1 = Some(b2, delta) ->
  inject f g m1 m2 ->
  range_perm m1 b1 lo hi k p ->
  inject_perm_condition p ->
  range_perm m2 b2 (lo + delta) (hi + delta) k p;

 valid_access_inject {injperm: InjectPerm}:
  forall f g m1 m2 chunk b1 ofs b2 delta p,
  f b1 = Some(b2, delta) ->
  inject f g m1 m2 ->
  valid_access m1 chunk b1 ofs p ->
  inject_perm_condition p ->
  valid_access m2 chunk b2 (ofs + delta) p;

 valid_pointer_inject {injperm: InjectPerm}:
  forall f g m1 m2 b1 ofs b2 delta,
  f b1 = Some(b2, delta) ->
  inject f g m1 m2 ->
  valid_pointer m1 b1 ofs = true ->
  valid_pointer m2 b2 (ofs + delta) = true;

 valid_pointer_inject' {injperm: InjectPerm}: 
  forall f g m1 m2 b1 ofs b2 delta,
    f b1 = Some(b2, delta) ->
    inject f g m1 m2 ->
    valid_pointer m1 b1 (Ptrofs.unsigned ofs) = true ->
    valid_pointer m2 b2 (Ptrofs.unsigned (Ptrofs.add ofs (Ptrofs.repr delta))) = true;

 weak_valid_pointer_inject {injperm: InjectPerm}:
  forall f g m1 m2 b1 ofs b2 delta,
  f b1 = Some(b2, delta) ->
  inject f g m1 m2 ->
  weak_valid_pointer m1 b1 ofs = true ->
  weak_valid_pointer m2 b2 (ofs + delta) = true;

 weak_valid_pointer_inject' {injperm: InjectPerm}: 
  forall f g m1 m2 b1 ofs b2 delta,
  f b1 = Some(b2, delta) ->
  inject f g m1 m2 ->
  weak_valid_pointer m1 b1 (Ptrofs.unsigned ofs) = true ->
  weak_valid_pointer m2 b2 (Ptrofs.unsigned (Ptrofs.add ofs (Ptrofs.repr delta))) = true;

 address_inject {injperm: InjectPerm}:
  forall f g m1 m2 b1 ofs1 b2 delta p,
  inject f g m1 m2 ->
  perm m1 b1 (Ptrofs.unsigned ofs1) Cur p ->
  f b1 = Some (b2, delta) ->
  Ptrofs.unsigned (Ptrofs.add ofs1 (Ptrofs.repr delta)) = Ptrofs.unsigned ofs1 + delta;

 (** The following is needed by Separation, to prove storev_parallel_rule *)
 address_inject' {injperm: InjectPerm}:
  forall f g m1 m2 chunk b1 ofs1 b2 delta,
  inject f g m1 m2 ->
  valid_access m1 chunk b1 (Ptrofs.unsigned ofs1) Nonempty ->
  f b1 = Some (b2, delta) ->
  Ptrofs.unsigned (Ptrofs.add ofs1 (Ptrofs.repr delta)) = Ptrofs.unsigned ofs1 + delta;

 valid_pointer_inject_no_overflow {injperm: InjectPerm}:
  forall f g m1 m2 b ofs b' delta,
  inject f g m1 m2 ->
  valid_pointer m1 b (Ptrofs.unsigned ofs) = true ->
  f b = Some(b', delta) ->
  0 <= Ptrofs.unsigned ofs + Ptrofs.unsigned (Ptrofs.repr delta) <= Ptrofs.max_unsigned;

 weak_valid_pointer_inject_no_overflow {injperm: InjectPerm}:
  forall f g m1 m2 b ofs b' delta,
  inject f g m1 m2 ->
  weak_valid_pointer m1 b (Ptrofs.unsigned ofs) = true ->
  f b = Some(b', delta) ->
  0 <= Ptrofs.unsigned ofs + Ptrofs.unsigned (Ptrofs.repr delta) <= Ptrofs.max_unsigned;

 valid_pointer_inject_val {injperm: InjectPerm}:
  forall f g m1 m2 b ofs b' ofs',
  inject f g m1 m2 ->
  valid_pointer m1 b (Ptrofs.unsigned ofs) = true ->
  Val.inject f (Vptr b ofs) (Vptr b' ofs') ->
  valid_pointer m2 b' (Ptrofs.unsigned ofs') = true;

 weak_valid_pointer_inject_val {injperm: InjectPerm}:
  forall f g m1 m2 b ofs b' ofs',
  inject f g m1 m2 ->
  weak_valid_pointer m1 b (Ptrofs.unsigned ofs) = true ->
  Val.inject f (Vptr b ofs) (Vptr b' ofs') ->
  weak_valid_pointer m2 b' (Ptrofs.unsigned ofs') = true;

 inject_no_overlap {injperm: InjectPerm}:
  forall f g m1 m2 b1 b2 b1' b2' delta1 delta2 ofs1 ofs2,
  inject f g m1 m2 ->
  b1 <> b2 ->
  f b1 = Some (b1', delta1) ->
  f b2 = Some (b2', delta2) ->
  perm m1 b1 ofs1 Max Nonempty ->
  perm m1 b2 ofs2 Max Nonempty ->
  b1' <> b2' \/ ofs1 + delta1 <> ofs2 + delta2;

 different_pointers_inject {injperm: InjectPerm}:
  forall f g m m' b1 ofs1 b2 ofs2 b1' delta1 b2' delta2,
  inject f g m m' ->
  b1 <> b2 ->
  valid_pointer m b1 (Ptrofs.unsigned ofs1) = true ->
  valid_pointer m b2 (Ptrofs.unsigned ofs2) = true ->
  f b1 = Some (b1', delta1) ->
  f b2 = Some (b2', delta2) ->
  b1' <> b2' \/
  Ptrofs.unsigned (Ptrofs.add ofs1 (Ptrofs.repr delta1)) <>
  Ptrofs.unsigned (Ptrofs.add ofs2 (Ptrofs.repr delta2));

 disjoint_or_equal_inject {injperm: InjectPerm}:
  forall f g m m' b1 b1' delta1 b2 b2' delta2 ofs1 ofs2 sz,
  inject f g m m' ->
  f b1 = Some(b1', delta1) ->
  f b2 = Some(b2', delta2) ->
  range_perm m b1 ofs1 (ofs1 + sz) Max Nonempty ->
  range_perm m b2 ofs2 (ofs2 + sz) Max Nonempty ->
  sz > 0 ->
  b1 <> b2 \/ ofs1 = ofs2 \/ ofs1 + sz <= ofs2 \/ ofs2 + sz <= ofs1 ->
  b1' <> b2' \/ ofs1 + delta1 = ofs2 + delta2
             \/ ofs1 + delta1 + sz <= ofs2 + delta2
             \/ ofs2 + delta2 + sz <= ofs1 + delta1;

 aligned_area_inject {injperm: InjectPerm}:
  forall f g m m' b ofs al sz b' delta,
  inject f g m m' ->
  al = 1 \/ al = 2 \/ al = 4 \/ al = 8 -> sz > 0 ->
  (al | sz) ->
  range_perm m b ofs (ofs + sz) Cur Nonempty ->
  (al | ofs) ->
  f b = Some(b', delta) ->
  (al | ofs + delta);

 load_inject {injperm: InjectPerm}:
  forall f g m1 m2 chunk b1 ofs b2 delta v1,
  inject f g m1 m2 ->
  load chunk m1 b1 ofs = Some v1 ->
  f b1 = Some (b2, delta) ->
  exists v2, load chunk m2 b2 (ofs + delta) = Some v2 /\ Val.inject f v1 v2;

 loadv_inject {injperm: InjectPerm}:
  forall f g m1 m2 chunk a1 a2 v1,
  inject f g m1 m2 ->
  loadv chunk m1 a1 = Some v1 ->
  Val.inject f a1 a2 ->
  exists v2, loadv chunk m2 a2 = Some v2 /\ Val.inject f v1 v2;

 loadbytes_inject {injperm: InjectPerm}:
  forall f g m1 m2 b1 ofs len b2 delta bytes1,
  inject f g m1 m2 ->
  loadbytes m1 b1 ofs len = Some bytes1 ->
  f b1 = Some (b2, delta) ->
  exists bytes2, loadbytes m2 b2 (ofs + delta) len = Some bytes2
              /\ list_forall2 (memval_inject f) bytes1 bytes2;

 store_mapped_inject {injperm: InjectPerm}:
  forall f g chunk m1 b1 ofs v1 n1 m2 b2 delta v2,
  inject f g m1 m2 ->
  store chunk m1 b1 ofs v1 = Some n1 ->
  f b1 = Some (b2, delta) ->
  Val.inject f v1 v2 ->
  exists n2,
    store chunk m2 b2 (ofs + delta) v2 = Some n2
    /\ inject f g n1 n2;

 store_unmapped_inject {injperm: InjectPerm}:
  forall f g chunk m1 b1 ofs v1 n1 m2,
  inject f g m1 m2 ->
  store chunk m1 b1 ofs v1 = Some n1 ->
  f b1 = None ->
  inject f g n1 m2;

 store_outside_inject {injperm: InjectPerm}:
  forall f g m1 m2 chunk b ofs v m2',
  inject f g m1 m2 ->
  (forall b' delta ofs',
    f b' = Some(b, delta) ->
    perm m1 b' ofs' Cur Readable ->
    ofs <= ofs' + delta < ofs + size_chunk chunk -> False) ->
  store chunk m2 b ofs v = Some m2' ->
  inject f g m1 m2';

 storev_mapped_inject {injperm: InjectPerm}:
  forall f g chunk m1 a1 v1 n1 m2 a2 v2,
  inject f g m1 m2 ->
  storev chunk m1 a1 v1 = Some n1 ->
  Val.inject f a1 a2 ->
  Val.inject f v1 v2 ->
  exists n2,
    storev chunk m2 a2 v2 = Some n2 /\ inject f g n1 n2;

 storebytes_mapped_inject {injperm: InjectPerm}:
  forall f g m1 b1 ofs bytes1 n1 m2 b2 delta bytes2,
  inject f g m1 m2 ->
  storebytes m1 b1 ofs bytes1 = Some n1 ->
  f b1 = Some (b2, delta) ->
  list_forall2 (memval_inject f) bytes1 bytes2 ->
  exists n2,
    storebytes m2 b2 (ofs + delta) bytes2 = Some n2
    /\ inject f g n1 n2;

 storebytes_unmapped_inject {injperm: InjectPerm}:
  forall f g m1 b1 ofs bytes1 n1 m2,
  inject f g m1 m2 ->
  storebytes m1 b1 ofs bytes1 = Some n1 ->
  f b1 = None ->
  inject f g n1 m2;

 storebytes_outside_inject {injperm: InjectPerm}:
  forall f g m1 m2 b ofs bytes2 m2',
  inject f g m1 m2 ->
  (forall b' delta ofs',
    f b' = Some(b, delta) ->
    perm m1 b' ofs' Cur Readable ->
    ofs <= ofs' + delta < ofs + Z_of_nat (length bytes2) -> False) ->
  storebytes m2 b ofs bytes2 = Some m2' ->
  inject f g m1 m2';

 storebytes_empty_inject {injperm: InjectPerm}:
  forall f g m1 b1 ofs1 m1' m2 b2 ofs2 m2',
  inject f g m1 m2 ->
  storebytes m1 b1 ofs1 nil = Some m1' ->
  storebytes m2 b2 ofs2 nil = Some m2' ->
  inject f g m1' m2';

 alloc_right_inject {injperm: InjectPerm}:
  forall f g m1 m2 lo hi b2 m2',
  inject f g m1 m2 ->
  alloc m2 lo hi = (m2', b2) ->
  inject f g m1 m2';

 alloc_left_unmapped_inject {injperm: InjectPerm}:
  forall f g m1 m2 lo hi m1' b1,
  inject f g m1 m2 ->
  alloc m1 lo hi = (m1', b1) ->
  exists f',
     inject f' g m1' m2
  /\ inject_incr f f'
  /\ f' b1 = None
  /\ (forall b, b <> b1 -> f' b = f b);

 alloc_left_mapped_inject {injperm: InjectPerm}:
  forall f g m1 m2 lo hi m1' b1 b2 delta,
  inject f g m1 m2 ->
  alloc m1 lo hi = (m1', b1) ->
  valid_block m2 b2 ->
  0 <= delta <= Ptrofs.max_unsigned ->
  (forall ofs k p, perm m2 b2 ofs k p -> delta = 0 \/ 0 <= ofs < Ptrofs.max_unsigned) ->
  (forall ofs k p, lo <= ofs < hi -> inject_perm_condition p -> perm m2 b2 (ofs + delta) k p) ->
  inj_offset_aligned delta (hi-lo) ->
  (forall b delta' ofs k p,
   f b = Some (b2, delta') ->
   perm m1 b ofs k p ->
   lo + delta <= ofs + delta' < hi + delta -> False) ->
  (forall (fi : frame_info),
      in_stack' (stack m2) (b2,fi) ->
      forall (o : Z) (k : perm_kind) (pp : permission), perm m1' b1 o k pp -> inject_perm_condition pp -> frame_public fi (o + delta)) ->
  exists f',
     inject f' g m1' m2
  /\ inject_incr f f'
  /\ f' b1 = Some(b2, delta)
  /\ (forall b, b <> b1 -> f' b = f b);

 alloc_parallel_inject {injperm: InjectPerm}:
  forall f g m1 m2 lo1 hi1 m1' b1 lo2 hi2,
  inject f g m1 m2 ->
  alloc m1 lo1 hi1 = (m1', b1) ->
  lo2 <= lo1 -> hi1 <= hi2 ->
  exists f', exists m2', exists b2,
  alloc m2 lo2 hi2 = (m2', b2)
  /\ inject f' g m1' m2'
  /\ inject_incr f f'
  /\ f' b1 = Some(b2, 0)
  /\ (forall b, b <> b1 -> f' b = f b);

 free_inject {injperm: InjectPerm}:
  forall f g m1 l m1' m2 b lo hi m2',
  inject f g m1 m2 ->
  free_list m1 l = Some m1' ->
  free m2 b lo hi = Some m2' ->
  (forall b1 delta ofs k p,
    f b1 = Some(b, delta) -> perm m1 b1 ofs k p -> lo <= ofs + delta < hi ->
    exists lo1, exists hi1, In (b1, lo1, hi1) l /\ lo1 <= ofs < hi1) ->
  inject f g m1' m2';

 free_left_inject {injperm: InjectPerm}:
  forall f g m1 m2 b lo hi m1',
  inject f g m1 m2 ->
  free m1 b lo hi = Some m1' ->
  inject f g m1' m2;
 free_list_left_inject {injperm: InjectPerm}:
  forall f g m2 l m1 m1',
  inject f g m1 m2 ->
  free_list m1 l = Some m1' ->
  inject f g m1' m2;

 free_right_inject {injperm: InjectPerm}:
  forall f g m1 m2 b lo hi m2',
  inject f g m1 m2 ->
  free m2 b lo hi = Some m2' ->
  (forall b1 delta ofs k p,
    f b1 = Some(b, delta) -> perm m1 b1 ofs k p ->
    lo <= ofs + delta < hi -> False) ->
  inject f g m1 m2';

 free_parallel_inject {injperm: InjectPerm}:
  forall f g m1 m2 b lo hi m1' b' delta,
  inject f g m1 m2 ->
  free m1 b lo hi = Some m1' ->
  f b = Some(b', delta) ->
  inject_perm_condition Freeable ->
  exists m2',
     free m2 b' (lo + delta) (hi + delta) = Some m2'
  /\ inject f g m1' m2';

 drop_outside_inject {injperm: InjectPerm}:
  forall f g m1 m2 b lo hi p m2',
    inject f g m1 m2 ->
    drop_perm m2 b lo hi p = Some m2' ->
  (forall b' delta ofs k p,
    f b' = Some(b, delta) ->
    perm m1 b' ofs k p -> lo <= ofs + delta < hi -> False) ->
  inject f g m1 m2';

(** The following property is needed by ValueDomain, to prove mmatch_inj. *)

 self_inject f m {injperm: InjectPerm}:
  (forall b, f b = None \/ f b = Some (b, 0)) ->
  (forall b, f b <> None -> valid_block m b) ->
  (forall b,
     f b <> None ->
     forall o b' o' q n,
       loadbytes m b o 1 = Some (Fragment (Vptr b' o') q n :: nil) ->
       f b' <> None) ->
  inject f (flat_frameinj (length (stack m))) m m;

 inject_stack_inj_wf {injperm: InjectPerm}:
   forall f g m1 m2,
     inject f g m1 m2 ->
     sum_list g = length (stack m1) /\ length g = length (stack m2);

 (* Needed by Stackingproof, with Linear2 to Mach,
   to compose extends (in Linear2) and inject. *)
 extends_inject_compose {injperm: InjectPerm}:
   forall f g m1 m2 m3,
     extends m1 m2 -> inject f g m2 m3 -> inject f g m1 m3;

 extends_extends_compose {injperm: InjectPerm}:
   forall m1 m2 m3,
     extends m1 m2 -> extends m2 m3 -> extends m1 m3;


(** ** Properties of [inject_neutral] *)

 neutral_inject {injperm: InjectPerm}:
  forall m, inject_neutral (nextblock m) m ->
  inject (flat_inj (nextblock m)) (flat_frameinj (length (stack m))) m m;

 empty_inject_neutral {injperm: InjectPerm}:
  forall thr, inject_neutral thr empty;

 empty_stack {injperm: InjectPerm}:
   stack empty = nil;

 alloc_inject_neutral {injperm: InjectPerm}:
  forall thr m lo hi b m',
  alloc m lo hi = (m', b) ->
  inject_neutral thr m ->
  Plt (nextblock m) thr ->
  inject_neutral thr m';

 store_inject_neutral {injperm: InjectPerm}:
  forall chunk m b ofs v m' thr,
  store chunk m b ofs v = Some m' ->
  inject_neutral thr m ->
  Plt b thr ->
  Val.inject (flat_inj thr) v v ->
  inject_neutral thr m';

 drop_inject_neutral {injperm: InjectPerm}:
  forall m b lo hi p m' thr,
  drop_perm m b lo hi p = Some m' ->
  inject_neutral thr m ->
  Plt b thr ->
  inject_neutral thr m';
drop_perm_stack {injperm: InjectPerm}:
  forall m1 b lo hi p m1',
    drop_perm m1 b lo hi p = Some m1' ->
    stack m1' = stack m1;

(** ** Properties of [unchanged_on] and [strong_unchanged_on] *)

 strong_unchanged_on_weak P m1 m2:
  strong_unchanged_on P m1 m2 ->
  unchanged_on P m1 m2;
 unchanged_on_nextblock P m1 m2:
  unchanged_on P m1 m2 ->
  Ple (nextblock m1) (nextblock m2);
 strong_unchanged_on_refl:
  forall P m, strong_unchanged_on P m m;
 unchanged_on_trans:
  forall P m1 m2 m3, unchanged_on P m1 m2 -> unchanged_on P m2 m3 -> unchanged_on P m1 m3;
 strong_unchanged_on_trans:
  forall P m1 m2 m3, strong_unchanged_on P m1 m2 -> strong_unchanged_on P m2 m3 -> strong_unchanged_on P m1 m3;
 perm_unchanged_on:
  forall P m m' b ofs k p,
  unchanged_on P m m' -> P b ofs ->
  perm m b ofs k p -> perm m' b ofs k p;
 perm_unchanged_on_2:
  forall P m m' b ofs k p,
  unchanged_on P m m' -> P b ofs -> valid_block m b ->
  perm m' b ofs k p -> perm m b ofs k p;
 loadbytes_unchanged_on_1:
  forall P m m' b ofs n,
  unchanged_on P m m' ->
  valid_block m b ->
  (forall i, ofs <= i < ofs + n -> P b i) ->
  loadbytes m' b ofs n = loadbytes m b ofs n;
 loadbytes_unchanged_on:
   forall P m m' b ofs n bytes,
     unchanged_on P m m' ->
     (forall i, ofs <= i < ofs + n -> P b i) ->
     loadbytes m b ofs n = Some bytes ->
     loadbytes m' b ofs n = Some bytes;
 load_unchanged_on_1:
  forall P m m' chunk b ofs,
  unchanged_on P m m' ->
  valid_block m b ->
  (forall i, ofs <= i < ofs + size_chunk chunk -> P b i) ->
  load chunk m' b ofs = load chunk m b ofs;
 load_unchanged_on:
   forall P m m' chunk b ofs v,
     unchanged_on P m m' ->
     (forall i, ofs <= i < ofs + size_chunk chunk -> P b i) ->
     load chunk m b ofs = Some v ->
     load chunk m' b ofs = Some v;
 store_strong_unchanged_on:
  forall P chunk m b ofs v m',
    store chunk m b ofs v = Some m' ->
    (forall i, ofs <= i < ofs + size_chunk chunk -> ~ P b i) ->
    strong_unchanged_on P m m';
 storebytes_strong_unchanged_on:
  forall P m b ofs bytes m',
  storebytes m b ofs bytes = Some m' ->
  (forall i, ofs <= i < ofs + Z_of_nat (length bytes) -> ~ P b i) ->
  strong_unchanged_on P m m';
 alloc_strong_unchanged_on:
   forall P m lo hi m' b,
     alloc m lo hi = (m', b) ->
     strong_unchanged_on P m m';
 free_strong_unchanged_on:
  forall P m b lo hi m',
  free m b lo hi = Some m' ->
  (forall i, lo <= i < hi -> ~ P b i) ->
  strong_unchanged_on P m m';
 drop_perm_strong_unchanged_on:
   forall P m b lo hi p m',
     drop_perm m b lo hi p = Some m' ->
     (forall i, lo <= i < hi -> ~ P b i) ->
     strong_unchanged_on P m m';
 unchanged_on_implies:
   forall (P Q: block -> Z -> Prop) m m',
     unchanged_on P m m' ->
     (forall b ofs, Q b ofs -> valid_block m b -> P b ofs) ->
     unchanged_on Q m m'
 ;
 strong_unchanged_on_implies:
   forall (P Q: block -> Z -> Prop) m m',
     strong_unchanged_on P m m' ->
     (forall b ofs, Q b ofs -> valid_block m b -> P b ofs) ->
     strong_unchanged_on Q m m'
 ;

(** The following property is needed by Separation, to prove
minjection. HINT: it can be used only for [strong_unchanged_on], not
for [unchanged_on]. *)

 inject_strong_unchanged_on j g m0 m m'  {injperm: InjectPerm}:
   inject j g m0 m ->
   strong_unchanged_on
     (fun (b : block) (ofs : Z) =>
        exists (b0 : block) (delta : Z),
          j b0 = Some (b, delta) /\
          perm m0 b0 (ofs - delta) Max Nonempty) m m' ->
   stack m' = stack m ->
   inject j g m0 m';

 (* Original operations don't modify the stack. *)
 store_no_abstract:
   forall chunk b o v, stack_unchanged (fun m1 m2 => store chunk m1 b o v = Some m2);

 storebytes_no_abstract:
   forall b o bytes, stack_unchanged (fun m1 m2 => storebytes m1 b o bytes = Some m2);

 alloc_no_abstract:
   forall lo hi b, stack_unchanged (fun m1 m2 => alloc m1 lo hi = (m2, b));

 free_no_abstract:
   forall lo hi b, stack_unchanged (fun m1 m2 => free m1 b lo hi = Some m2);

 freelist_no_abstract:
   forall bl, stack_unchanged (fun m1 m2 => free_list m1 bl = Some m2);

 drop_perm_no_abstract:
   forall b lo hi p, stack_unchanged (fun m1 m2 => drop_perm m1 b lo hi p = Some m2);

 (* Properties of [record_stack_block] *)

 record_stack_blocks_inject_left' {injperm: InjectPerm}:
   forall m1 m1' m2 j g f1 f2
     (INJ: inject j g m1 m2)
     (FAP2: frame_at_pos (stack m2) 0 f2)
     (FI: tframe_inject j (perm m1) (f1::nil) f2)
     (RSB: record_stack_blocks m1 f1 = Some m1'),
     inject j g m1' m2;

 record_stack_blocks_inject_parallel {injperm: InjectPerm}:
   forall m1 m1' m2 j g fi1 fi2,
     inject j g m1 m2 ->
     frame_inject j fi1 fi2 ->
     (forall b : block, in_stack (stack m2) b -> ~ in_frame fi2 b) ->
     (valid_frame fi2 m2) ->
     (forall b fi, In (b,fi) (frame_adt_blocks fi2) ->
              forall o k p, perm m2 b o k p -> 0 <= o < frame_size fi) ->
     (forall (b1 b2 : block) (delta : Z), j b1 = Some (b2, delta) -> in_frame fi1 b1 <-> in_frame fi2 b2) ->
     frame_adt_size fi1 = frame_adt_size fi2 ->
     record_stack_blocks m1 fi1 = Some m1' ->
     top_tframe_no_perm (perm m2) (stack m2) ->
     size_stack (tl (stack m2)) <= size_stack (tl (stack m1)) ->
     exists m2',
       record_stack_blocks m2 fi2 = Some m2' /\
       inject j g m1' m2';

 record_stack_blocks_extends {injperm: InjectPerm}:
    forall m1 m2 m1' fi,
      extends m1 m2 ->
      record_stack_blocks m1 fi = Some m1' ->
      (forall b, in_frame fi b -> ~ in_stack ( (stack m2)) b ) ->
      frame_agree_perms (perm m2) fi ->
      top_tframe_no_perm (perm m2) (stack m2) ->
      size_stack (tl (stack m2)) <= size_stack (tl (stack m1)) ->
      exists m2',
        record_stack_blocks m2 fi = Some m2' /\
        extends m1' m2';

 record_stack_blocks_mem_unchanged:
   forall bfi,
     mem_unchanged (fun m1 m2 => record_stack_blocks m1 bfi = Some m2);

 record_stack_blocks_stack:
   forall m fi m' f s,
     record_stack_blocks m fi = Some m' ->
     stack m = f::s ->
     stack m' = (fi :: f) :: s;

 record_stack_blocks_inject_neutral {injperm: InjectPerm}:
   forall thr m fi m',
     inject_neutral thr m ->
     record_stack_blocks m fi = Some m' ->
     Forall (fun b => Plt b thr) (map fst (frame_adt_blocks fi)) ->
     inject_neutral thr m';

 (* Properties of unrecord_stack_block *)

 unrecord_stack_block_inject_parallel {injperm: InjectPerm}:
   forall (m1 m1' m2 : mem) (j : meminj) g,
     inject j (1%nat :: g) m1 m2 ->
     unrecord_stack_block m1 = Some m1' ->
     exists m2',
       unrecord_stack_block m2 = Some m2' /\ inject j g m1' m2';

 unrecord_stack_block_inject_left {injperm: InjectPerm}:
   forall (m1 m1' m2 : mem) (j : meminj) n g,
     inject j (S n :: g) m1 m2 ->
     unrecord_stack_block m1 = Some m1' ->
     (1 <= n)%nat ->
     (forall b, is_stack_top (stack m1) b -> forall o k p, ~ perm m1 b o k p) ->
     inject j (n :: g) m1' m2;

 unrecord_stack_block_extends {injperm: InjectPerm}:
   forall m1 m2 m1',
     extends m1 m2 ->
     unrecord_stack_block m1 = Some m1' ->
     exists m2',
       unrecord_stack_block m2 = Some m2' /\
       extends m1' m2';

 unrecord_stack_block_mem_unchanged:
   mem_unchanged (fun m1 m2 => unrecord_stack_block m1 = Some m2);

 unrecord_stack:
   forall m m',
     unrecord_stack_block m = Some m' ->
     exists b,
       stack m = b :: stack m';

 unrecord_stack_block_succeeds:
   forall m b r,
     stack m = b :: r ->
     exists m',
       unrecord_stack_block m = Some m'
       /\ stack m' = r;

 unrecord_stack_block_inject_neutral {injperm: InjectPerm}:
   forall thr m m',
     inject_neutral thr m ->
     unrecord_stack_block m = Some m' ->
     inject_neutral thr m';


 (* Other properties *)

 public_stack_access_extends {injperm: InjectPerm}:
   forall m1 m2 b lo hi p,
     extends m1 m2 ->
     range_perm m1 b lo hi Cur p ->
     inject_perm_condition p ->
     public_stack_access ( (stack m1)) b lo hi ->
     public_stack_access ( (stack m2)) b lo hi;

 public_stack_access_inject {injperm: InjectPerm}:
   forall f g m1 m2 b b' delta lo hi p,
     f b = Some (b', delta) ->
     inject f g m1 m2 ->
     range_perm m1 b lo hi Cur p ->
     inject_perm_condition p ->
     public_stack_access ( (stack m1)) b lo hi ->
     public_stack_access ( (stack m2)) b' (lo + delta) (hi + delta);

 public_stack_access_magree {injperm: InjectPerm}: forall P (m1 m2 : mem) (b : block) (lo hi : Z) p,
     magree m1 m2 P ->
     range_perm m1 b lo hi Cur p ->
     inject_perm_condition p ->
     public_stack_access ( (stack m1)) b lo hi ->
     public_stack_access ( (stack m2)) b lo hi;

 in_frames_valid:
   forall m b,
     in_stack ( (stack m)) b -> valid_block m b;

 is_stack_top_extends {injperm: InjectPerm}:
   forall m1 m2 b
     (MINJ: extends m1 m2)
     (PERM: exists (o : Z) (k : perm_kind) (p : permission),
         perm m1 b o k p /\ inject_perm_condition p)
     (IST: is_stack_top ( (stack m1)) b),
     is_stack_top ( (stack m2)) b ;

 is_stack_top_inject {injperm: InjectPerm}:
   forall f g m1 m2 b1 b2 delta
     (MINJ: inject f g m1 m2)
     (FB: f b1 = Some (b2, delta))
     (PERM: exists (o : Z) (k : perm_kind) (p : permission),
         perm m1 b1 o k p /\ inject_perm_condition p)
     (IST: is_stack_top ( (stack m1)) b1),
     is_stack_top ( (stack m2)) b2 ;

 size_stack_below:
   forall m, size_stack (stack m) < stack_limit;
 
 record_stack_block_inject_left_zero {injperm: InjectPerm}:
    forall m1 m1' m2 j g f1 f2
      (INJ: inject j g m1 m2)
      (TIN: top_is_new m1)
      (FAP2: frame_at_pos (stack m2) O f2)
      (FI: tframe_inject j (perm m1) (f1::nil) f2)
      (HP: has_perm_frame (perm m1) j f1)
      (RSB: record_stack_blocks m1 f1 = Some m1'),
      inject j g m1' m2;

 unrecord_stack_block_inject_left_zero {injperm: InjectPerm}:
    forall (m1 m1' m2 : mem) (j : meminj) n g,
      inject j (S n :: g) m1 m2 ->
      unrecord_stack_block m1 = Some m1' ->
      (forall b, is_stack_top (stack m1) b -> forall o k p, ~ perm m1 b o k p) ->
<<<<<<< HEAD
      (1 <= n)%nat ->
      inject j (n :: g) m1' m2;
=======
      g 1%nat = Some O ->
      inject j (fun n => g (S n)) m1' m2;

 mem_inject_ext {injperm: InjectPerm}:
   forall j g1 g2 m1 m2,
     inject j g1 m1 m2 ->
     (forall x, g1 x = g2 x) ->
     inject j g2 m1 m2;
>>>>>>> bb2c9d15

 extends_same_length_stack:
   forall {injperm: InjectPerm} m1 m2,
     extends m1 m2 ->
     length (stack m2) = length (stack m1);

 stack_norepet:
   forall m, nodup (stack m);

 stack_norepet':
   forall m, Forall nodupt (stack m);
 
 inject_ext {injperm: InjectPerm}:
    forall j1 j2 g m1 m2,
      inject j1 g m1 m2 ->
      (forall x, j1 x = j2 x) ->
      inject j2 g m1 m2;
<<<<<<< HEAD
=======

 unrecord_stack_block_inject_right {injperm: InjectPerm}:
    forall j g m1 m2 m2'
      (MI: inject j g m1 m2)
      (TOPNOPERM: forall b, is_stack_top (stack m1) b -> ~ exists o k p, perm m1 b o k p)
      (NO0: forall i j, g i = Some j -> (O < i -> O < j)%nat)
      (Ginit: (g O = Some O)%nat)
      (USB: unrecord_stack_block m2 = Some m2'),
      inject j (fun n => if Nat.eq_dec n O then None else option_map pred (g n)) m1 m2';
>>>>>>> bb2c9d15

stack_inject_unrecord_parallel_frameinj_flat {injperm: InjectPerm}:
  forall j m1 m2
    (MI: inject j (flat_frameinj (length (stack m2))) m1 m2)
    (LEN: length (stack m1) = length (stack m2))
    m1'
    (USB: unrecord_stack_block m1 = Some m1'),
  exists m2',
    unrecord_stack_block m2 = Some m2' /\ 
    inject j (flat_frameinj (pred (length (stack m2)))) m1' m2';

record_stack_block_inject_flat {injperm: InjectPerm}:
   forall m1 m1' m2 j  f1 f2
     (INJ: inject j (flat_frameinj (length (stack m1))) m1 m2)
     (FI: frame_inject j f1 f2)
     (NOIN: forall b, in_stack (stack m2) b -> ~ in_frame f2 b)
     (VF: valid_frame f2 m2)
     (BOUNDS: forall b fi,
         In (b,fi) (frame_adt_blocks f2) ->
         forall (o : Z) (k : perm_kind) (p : permission), perm m2 b o k p -> (0 <= o < frame_size fi)%Z)
     (EQINF: forall (b1 b2 : block) (delta : Z), j b1 = Some (b2, delta) -> in_frame f1 b1 <-> in_frame f2 b2)
     (EQsz: frame_adt_size f1 = frame_adt_size f2)
     (RSB: record_stack_blocks m1 f1 = Some m1')
     (TNF: top_tframe_no_perm (perm m2) (stack m2))
     (SZ: size_stack (tl (stack m2)) <= size_stack (tl (stack m1))),
     exists m2',
       record_stack_blocks m2 f2 = Some m2' /\
       inject j (flat_frameinj (length (stack m1'))) m1' m2';

unrecord_stack_block_inject_parallel_flat {injperm: InjectPerm}:
  forall (m1 m1' m2 : mem) (j : meminj),
    inject j (flat_frameinj (length (stack m1))) m1 m2 ->
    unrecord_stack_block m1 = Some m1' ->
    exists m2',
      unrecord_stack_block m2 = Some m2' /\
<<<<<<< HEAD
      inject j (flat_frameinj (length (stack m1'))) m1' m2';
=======
      inject j (flat_frameinj (length (stack m1'))) m1' m2' /\
      (length (stack m1) = length (stack m2) ->
       length (stack m1') = length (stack m2'));
>>>>>>> bb2c9d15

record_stack_blocks_tailcall_original_stack:
  forall m1 f1 m2,
    record_stack_blocks m1 f1 = Some m2 ->
    exists f r,
      stack m1 = f::r;

push_new_stage_nextblock: forall m, nextblock (push_new_stage m) = nextblock m;
 push_new_stage_load: forall chunk m b o, load chunk (push_new_stage m) b o = load chunk m b o;

 push_new_stage_inject  {injperm: InjectPerm}:
   forall j g m1 m2,
        inject j g m1 m2 ->
        inject j (1%nat :: g) (push_new_stage m1) (push_new_stage m2);

 inject_push_new_stage_left {injperm: InjectPerm}:
   forall j n g m1 m2,
     inject j (n::g) m1 m2 ->
     inject j (S n :: g) (push_new_stage m1) m2;

 inject_push_new_stage_right {injperm: InjectPerm}:
   forall j n g m1 m2,
     inject j (S n :: g) m1 m2 ->
     top_tframe_no_perm (perm m1) (stack m1) ->
<<<<<<< HEAD
     (O < n)%nat ->
     inject j (1%nat :: n :: g) m1 (push_new_stage m2);
=======
     g 1%nat = Some O ->
     inject j (fun n => if Nat.eq_dec n O then Some O else option_map S (g n)) m1 (push_new_stage m2);
>>>>>>> bb2c9d15

 push_new_stage_length_stack:
      forall m,
        length (stack (push_new_stage m)) = S (length (stack m));

 push_new_stage_stack:
      forall m,
        stack (push_new_stage m) = nil :: stack m;

 push_new_stage_perm:
      forall m b o k p,
        perm (push_new_stage m) b o k p <-> perm m b o k p;

 wf_stack_mem:
   forall j m,
     wf_stack (Mem.perm m) j (Mem.stack m);

 agree_perms_mem:
  forall m,
    stack_agree_perms (Mem.perm m) (Mem.stack m);

 record_stack_blocks_top_tframe_no_perm:
   forall m1 f m2,
     Mem.record_stack_blocks m1 f = Some m2 ->
    top_tframe_no_perm (Mem.perm m1) (Mem.stack m1);

 extends_push {injperm: InjectPerm}:
   forall m1 m2,
     Mem.extends m1 m2 ->
     Mem.extends (Mem.push_new_stage m1) (Mem.push_new_stage m2);
 
 push_new_stage_unchanged_on:
   forall P m,
     Mem.strong_unchanged_on P m (Mem.push_new_stage m);

 unrecord_push:
   forall m, Mem.unrecord_stack_block (Mem.push_new_stage m) = Some m;

 push_storebytes_unrecord:
   forall m b o bytes m1 m2,
     storebytes m b o bytes = Some m1 ->
     storebytes (push_new_stage m) b o bytes = Some m2 ->
     unrecord_stack_block m2 = Some m1;

 push_store_unrecord:
   forall m b o chunk v m1 m2,
     store chunk m b o v = Some m1 ->
     store chunk (push_new_stage m) b o v = Some m2 ->
     unrecord_stack_block m2 = Some m1;
 
 magree_push {injperm:InjectPerm}:
      forall P m1 m2,
        magree m1 m2 P ->
        magree (Mem.push_new_stage m1) (Mem.push_new_stage m2) P;
 magree_unrecord {injperm:InjectPerm}:
    forall m1 m2 P,
      magree m1 m2 P ->
      forall m1',
        Mem.unrecord_stack_block m1 = Some m1' ->
        exists m2',
          Mem.unrecord_stack_block m2 = Some m2' /\ magree m1' m2' P;

 loadbytes_push:
   forall m b o n,
     Mem.loadbytes (Mem.push_new_stage m) b o n = Mem.loadbytes m b o n;

<<<<<<< HEAD
=======
 record_stack_blocks_inject_right {injpern: InjectPerm}:
   forall j g m1 m2 fi m2',
     inject j g m1 m2 ->
     (forall b bi, in_frame' fi (b, bi) -> forall o, frame_perm bi o = Public) ->
     (forall b f1 i1, g i1 = Some O -> f1 @ stack m1 : i1 -> in_frames f1 b -> forall o k p, ~ perm m1 b o k p) ->
     record_stack_blocks m2 fi = Some m2' ->
     inject j g m1 m2';

>>>>>>> bb2c9d15
 store_unchanged_on_1:
    forall chunk m m' b ofs v m1
      (UNCH: Mem.unchanged_on (fun _ _ => True) m m')
      (SH: same_head (perm m) (Mem.stack m) (Mem.stack m') \/ ~ in_stack (Mem.stack m') b)
      (STORE: Mem.store chunk m b ofs v = Some m1),
    exists m1',
      Mem.store chunk m' b ofs v = Some m1' /\ Mem.unchanged_on (fun _ _ => True) m1 m1';

 storebytes_unchanged_on_1:
    forall m m' b ofs v m1
      (UNCH: Mem.unchanged_on (fun _ _ => True) m m')
      (SH: same_head (perm m) (Mem.stack m) (Mem.stack m') \/ ~ in_stack (Mem.stack m') b)
      (STORE: Mem.storebytes m b ofs v = Some m1),
    exists m1',
      Mem.storebytes m' b ofs v = Some m1' /\ Mem.unchanged_on (fun _ _ => True) m1 m1';
 
 valid_pointer_unchanged:
  forall m1 m2,
    Mem.unchanged_on (fun _ _ => True) m1 m2 ->
    Mem.nextblock m1 = Mem.nextblock m2 ->
    Mem.valid_pointer m1 = Mem.valid_pointer m2;

 push_new_stage_strong_unchanged_on:
    forall m1 m2 P,
      Mem.unchanged_on P m1 m2 ->
      Mem.unchanged_on P (Mem.push_new_stage m1) (Mem.push_new_stage m2);

 unchanged_on_free:
    forall m1 m2,
      Mem.unchanged_on (fun _ _ => True) m1 m2 ->
      forall b lo hi m1',
        Mem.free m1 b lo hi = Some m1' ->
        exists m2',
          Mem.free m2 b lo hi = Some m2' /\ Mem.unchanged_on (fun _ _ => True) m1' m2';

 unchanged_on_unrecord:
    forall m1 m2,
      Mem.unchanged_on (fun _ _ => True) m1 m2 ->
      length (stack m1) = length (stack m2) ->
      forall m1',
        Mem.unrecord_stack_block m1 = Some m1' ->
        exists m2',
          Mem.unrecord_stack_block m2 = Some m2' /\ Mem.unchanged_on (fun _ _ => True) m1' m2';

 unchanged_on_record:
    forall m1 m2,
      Mem.unchanged_on (fun _ _ => True) m1 m2 ->
      nextblock m1 = nextblock m2 ->
      same_head (perm m1) ((stack m1)) ((stack m2)) ->
      forall m1' fi,
        Mem.record_stack_blocks m1 fi = Some m1' ->
        exists m2',
          Mem.record_stack_blocks m2 fi = Some m2' /\ Mem.unchanged_on (fun _ _ => True) m1' m2';

 unrecord_push_unchanged:
    forall m1 m2 m2',
      Mem.unchanged_on (fun _ _ => True) m1 m2 ->
      Mem.unrecord_stack_block m2 = Some m2' ->
      Mem.unchanged_on (fun _ _ => True) m1 (Mem.push_new_stage m2');

 unchanged_on_alloc:
   forall m1 m2 (UNCH: Mem.unchanged_on (fun _ _ => True) m1 m2)
     lo hi m1' b (ALLOC1: Mem.alloc m1 lo hi = (m1', b))
     m2' (ALLOC2: Mem.alloc m2 lo hi = (m2', b)),
     Mem.unchanged_on (fun _ _ => True) m1' m2';

 inject_unchanged_compose {injperm: InjectPerm}:
   forall f g m1 m2 m3,
     inject f g m1 m2 ->
     unchanged_on (fun _ _ => True) m2 m3 ->
     same_head (perm m2) (Mem.stack m2) (Mem.stack m3) ->
     inject f g m1 m3;

 extends_unchanged_compose {injperm: InjectPerm}: forall (m1 m2 m3 : mem),
       Mem.extends m1 m2 ->
       Mem.unchanged_on (fun (_ : Values.block) (_ : Z) => True) m2 m3 ->
       Mem.nextblock m2 = Mem.nextblock m3 ->
       same_head (Mem.perm m2) (Mem.stack m2) (Mem.stack m3) -> Mem.extends m1 m3;

}.

Section WITHMEMORYMODEL.

Context `{memory_model_prf: MemoryModel}.

Lemma stack_top_valid:
  forall m b, is_stack_top (stack m) b -> valid_block m b.
Proof.
  intros. rewrite is_stack_top_stack_blocks in H.
  decompose [ex and] H.
  eapply in_frames_valid. rewrite H2, in_stack_cons; auto.
Qed.

Lemma get_frame_info_valid:
  forall m b f, get_frame_info (stack m) b = Some f -> valid_block m b.
Proof.
  intros. eapply in_frames_valid. eapply get_frame_info_in_stack; eauto.
Qed.

Lemma invalid_block_stack_access:
  forall m b lo hi,
    ~ valid_block m b ->
    stack_access (stack m) b lo hi.
Proof.
  right.
  red.
  rewrite not_in_stack_get_assoc. auto.
  intro IN; apply in_frames_valid in IN; congruence.
Qed.

Lemma store_get_frame_info:
  forall chunk m1 b o v m2 (STORE: store chunk m1 b o v = Some m2),
  forall b', get_frame_info (stack m2) b' = get_frame_info (stack m1) b'.
Proof.
  intros. 
  erewrite store_no_abstract; eauto.
Qed.

Lemma store_stack_blocks:
  forall m1 sp chunk o v m2,
    store chunk m1 sp o v = Some m2 ->
    stack m2 = stack m1.
Proof.
  intros. 
  eapply store_no_abstract; eauto.
Qed.

Lemma store_is_stack_top:
   forall chunk m1 b o v m2 (STORE: store chunk m1 b o v = Some m2),
   forall b', is_stack_top (stack m2) b' <-> is_stack_top (stack m1) b'.
Proof.
  intros; erewrite store_no_abstract; eauto. tauto.
Qed.

Lemma storebytes_get_frame_info:
   forall m1 b o v m2 (STOREBYTES: storebytes m1 b o v = Some m2),
   forall b', get_frame_info (stack m2) b' = get_frame_info (stack m1) b'.
Proof.
  intros; erewrite storebytes_no_abstract; eauto.
Qed.

Lemma storebytes_is_stack_top:
  forall m1 b o v m2 (STOREBYTES: storebytes m1 b o v = Some m2),
  forall b', is_stack_top (stack m2) b' <-> is_stack_top (stack m1) b'.
Proof.
  intros; erewrite storebytes_no_abstract; eauto. tauto.
Qed.

Lemma alloc_get_frame_info:
  forall m1 lo hi m2 b (ALLOC: alloc m1 lo hi = (m2, b)),
  forall b', get_frame_info (stack m2) b' = get_frame_info (stack m1) b'.
Proof.
  intros; erewrite alloc_no_abstract; eauto.
Qed.

Lemma alloc_is_stack_top:
  forall m1 lo hi m2 b (ALLOC: alloc m1 lo hi = (m2, b)),
  forall b', is_stack_top (stack m2) b' <-> is_stack_top (stack m1) b'.
Proof.
  intros; erewrite alloc_no_abstract; eauto. tauto.
Qed.

Lemma alloc_get_frame_info_fresh:
  forall m1 lo hi m2 b (ALLOC: alloc m1 lo hi = (m2, b)),
    get_frame_info (stack m2) b = None.
Proof.
  intros; eapply not_in_stack_get_assoc; auto.
  rewrite alloc_no_abstract; eauto.
  intro IN; apply in_frames_valid in IN.
  eapply fresh_block_alloc in IN; eauto.
Qed.

Lemma alloc_stack_blocks:
  forall m1 lo hi m2 b,
    alloc m1 lo hi = (m2, b) ->
    stack m2 = stack m1.
Proof. intros; eapply alloc_no_abstract; eauto. Qed.

Lemma free_stack_blocks:
  forall m1 b lo hi m2,
    free m1 b lo hi = Some m2 ->
    stack m2 = stack m1.
Proof. intros; eapply free_no_abstract; eauto. Qed.

Lemma free_get_frame_info:
  forall m1 b lo hi m2 b',
    free m1 b lo hi = Some m2 ->
    get_frame_info (stack m2) b' = get_frame_info (stack m1) b'.
Proof.
  intros; erewrite free_no_abstract; eauto.
Qed.

Lemma storebytes_stack_blocks:
  forall m1 b o bytes m2,
    storebytes m1 b o bytes = Some m2 ->
    stack m2 = stack m1.
Proof.
  intros; eapply storebytes_no_abstract; eauto.
Qed.

Lemma free_list_stack_blocks:
  forall m bl m',
    free_list m bl = Some m' ->
    stack m' = stack m.
Proof.
  intros; eapply freelist_no_abstract; eauto.
Qed.

Lemma record_stack_block_unchanged_on:
  forall m bfi m' (P: block -> Z -> Prop),
    record_stack_blocks m bfi = Some m' ->
    strong_unchanged_on P m m'.
Proof.
  intros; eapply record_stack_blocks_mem_unchanged; eauto.
Qed.

Lemma record_stack_block_perm:
  forall m bfi m',
    record_stack_blocks m bfi = Some m' ->
    forall b' o k p,
      perm m' b' o k p ->
      perm m b' o k p.
Proof.
  intros. eapply record_stack_blocks_mem_unchanged in H; eauto.
  apply H; eauto.
Qed.

Lemma record_stack_block_perm'
  : forall m m' bofi,
    record_stack_blocks m bofi = Some m' ->
    forall (b' : block) (o : Z) (k : perm_kind) (p : permission),
      perm m b' o k p -> perm m' b' o k p.
Proof.
  intros. eapply record_stack_blocks_mem_unchanged in H; eauto.
  apply H; eauto.
Qed.

Lemma record_stack_block_valid:
  forall m bf m',
    record_stack_blocks m bf = Some m' ->
    forall b', valid_block m b' -> valid_block m' b'.
Proof.
  unfold valid_block; intros.
  eapply record_stack_blocks_mem_unchanged in H; eauto.
  destruct H. rewrite H. auto.
Qed.

Lemma record_stack_block_nextblock:
  forall m bf m',
    record_stack_blocks m bf = Some m' ->
    nextblock m' = nextblock m.
Proof.
  intros.
  eapply record_stack_blocks_mem_unchanged in H; eauto.
  intuition.
Qed.

Lemma record_stack_block_is_stack_top:
  forall m b fi m',
    record_stack_blocks m fi = Some m' ->
    in_frame fi b ->
    is_stack_top (stack m') b.
Proof.
  unfold is_stack_top, get_stack_top_blocks.
  intros.
  edestruct (record_stack_blocks_tailcall_original_stack _ _ _ H) as (f & r & EQ).
  erewrite record_stack_blocks_stack; eauto.
  unfold get_frames_blocks. simpl.
  rewrite in_app; left. auto.
Qed.

Lemma unrecord_stack_block_unchanged_on:
  forall m m' P,
    unrecord_stack_block m = Some m' ->
    strong_unchanged_on P m m'.
Proof.
  intros. eapply unrecord_stack_block_mem_unchanged in H; eauto.
  intuition.
Qed.

Lemma unrecord_stack_block_perm:
   forall m m',
     unrecord_stack_block m = Some m' ->
     forall b' o k p,
       perm m' b' o k p ->
       perm m b' o k p.
Proof.
  intros. eapply unrecord_stack_block_mem_unchanged in H; eauto.
  intuition. apply H; auto.
Qed.

Lemma unrecord_stack_block_perm'
     : forall m m' : mem,
       unrecord_stack_block m = Some m' ->
       forall (b' : block) (o : Z) (k : perm_kind) (p : permission),
       perm m b' o k p -> perm m' b' o k p.
Proof.
  intros. eapply unrecord_stack_block_mem_unchanged in H; eauto.
  intuition. apply H; auto.
Qed.

Lemma unrecord_stack_block_nextblock:
  forall m m',
    unrecord_stack_block m = Some m' ->
    nextblock m' = nextblock m.
Proof.
  intros. eapply unrecord_stack_block_mem_unchanged in H; eauto.
  intuition.
Qed.

Lemma unrecord_stack_block_get_frame_info:
   forall m m' b,
     unrecord_stack_block m = Some m' ->
     ~ is_stack_top (stack m) b ->
     get_frame_info (stack m') b = get_frame_info (stack m) b.
Proof.
  unfold is_stack_top, get_stack_top_blocks, get_frame_info. intros.
  exploit unrecord_stack. eauto. intros (b0 & EQ).
  rewrite EQ in *. simpl.
  destr.
Qed.

Lemma valid_access_store:
  forall m1 chunk b ofs v,
  valid_access m1 chunk b ofs Writable ->
  { m2: mem | store chunk m1 b ofs v = Some m2 }.
Proof.
  intros m1 chunk b ofs v H.
  destruct (store _ _ _ _ _) eqn:STORE; eauto.
  exfalso.
  eapply @valid_access_store' with (v := v) in H; eauto.
  destruct H.
  congruence.
Defined.

Lemma range_perm_storebytes:
  forall m1 b ofs bytes,
    range_perm m1 b ofs (ofs + Z_of_nat (length bytes)) Cur Writable ->
    stack_access (stack m1) b ofs (ofs + Z_of_nat (length bytes)) ->
  { m2 : mem | storebytes m1 b ofs bytes = Some m2 }.
Proof.
  intros m1 b ofs bytes H NPSA.
  destruct (storebytes _ _ _ _) eqn:STOREBYTES; eauto.
  exfalso.
  apply range_perm_storebytes' in H.
  destruct H.
  congruence.
  apply NPSA.
Defined.

Lemma range_perm_free:
  forall m1 b lo hi,
  range_perm m1 b lo hi Cur Freeable ->
  { m2: mem | free m1 b lo hi = Some m2 }.
Proof.
  intros m1 b lo hi H.
  destruct (free _ _ _ _) eqn:FREE; eauto.
  exfalso.
  apply range_perm_free' in H.
  destruct H.
  congruence.
Defined.

Lemma range_perm_drop_2:
  forall m b lo hi p,
  range_perm m b lo hi Cur Freeable -> { m' | drop_perm m b lo hi p = Some m' }.
Proof.
  intros m b lo hi p H.
  destruct (drop_perm _ _ _ _ _) eqn:DROP; eauto.
  exfalso.
  eapply @range_perm_drop_2' with (p := p) in H; eauto.
  destruct H.
  congruence.
Defined.

Lemma perm_free_list:
  forall l m m' b ofs k p,
  free_list m l = Some m' ->
  perm m' b ofs k p ->
  perm m b ofs k p /\
  (forall lo hi, In (b, lo, hi) l -> lo <= ofs < hi -> False).
Proof.
  induction l; simpl; intros.
  inv H. auto.
  destruct a as [[b1 lo1] hi1].
  destruct (free m b1 lo1 hi1) as [m1|] eqn:E; try discriminate.
  exploit IHl; eauto. intros [A B].
  split. eapply perm_free_3; eauto.
  intros. destruct H1. inv H1.
  elim (perm_free_2 _ _ _ _ _ E ofs k p). auto. auto.
  eauto.
Qed.

Lemma unchanged_on_refl:
  forall P m, unchanged_on P m m.
Proof.
  intros. apply strong_unchanged_on_weak. apply strong_unchanged_on_refl.
Qed.

Lemma store_unchanged_on:
  forall P chunk m b ofs v m',
    store chunk m b ofs v = Some m' ->
    (forall i, ofs <= i < ofs + size_chunk chunk -> ~ P b i) ->
    unchanged_on P m m'.
Proof.
  intros. apply strong_unchanged_on_weak. eapply store_strong_unchanged_on; eauto.
Qed.

Lemma storebytes_unchanged_on:
  forall P m b ofs bytes m',
  storebytes m b ofs bytes = Some m' ->
  (forall i, ofs <= i < ofs + Z_of_nat (length bytes) -> ~ P b i) ->
  unchanged_on P m m'.
Proof.
  intros. apply strong_unchanged_on_weak. eapply storebytes_strong_unchanged_on; eauto.
Qed.

Lemma alloc_unchanged_on:
   forall P m lo hi m' b,
     alloc m lo hi = (m', b) ->
     unchanged_on P m m'.
Proof.
  intros. apply strong_unchanged_on_weak. eapply alloc_strong_unchanged_on; eauto.
Qed.

Lemma free_unchanged_on:
  forall P m b lo hi m',
  free m b lo hi = Some m' ->
  (forall i, lo <= i < hi -> ~ P b i) ->
  unchanged_on P m m'.
Proof.
  intros. apply strong_unchanged_on_weak. eapply free_strong_unchanged_on; eauto.
Qed.

Lemma drop_perm_unchanged_on:
   forall P m b lo hi p m',
     drop_perm m b lo hi p = Some m' ->
     (forall i, lo <= i < hi -> ~ P b i) ->
     unchanged_on P m m'.
Proof.
  intros. apply strong_unchanged_on_weak. eapply drop_perm_strong_unchanged_on; eauto.
Qed.

Lemma perm_free m b lo hi m':
  free m b lo hi = Some m' ->
  forall b' o' k p,
    perm m' b' o' k p <->
    ((~ (b' = b /\ lo <= o' < hi)) /\ perm m b' o' k p).
Proof.
  intros H b' o' k p.
  assert (~ (b' = b /\ lo <= o' < hi) -> perm m b' o' k p -> perm m' b' o' k p) as H0.
  {
    intro H0.
    eapply perm_free_1; eauto.
    destruct (peq b' b); try tauto.
    subst.
    intuition xomega.
  }
  assert (b' = b /\ lo <= o' < hi -> ~ perm m' b' o' k p) as H1.
  destruct 1; subst; eapply perm_free_2; eauto.
  generalize (perm_free_3 _ _ _ _ _ H b' o' k p).
  tauto.
Qed.

Lemma store_stack_access:
  forall chunk m b o v m1 ,
    store chunk m b o v = Some m1 ->
    forall b' lo hi,
      stack_access (stack m1) b' lo hi <-> stack_access (stack m) b' lo hi.
Proof.
  intros; erewrite store_no_abstract; eauto. tauto.
Qed.


Context {injperm: InjectPerm}.

Lemma storev_nextblock :
  forall m chunk addr v m',
    storev chunk m addr v = Some m' ->
    nextblock m' = nextblock m.
Proof.
  intros; destruct addr; simpl in *; try congruence.
  eapply nextblock_store; eauto.
Qed.

Lemma storev_stack :
  forall m chunk addr v m',
    storev chunk m addr v = Some m' ->
    stack m' = stack m.
Proof.
  intros; destruct addr; simpl in *; try congruence.
  eapply store_stack_blocks; eauto.
Qed.

Lemma storev_perm_inv:
  forall m chunk addr v m',
    storev chunk m addr v = Some m' ->
    forall b o k p,
      perm m' b o k p ->
      perm m b o k p.
Proof.
  intros; destruct addr; simpl in *; try congruence.
  eapply perm_store_2; eauto.
Qed.

Lemma frame_inject_flat:
  forall thr f,
    Forall (fun bfi => Plt (fst bfi) thr) (frame_adt_blocks f) ->
    frame_inject (flat_inj thr) f f.
Proof.
  red; intros thr f PLT.
  eapply Forall_impl. 2: eauto. simpl; intros a IN PLTa b2 delta FI.
  unfold flat_inj in FI. destr_in FI. inv FI.
  eexists; split; eauto.
  rewrite <- surjective_pairing. auto.
Qed.

Lemma noperm_top:
  forall m,
    match Mem.stack m with
      (f::_)::_ => forall b, in_frame f b -> forall o k p, ~ Mem.perm m b o k p
    | _ => False
    end ->
    top_tframe_no_perm (Mem.perm m) (Mem.stack m).
Proof.
  intros.
  repeat destr_in H.
  constructor.
  red; intros.
  rewrite in_frames_cons in H1. destruct H1; eauto.
  generalize (wf_stack_mem inject_id m); rewrite Heqs. inversion 1. subst.
  eapply H5. congruence. simpl; assumption.
Qed.

Lemma record_push_inject:
<<<<<<< HEAD
  forall j n g m1 m2 (MINJ: Mem.inject j (n :: g) m1 m2)
    fi1 fi2 (FI: Mem.frame_inject j fi1 fi2)
=======
  forall j g m1 m2 (MINJ: Mem.inject j g m1 m2)
    fi1 fi2 (FI: frame_inject j fi1 fi2)
>>>>>>> bb2c9d15
    (NINSTACK: forall b, in_stack (Mem.stack m2) b -> in_frame fi2 b -> False)
    (VALID: Mem.valid_frame fi2 m2)
    (FAP2: frame_agree_perms (Mem.perm m2) fi2)
    (INF: forall b1 b2 delta, j b1 = Some (b2, delta) -> in_frame fi1 b1 <-> in_frame fi2 b2)
    (SZ: frame_adt_size fi1 = frame_adt_size fi2)
    m1'
    (RSB: Mem.record_stack_blocks m1 fi1 = Some m1')
    (TTNP: top_tframe_no_perm (Mem.perm m2) (Mem.stack m2))
    (SZ: size_stack (tl (stack m2)) <= size_stack (tl (stack m1))),
  exists m2', Mem.record_stack_blocks m2 fi2 = Some m2' /\ Mem.inject j (n::g) m1' m2'.
Proof.
  intros.
  eapply Mem.record_stack_blocks_inject_parallel; eauto.
Qed.

Lemma record_stack_blocks_length_stack:
  forall m1 f m2,
    Mem.record_stack_blocks m1 f = Some m2 ->
    length (Mem.stack m2) = length (Mem.stack m1).
Proof.
  intros.
  edestruct Mem.record_stack_blocks_tailcall_original_stack as (ff & r & eq); eauto. rewrite eq.
  eapply Mem.record_stack_blocks_stack in eq; eauto. rewrite eq. reflexivity.
Qed.

Lemma record_stack_blocks_stack_eq:
  forall m1 f m2,
    Mem.record_stack_blocks m1 f = Some m2 ->
    exists tf r,
      Mem.stack m1 = tf::r /\ Mem.stack m2 = (f::tf)::r.
Proof.
  intros.
  edestruct Mem.record_stack_blocks_tailcall_original_stack as (ff & r & eq); eauto. rewrite eq.
  eapply Mem.record_stack_blocks_stack in eq; eauto.
Qed.

Lemma record_push_inject_flat:
  forall j m1 m2 (MINJ: Mem.inject j (flat_frameinj (length (Mem.stack m1))) m1 m2)
    fi1 fi2 (FI: frame_inject j fi1 fi2)
    (NINSTACK: forall b, in_stack (Mem.stack m2) b -> in_frame fi2 b -> False)
    (VALID: Mem.valid_frame fi2 m2)
    (FAP2: frame_agree_perms (Mem.perm m2) fi2)
    (INF: forall b1 b2 delta, j b1 = Some (b2, delta) -> in_frame fi1 b1 <-> in_frame fi2 b2)
    (SZ: frame_adt_size fi1 = frame_adt_size fi2)
    m1'
    (RSB: Mem.record_stack_blocks m1 fi1 = Some m1')
    (TTNP: top_tframe_no_perm (Mem.perm m2) (Mem.stack m2))
    (SZ: size_stack (tl (stack m2)) <= size_stack (tl (stack m1))),
  exists m2', Mem.record_stack_blocks m2 fi2 = Some m2' /\
         Mem.inject j (flat_frameinj (length (Mem.stack m1'))) m1' m2'.
Proof.
  intros.
  destruct (record_stack_blocks_tailcall_original_stack _ _ _ RSB) as (f & r & EQ).
  rewrite (record_stack_blocks_length_stack _ _ _ RSB).
  rewrite EQ in MINJ |- *.
  eapply record_push_inject; eauto.
Qed.

Lemma push_new_stage_loadv:
  forall chunk m v,
    Mem.loadv chunk (Mem.push_new_stage m) v = Mem.loadv chunk m v.
Proof.
  intros; destruct v; simpl; auto. apply Mem.push_new_stage_load.
Qed.
    
Lemma storebytes_push:
  forall m b o bytes m'
    (SB: Mem.storebytes (Mem.push_new_stage m) b o bytes = Some m'),
  exists m2,
    Mem.storebytes m b o bytes = Some m2.
Proof.
  intros.
  eapply Mem.range_perm_storebytes'.
  eapply Mem.storebytes_range_perm in SB.
  red; intros; rewrite <- Mem.push_new_stage_perm; eapply SB; eauto.
  eapply Mem.storebytes_stack_access in SB.
  red in SB |- *.
  destruct SB as [IST|PSA].
  revert IST; rewrite push_new_stage_stack. unfold is_stack_top. simpl. easy.
  right; red in PSA |- *.
  revert PSA. rewrite push_new_stage_stack. simpl; auto.
Qed.

Definition clear_stage (m: mem): option mem :=
  match Mem.unrecord_stack_block m with
  | Some m' => Some (Mem.push_new_stage m')
  | None => None
  end.

Lemma clear_stage_perm:
  forall m m'
    (CS: clear_stage m = Some m')
    b o k p,
    perm m' b o k p <-> perm m b o k p.
Proof.
  unfold clear_stage; intros. repeat destr_in CS.
  rewrite push_new_stage_perm.
  split. eapply unrecord_stack_block_perm; eauto.
  eapply unrecord_stack_block_perm'; eauto.
Qed.

Lemma clear_stage_nextblock:
  forall m m'
    (CS: clear_stage m = Some m'),
    nextblock m' = nextblock m.
Proof.
  unfold clear_stage; intros. repeat destr_in CS.
  rewrite push_new_stage_nextblock.
  eapply unrecord_stack_block_nextblock; eauto.
Qed.

Lemma clear_stage_stack:
  forall m m'
    (CS: clear_stage m = Some m'),
    stack m' = nil :: tl (stack m).
Proof.
  unfold clear_stage; intros. repeat destr_in CS.
  rewrite push_new_stage_stack.
  edestruct unrecord_stack; eauto. rewrite H. simpl. auto.
Qed.

<<<<<<< HEAD
Lemma push_new_stage_inject_flat:
   forall j m1 m2,
        inject j (flat_frameinj (length (stack m1))) m1 m2 ->
        inject j (flat_frameinj (length (stack (push_new_stage m1))))
               (push_new_stage m1) (push_new_stage m2).
Proof.
  intros j m1 m2 INJ.
  apply push_new_stage_inject in INJ.
  rewrite push_new_stage_length_stack.
  unfold flat_frameinj in *. simpl in *; auto.
Qed.

Lemma record_stack_blocks_inject_parallel_flat:
   forall m1 m1' m2 j fi1 fi2,
     inject j (flat_frameinj (length (stack m1))) m1 m2 ->
     frame_inject j fi1 fi2 ->
     (forall b : block, in_stack (stack m2) b -> ~ in_frame fi2 b) ->
     (valid_frame fi2 m2) ->
     (forall b fi, In (b,fi) (frame_adt_blocks fi2) ->
              forall o k p, perm m2 b o k p -> 0 <= o < frame_size fi) ->
     (forall (b1 b2 : block) (delta : Z), j b1 = Some (b2, delta) -> in_frame fi1 b1 <-> in_frame fi2 b2) ->
     frame_adt_size fi1 = frame_adt_size fi2 ->
     record_stack_blocks m1 fi1 = Some m1' ->
     top_tframe_no_perm (perm m2) (stack m2) ->
     size_stack (tl (stack m2)) <= size_stack (tl (stack m1)) ->
     exists m2',
       record_stack_blocks m2 fi2 = Some m2' /\
       inject j (flat_frameinj (length (stack m1'))) m1' m2'.
Proof.
  intros.
  edestruct record_stack_blocks_inject_parallel as (m2' & RSB & INJ'); eauto.
  eexists; split; eauto.
  erewrite record_stack_blocks_length_stack; eauto.
Qed.

=======
>>>>>>> bb2c9d15
End WITHMEMORYMODEL.

End Mem.<|MERGE_RESOLUTION|>--- conflicted
+++ resolved
@@ -1863,19 +1863,8 @@
       inject j (S n :: g) m1 m2 ->
       unrecord_stack_block m1 = Some m1' ->
       (forall b, is_stack_top (stack m1) b -> forall o k p, ~ perm m1 b o k p) ->
-<<<<<<< HEAD
       (1 <= n)%nat ->
       inject j (n :: g) m1' m2;
-=======
-      g 1%nat = Some O ->
-      inject j (fun n => g (S n)) m1' m2;
-
- mem_inject_ext {injperm: InjectPerm}:
-   forall j g1 g2 m1 m2,
-     inject j g1 m1 m2 ->
-     (forall x, g1 x = g2 x) ->
-     inject j g2 m1 m2;
->>>>>>> bb2c9d15
 
  extends_same_length_stack:
    forall {injperm: InjectPerm} m1 m2,
@@ -1893,18 +1882,6 @@
       inject j1 g m1 m2 ->
       (forall x, j1 x = j2 x) ->
       inject j2 g m1 m2;
-<<<<<<< HEAD
-=======
-
- unrecord_stack_block_inject_right {injperm: InjectPerm}:
-    forall j g m1 m2 m2'
-      (MI: inject j g m1 m2)
-      (TOPNOPERM: forall b, is_stack_top (stack m1) b -> ~ exists o k p, perm m1 b o k p)
-      (NO0: forall i j, g i = Some j -> (O < i -> O < j)%nat)
-      (Ginit: (g O = Some O)%nat)
-      (USB: unrecord_stack_block m2 = Some m2'),
-      inject j (fun n => if Nat.eq_dec n O then None else option_map pred (g n)) m1 m2';
->>>>>>> bb2c9d15
 
 stack_inject_unrecord_parallel_frameinj_flat {injperm: InjectPerm}:
   forall j m1 m2
@@ -1940,13 +1917,7 @@
     unrecord_stack_block m1 = Some m1' ->
     exists m2',
       unrecord_stack_block m2 = Some m2' /\
-<<<<<<< HEAD
       inject j (flat_frameinj (length (stack m1'))) m1' m2';
-=======
-      inject j (flat_frameinj (length (stack m1'))) m1' m2' /\
-      (length (stack m1) = length (stack m2) ->
-       length (stack m1') = length (stack m2'));
->>>>>>> bb2c9d15
 
 record_stack_blocks_tailcall_original_stack:
   forall m1 f1 m2,
@@ -1971,13 +1942,8 @@
    forall j n g m1 m2,
      inject j (S n :: g) m1 m2 ->
      top_tframe_no_perm (perm m1) (stack m1) ->
-<<<<<<< HEAD
      (O < n)%nat ->
      inject j (1%nat :: n :: g) m1 (push_new_stage m2);
-=======
-     g 1%nat = Some O ->
-     inject j (fun n => if Nat.eq_dec n O then Some O else option_map S (g n)) m1 (push_new_stage m2);
->>>>>>> bb2c9d15
 
  push_new_stage_length_stack:
       forall m,
@@ -2044,17 +2010,6 @@
    forall m b o n,
      Mem.loadbytes (Mem.push_new_stage m) b o n = Mem.loadbytes m b o n;
 
-<<<<<<< HEAD
-=======
- record_stack_blocks_inject_right {injpern: InjectPerm}:
-   forall j g m1 m2 fi m2',
-     inject j g m1 m2 ->
-     (forall b bi, in_frame' fi (b, bi) -> forall o, frame_perm bi o = Public) ->
-     (forall b f1 i1, g i1 = Some O -> f1 @ stack m1 : i1 -> in_frames f1 b -> forall o k p, ~ perm m1 b o k p) ->
-     record_stack_blocks m2 fi = Some m2' ->
-     inject j g m1 m2';
-
->>>>>>> bb2c9d15
  store_unchanged_on_1:
     forall chunk m m' b ofs v m1
       (UNCH: Mem.unchanged_on (fun _ _ => True) m m')
@@ -2590,13 +2545,8 @@
 Qed.
 
 Lemma record_push_inject:
-<<<<<<< HEAD
   forall j n g m1 m2 (MINJ: Mem.inject j (n :: g) m1 m2)
-    fi1 fi2 (FI: Mem.frame_inject j fi1 fi2)
-=======
-  forall j g m1 m2 (MINJ: Mem.inject j g m1 m2)
     fi1 fi2 (FI: frame_inject j fi1 fi2)
->>>>>>> bb2c9d15
     (NINSTACK: forall b, in_stack (Mem.stack m2) b -> in_frame fi2 b -> False)
     (VALID: Mem.valid_frame fi2 m2)
     (FAP2: frame_agree_perms (Mem.perm m2) fi2)
@@ -2718,7 +2668,6 @@
   edestruct unrecord_stack; eauto. rewrite H. simpl. auto.
 Qed.
 
-<<<<<<< HEAD
 Lemma push_new_stage_inject_flat:
    forall j m1 m2,
         inject j (flat_frameinj (length (stack m1))) m1 m2 ->
@@ -2754,8 +2703,6 @@
   erewrite record_stack_blocks_length_stack; eauto.
 Qed.
 
-=======
->>>>>>> bb2c9d15
 End WITHMEMORYMODEL.
 
 End Mem.