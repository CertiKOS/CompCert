(* *********************************************************************)
(*                                                                     *)
(*              The Compcert verified compiler                         *)
(*                                                                     *)
(*          Xavier Leroy, INRIA Paris-Rocquencourt                     *)
(*                                                                     *)
(*  Copyright Institut National de Recherche en Informatique et en     *)
(*  Automatique.  All rights reserved.  This file is distributed       *)
(*  under the terms of the GNU General Public License as published by  *)
(*  the Free Software Foundation, either version 2 of the License, or  *)
(*  (at your option) any later version.  This file is also distributed *)
(*  under the terms of the INRIA Non-Commercial License Agreement.     *)
(*                                                                     *)
(* *********************************************************************)

(** This file defines the interface for the memory model that
  is used in the dynamic semantics of all the languages used in the compiler.
  It defines a type [mem] of memory states, the following 4 basic
  operations over memory states, and their properties:
- [load]: read a memory chunk at a given address;
- [store]: store a memory chunk at a given address;
- [alloc]: allocate a fresh memory block;
- [free]: invalidate a memory block.
*)

Require Import Coqlib.
Require Intv.
Require Import AST.
Require Import Integers.
Require Import Floats.
Require Import Values.
Require Import Memdata.
Require Import MemPerm.
Require Import StackADT.


Definition store_spec_of_ofs_spec b (l: list (memory_chunk * ptrofs * val)) : list (memory_chunk * val * val) :=
  (map (fun cov => let '(ch, o, v) := cov in (ch, Vptr b o, v)) l).

Module Mem.

Definition locset := block -> Z -> Prop.

Class MemoryModelOps
      (** The abstract type of memory states. *)
 (mem: Type)

: Type
 :=
{

(** * Operations on memory states *)

(** [empty] is the initial memory state. *)
  empty: mem;

(** [alloc m lo hi] allocates a fresh block of size [hi - lo] bytes.
  Valid offsets in this block are between [lo] included and [hi] excluded.
  These offsets are writable in the returned memory state.
  This block is not initialized: its contents are initially undefined.
  Returns a pair [(m', b)] of the updated memory state [m'] and
  the identifier [b] of the newly-allocated block.
  Note that [alloc] never fails: we are modeling an infinite memory. *)
 alloc: forall (m: mem) (lo hi: Z), mem * block;

(** [free m b lo hi] frees (deallocates) the range of offsets from [lo]
  included to [hi] excluded in block [b].  Returns the updated memory
  state, or [None] if the freed addresses are not writable. *)
 free: forall (m: mem) (b: block) (lo hi: Z), option mem;

(** [load chunk m b ofs] reads a memory quantity [chunk] from
  addresses [b, ofs] to [b, ofs + size_chunk chunk - 1] in memory state
  [m].  Returns the value read, or [None] if the accessed addresses
  are not readable. *)
 load: forall (chunk: memory_chunk) (m: mem) (b: block) (ofs: Z), option val;

(** [store chunk m b ofs v] writes value [v] as memory quantity [chunk]
  from addresses [b, ofs] to [b, ofs + size_chunk chunk - 1] in memory state
  [m].  Returns the updated memory state, or [None] if the accessed addresses
  are not writable. *)
 store: forall (chunk: memory_chunk) (m: mem) (b: block) (ofs: Z) (v: val), option mem;

(** [loadbytes m b ofs n] reads and returns the byte-level representation of
  the values contained at offsets [ofs] to [ofs + n - 1] within block [b]
  in memory state [m].
  [None] is returned if the accessed addresses are not readable. *)
 loadbytes: forall (m: mem) (b: block) (ofs n: Z), option (list memval);

(** [storebytes m b ofs bytes] stores the given list of bytes [bytes]
  starting at location [(b, ofs)].  Returns updated memory state
  or [None] if the accessed locations are not writable. *)
 storebytes: forall (m: mem) (b: block) (ofs: Z) (bytes: list memval), option mem;

(** [drop_perm m b lo hi p] sets the permissions of the byte range
    [(b, lo) ... (b, hi - 1)] to [p].  These bytes must have [Freeable] permissions
    in the initial memory state [m].
    Returns updated memory state, or [None] if insufficient permissions. *)

 drop_perm: forall (m: mem) (b: block) (lo hi: Z) (p: permission), option mem;

(** * Permissions, block validity, access validity, and bounds *)

(** The next block of a memory state is the block identifier for the
  next allocation.  It increases by one at each allocation.
  Block identifiers below [nextblock] are said to be valid, meaning
  that they have been allocated previously.  Block identifiers above
  [nextblock] are fresh or invalid, i.e. not yet allocated.  Note that
  a block identifier remains valid after a [free] operation over this
  block. *)

 nextblock: mem -> block;

(** [perm m b ofs k p] holds if the address [b, ofs] in memory state [m]
  has permission [p]: one of freeable, writable, readable, and nonempty.
  If the address is empty, [perm m b ofs p] is false for all values of [p].
  [k] is the kind of permission we are interested in: either the current
  permissions or the maximal permissions. *)
 perm: forall (m: mem) (b: block) (ofs: Z) (k: perm_kind) (p: permission), Prop;

(** [range_perm m b lo hi p] holds iff the addresses [b, lo] to [b, hi-1]
  all have permission [p] of kind [k]. *)
 range_perm (m: mem) (b: block) (lo hi: Z) (k: perm_kind) (p: permission) : Prop :=
  forall ofs, lo <= ofs < hi -> perm m b ofs k p;

(** [valid_pointer m b ofs] returns [true] if the address [b, ofs]
  is nonempty in [m] and [false] if it is empty. *)

 valid_pointer: forall (m: mem) (b: block) (ofs: Z), bool;

(** * Relating two memory states. *)

(** ** Memory extensions *)

(**  A store [m2] extends a store [m1] if [m2] can be obtained from [m1]
  by relaxing the permissions of [m1] (for instance, allocating larger
  blocks) and replacing some of the [Vundef] values stored in [m1] by
  more defined values stored in [m2] at the same addresses. *)

 extends: forall {injperm: InjectPerm}, mem -> mem -> Prop;

(** The [magree] predicate is a variant of [extends] where we
  allow the contents of the two memory states to differ arbitrarily
  on some locations.  The predicate [P] is true on the locations whose
  contents must be in the [lessdef] relation.
  Needed by Deadcodeproof. *)

 magree: forall {injperm: InjectPerm} (m1 m2: mem) (P: locset), Prop;

(** ** Memory injections *)

(** A memory injection [f] is a function from addresses to either [None]
  or [Some] of an address and an offset.  It defines a correspondence
  between the blocks of two memory states [m1] and [m2]:
- if [f b = None], the block [b] of [m1] has no equivalent in [m2];
- if [f b = Some(b', ofs)], the block [b] of [m2] corresponds to
  a sub-block at offset [ofs] of the block [b'] in [m2].

A memory injection [f] defines a relation [Val.inject] between values
that is the identity for integer and float values, and relocates pointer
values as prescribed by [f].  (See module [Values].)

Likewise, a memory injection [f] defines a relation between memory states
that we now axiomatize. *)

 inject: forall {injperm: InjectPerm}, meminj -> frameinj -> mem -> mem -> Prop;

(** Memory states that inject into themselves. *)

 inject_neutral: forall {injperm: InjectPerm} (thr: block) (m: mem), Prop;

(** ** Invariance properties between two memory states *)

 unchanged_on: forall (P: block -> Z -> Prop) (m_before m_after: mem), Prop
 ;

 (** Necessary to distinguish from [unchanged_on], used as
 postconditions to external function calls, whereas
 [strong_unchanged_on] will be used for ordinary memory operations. *)

 strong_unchanged_on: forall (P: block -> Z -> Prop) (m_before m_after: mem), Prop
 ;

 (* Stack ADT and methods *)
 stack_adt: mem -> list frame_adt;
 record_stack_blocks: mem -> frame_adt -> mem -> Prop;
 push_frame: mem -> frame_info -> list (memory_chunk * ptrofs * val) -> option (mem*block);
 record_stack_blocks_none: mem -> list block -> Z -> option mem;
 unrecord_stack_block: mem -> option mem;
 frame_inject {injperm: InjectPerm} f m := frame_inject' f (perm m);
 stack_limit: Z;
 update_top_stack_adt: mem -> frame_info -> Z -> option mem;
}.


Section WITHMEMORYMODELOPS.
Context `{memory_model_ops: MemoryModelOps}.
Context {injperm: InjectPerm}.

(** [loadv] and [storev] are variants of [load] and [store] where
  the address being accessed is passed as a value (of the [Vptr] kind). *)

Definition loadv (chunk: memory_chunk) (m: mem) (addr: val) : option val :=
  match addr with
  | Vptr b ofs => load chunk m b (Ptrofs.unsigned ofs)
  | _ => None
  end.

Definition storev (chunk: memory_chunk) (m: mem) (addr v: val) : option mem :=
  match addr with
  | Vptr b ofs => store chunk m b (Ptrofs.unsigned ofs) v
  | _ => None
  end.

Fixpoint do_stores (m: mem) (l: list (memory_chunk * val * val)) : option mem :=
  match l with
    nil => Some m
  | (k,addr,v)::r =>
    match storev k m addr v with
      Some m1 => do_stores m1 r
    | None => None
    end
  end.

(** [free_list] frees all the given (block, lo, hi) triples. *)
Fixpoint free_list (m: mem) (l: list (block * Z * Z)) {struct l}: option mem :=
  match l with
  | nil => Some m
  | (b, lo, hi) :: l' =>
      match free m b lo hi with
      | None => None
      | Some m' => free_list m' l'
      end
  end.

Definition valid_block (m: mem) (b: block) := Plt b (nextblock m).


Definition valid_frame f m :=
  forall b, in_frame f b -> valid_block m b.

(** An access to a memory quantity [chunk] at address [b, ofs] with
  permission [p] is valid in [m] if the accessed addresses all have
  current permission [p] and moreover the offset is properly aligned. *)
Definition valid_access (m: mem) (chunk: memory_chunk) (b: block) (ofs: Z) (p: permission): Prop :=
  range_perm m b ofs (ofs + size_chunk chunk) Cur p
  /\ (align_chunk chunk | ofs)
  /\ (perm_order p Writable -> stack_access ( (stack_adt m)) b ofs (ofs + size_chunk chunk)).

(** C allows pointers one past the last element of an array.  These are not
  valid according to the previously defined [valid_pointer]. The property
  [weak_valid_pointer m b ofs] holds if address [b, ofs] is a valid pointer
  in [m], or a pointer one past a valid block in [m].  *)

Definition weak_valid_pointer (m: mem) (b: block) (ofs: Z) :=
  valid_pointer m b ofs || valid_pointer m b (ofs - 1).

(** Integrity of pointer values. *)

Definition compat_pointer_chunks (chunk1 chunk2: memory_chunk) : Prop :=
  match chunk1, chunk2 with
  | (Mint32 | Many32), (Mint32 | Many32) => True
  | (Mint64 | Many64), (Mint64 | Many64) => True
  | _, _ => False
  end.

Definition inj_offset_aligned (delta: Z) (size: Z) : Prop :=
  forall chunk, size_chunk chunk <= size -> (align_chunk chunk | delta).

Definition flat_inj (thr: block) : meminj :=
  fun (b: block) => if plt b thr then Some(b, 0) else None.

Definition meminj_no_overlap (f: meminj) (m: mem) : Prop :=
  forall b1 b1' delta1 b2 b2' delta2 ofs1 ofs2,
  b1 <> b2 ->
  f b1 = Some (b1', delta1) ->
  f b2 = Some (b2', delta2) ->
  perm m b1 ofs1 Max Nonempty ->
  perm m b2 ofs2 Max Nonempty ->
  b1' <> b2' \/ ofs1 + delta1 <> ofs2 + delta2.

Definition abstract_unchanged (T: mem -> mem -> Prop) :=
  forall m1 m2, T m1 m2 -> Mem.stack_adt m2 = Mem.stack_adt m1.

Definition mem_unchanged (T: mem -> mem -> Prop) :=
  forall m1 m2, T m1 m2 ->
           nextblock m2 = nextblock m1
           /\ (forall b o k p, perm m2 b o k p <-> perm m1 b o k p)
           /\ (forall P, strong_unchanged_on P m1 m2)
           /\ (forall b o chunk, Mem.load chunk m2 b o = Mem.load chunk m1 b o).

End WITHMEMORYMODELOPS.

Class MemoryModel mem `{memory_model_ops: MemoryModelOps mem} 
  : Prop :=
{

 valid_not_valid_diff:
  forall m b b', valid_block m b -> ~(valid_block m b') -> b <> b';

(** Logical implications between permissions *)

 perm_implies:
  forall m b ofs k p1 p2, perm m b ofs k p1 -> perm_order p1 p2 -> perm m b ofs k p2;

(** The current permission is always less than or equal to the maximal permission. *)

 perm_cur_max:
  forall m b ofs p, perm m b ofs Cur p -> perm m b ofs Max p;
 perm_cur:
  forall m b ofs k p, perm m b ofs Cur p -> perm m b ofs k p;
 perm_max:
  forall m b ofs k p, perm m b ofs k p -> perm m b ofs Max p;

(** Having a (nonempty) permission implies that the block is valid.
  In other words, invalid blocks, not yet allocated, are all empty. *)
 perm_valid_block:
  forall m b ofs k p, perm m b ofs k p -> valid_block m b;

 range_perm_implies:
  forall m b lo hi k p1 p2,
  range_perm m b lo hi k p1 -> perm_order p1 p2 -> range_perm m b lo hi k p2;

 range_perm_cur:
  forall m b lo hi k p,
  range_perm m b lo hi Cur p -> range_perm m b lo hi k p;

 range_perm_max:
  forall m b lo hi k p,
  range_perm m b lo hi k p -> range_perm m b lo hi Max p;

 valid_access_implies:
  forall m chunk b ofs p1 p2,
  valid_access m chunk b ofs p1 -> perm_order p1 p2 ->
  valid_access m chunk b ofs p2;

 valid_access_valid_block:
  forall m chunk b ofs,
  valid_access m chunk b ofs Nonempty ->
  valid_block m b;

 valid_access_perm:
  forall m chunk b ofs k p,
  valid_access m chunk b ofs p ->
  perm m b ofs k p;

 valid_pointer_nonempty_perm:
  forall m b ofs,
  valid_pointer m b ofs = true <-> perm m b ofs Cur Nonempty;
 valid_pointer_valid_access:
  forall m b ofs,
  valid_pointer m b ofs = true <-> valid_access m Mint8unsigned b ofs Nonempty;

 weak_valid_pointer_spec:
  forall m b ofs,
  weak_valid_pointer m b ofs = true <->
    valid_pointer m b ofs = true \/ valid_pointer m b (ofs - 1) = true;
 valid_pointer_implies:
  forall m b ofs,
  valid_pointer m b ofs = true -> weak_valid_pointer m b ofs = true;

(** * Properties of the memory operations *)

(** ** Properties of the initial memory state. *)

 nextblock_empty: nextblock empty = 1%positive;
 perm_empty: forall b ofs k p, ~perm empty b ofs k p;
 valid_access_empty:
  forall chunk b ofs p, ~valid_access empty chunk b ofs p;

(** ** Properties of [load]. *)

(** A load succeeds if and only if the access is valid for reading *)
 valid_access_load:
  forall m chunk b ofs,
  valid_access m chunk b ofs Readable ->
  exists v, load chunk m b ofs = Some v;
 load_valid_access:
  forall m chunk b ofs v,
  load chunk m b ofs = Some v ->
  valid_access m chunk b ofs Readable;

(** The value returned by [load] belongs to the type of the memory quantity
  accessed: [Vundef], [Vint] or [Vptr] for an integer quantity,
  [Vundef] or [Vfloat] for a float quantity. *)
 load_type:
  forall m chunk b ofs v,
  load chunk m b ofs = Some v ->
  Val.has_type v (type_of_chunk chunk);

(** For a small integer or float type, the value returned by [load]
  is invariant under the corresponding cast. *)
 load_cast:
  forall m chunk b ofs v,
  load chunk m b ofs = Some v ->
  match chunk with
  | Mint8signed => v = Val.sign_ext 8 v
  | Mint8unsigned => v = Val.zero_ext 8 v
  | Mint16signed => v = Val.sign_ext 16 v
  | Mint16unsigned => v = Val.zero_ext 16 v
  | _ => True
  end;

 load_int8_signed_unsigned:
  forall m b ofs,
  load Mint8signed m b ofs = option_map (Val.sign_ext 8) (load Mint8unsigned m b ofs);

 load_int16_signed_unsigned:
  forall m b ofs,
  load Mint16signed m b ofs = option_map (Val.sign_ext 16) (load Mint16unsigned m b ofs);

 loadv_int64_split:
  forall m a v,
  loadv Mint64 m a = Some v -> Archi.ptr64 = false ->
  exists v1 v2,
     loadv Mint32 m a = Some (if Archi.big_endian then v1 else v2)
  /\ loadv  Mint32 m (Val.add a (Vint (Int.repr 4))) = Some (if Archi.big_endian then v2 else v1)
  /\ Val.lessdef v (Val.longofwords v1 v2);

(** ** Properties of [loadbytes]. *)

(** [loadbytes] succeeds if and only if we have read permissions on the accessed
    memory area. *)

 range_perm_loadbytes:
  forall m b ofs len,
  range_perm m b ofs (ofs + len) Cur Readable ->
  exists bytes, loadbytes m b ofs len = Some bytes;
 loadbytes_range_perm:
  forall m b ofs len bytes,
  loadbytes m b ofs len = Some bytes ->
  range_perm m b ofs (ofs + len) Cur Readable;

(** If [loadbytes] succeeds, the corresponding [load] succeeds and
  returns a value that is determined by the
  bytes read by [loadbytes]. *)
 loadbytes_load:
  forall chunk m b ofs bytes,
  loadbytes m b ofs (size_chunk chunk) = Some bytes ->
  (align_chunk chunk | ofs) ->
  load chunk m b ofs = Some(decode_val chunk bytes);

(** Conversely, if [load] returns a value, the corresponding
  [loadbytes] succeeds and returns a list of bytes which decodes into the
  result of [load]. *)
 load_loadbytes:
  forall chunk m b ofs v,
  load chunk m b ofs = Some v ->
  exists bytes, loadbytes m b ofs (size_chunk chunk) = Some bytes
             /\ v = decode_val chunk bytes;

(** [loadbytes] returns a list of length [n] (the number of bytes read). *)
 loadbytes_length:
  forall m b ofs n bytes,
  loadbytes m b ofs n = Some bytes ->
  length bytes = nat_of_Z n;

 loadbytes_empty:
  forall m b ofs n,
  n <= 0 -> loadbytes m b ofs n = Some nil;

(** Composing or decomposing [loadbytes] operations at adjacent addresses. *)
 loadbytes_concat:
  forall m b ofs n1 n2 bytes1 bytes2,
  loadbytes m b ofs n1 = Some bytes1 ->
  loadbytes m b (ofs + n1) n2 = Some bytes2 ->
  n1 >= 0 -> n2 >= 0 ->
  loadbytes m b ofs (n1 + n2) = Some(bytes1 ++ bytes2);
 loadbytes_split:
  forall m b ofs n1 n2 bytes,
  loadbytes m b ofs (n1 + n2) = Some bytes ->
  n1 >= 0 -> n2 >= 0 ->
  exists bytes1, exists bytes2,
     loadbytes m b ofs n1 = Some bytes1
  /\ loadbytes m b (ofs + n1) n2 = Some bytes2
  /\ bytes = bytes1 ++ bytes2;

(** ** Properties of [store]. *)

(** [store] preserves block validity, permissions, access validity, and bounds.
  Moreover, a [store] succeeds if and only if the corresponding access
  is valid for writing. *)

 nextblock_store:
  forall chunk m1 b ofs v m2, store chunk m1 b ofs v = Some m2 ->
  nextblock m2 = nextblock m1;
 store_valid_block_1:
  forall chunk m1 b ofs v m2, store chunk m1 b ofs v = Some m2 ->
  forall b', valid_block m1 b' -> valid_block m2 b';
 store_valid_block_2:
  forall chunk m1 b ofs v m2, store chunk m1 b ofs v = Some m2 ->
  forall b', valid_block m2 b' -> valid_block m1 b';

 perm_store_1:
  forall chunk m1 b ofs v m2, store chunk m1 b ofs v = Some m2 ->
  forall b' ofs' k p, perm m1 b' ofs' k p -> perm m2 b' ofs' k p;
 perm_store_2:
  forall chunk m1 b ofs v m2, store chunk m1 b ofs v = Some m2 ->
  forall b' ofs' k p, perm m2 b' ofs' k p -> perm m1 b' ofs' k p;

 valid_access_store':
  forall m1 chunk b ofs v,
  valid_access m1 chunk b ofs Writable ->
  exists m2: mem, store chunk m1 b ofs v = Some m2;
 store_valid_access_1:
  forall chunk m1 b ofs v m2, store chunk m1 b ofs v = Some m2 ->
  forall chunk' b' ofs' p,
  valid_access m1 chunk' b' ofs' p -> valid_access m2 chunk' b' ofs' p;
 store_valid_access_2:
  forall chunk m1 b ofs v m2, store chunk m1 b ofs v = Some m2 ->
  forall chunk' b' ofs' p,
  valid_access m2 chunk' b' ofs' p -> valid_access m1 chunk' b' ofs' p;
 store_valid_access_3:
  forall chunk m1 b ofs v m2, store chunk m1 b ofs v = Some m2 ->
  valid_access m1 chunk b ofs Writable;

(** Load-store properties. *)

 load_store_similar:
  forall chunk m1 b ofs v m2, store chunk m1 b ofs v = Some m2 ->
  forall chunk',
  size_chunk chunk' = size_chunk chunk ->
  align_chunk chunk' <= align_chunk chunk ->
  exists v', load chunk' m2 b ofs = Some v' /\ decode_encode_val v chunk chunk' v';
 load_store_similar_2:
  forall chunk m1 b ofs v m2, store chunk m1 b ofs v = Some m2 ->
  forall chunk',
  size_chunk chunk' = size_chunk chunk ->
  align_chunk chunk' <= align_chunk chunk ->
  type_of_chunk chunk' = type_of_chunk chunk ->
  load chunk' m2 b ofs = Some (Val.load_result chunk' v);

 load_store_same:
  forall chunk m1 b ofs v m2, store chunk m1 b ofs v = Some m2 ->
  load chunk m2 b ofs = Some (Val.load_result chunk v);

 load_store_other:
  forall chunk m1 b ofs v m2, store chunk m1 b ofs v = Some m2 ->
  forall chunk' b' ofs',
  b' <> b
  \/ ofs' + size_chunk chunk' <= ofs
  \/ ofs + size_chunk chunk <= ofs' ->
  load chunk' m2 b' ofs' = load chunk' m1 b' ofs';

 load_store_pointer_overlap:
  forall chunk m1 b ofs v_b v_o m2 chunk' ofs' v,
  store chunk m1 b ofs (Vptr v_b v_o) = Some m2 ->
  load chunk' m2 b ofs' = Some v ->
  ofs' <> ofs ->
  ofs' + size_chunk chunk' > ofs ->
  ofs + size_chunk chunk > ofs' ->
  v = Vundef;
 load_store_pointer_mismatch:
  forall chunk m1 b ofs v_b v_o m2 chunk' v,
  store chunk m1 b ofs (Vptr v_b v_o) = Some m2 ->
  load chunk' m2 b ofs = Some v ->
  ~compat_pointer_chunks chunk chunk' ->
  v = Vundef;
 load_pointer_store:
  forall chunk m1 b ofs v m2 chunk' b' ofs' v_b v_o,
  store chunk m1 b ofs v = Some m2 ->
  load chunk' m2 b' ofs' = Some(Vptr v_b v_o) ->
  (v = Vptr v_b v_o /\ compat_pointer_chunks chunk chunk' /\ b' = b /\ ofs' = ofs)
  \/ (b' <> b \/ ofs' + size_chunk chunk' <= ofs \/ ofs + size_chunk chunk <= ofs');

(** Load-store properties for [loadbytes]. *)

 loadbytes_store_same:
  forall chunk m1 b ofs v m2, store chunk m1 b ofs v = Some m2 ->
  loadbytes m2 b ofs (size_chunk chunk) = Some(encode_val chunk v);
 loadbytes_store_other:
  forall chunk m1 b ofs v m2, store chunk m1 b ofs v = Some m2 ->
  forall b' ofs' n,
  b' <> b \/ n <= 0 \/ ofs' + n <= ofs \/ ofs + size_chunk chunk <= ofs' ->
  loadbytes m2 b' ofs' n = loadbytes m1 b' ofs' n;

(** [store] is insensitive to the signedness or the high bits of
  small integer quantities. *)

 store_signed_unsigned_8:
  forall m b ofs v,
  store Mint8signed m b ofs v = store Mint8unsigned m b ofs v;
 store_signed_unsigned_16:
  forall m b ofs v,
  store Mint16signed m b ofs v = store Mint16unsigned m b ofs v;
 store_int8_zero_ext:
  forall m b ofs n,
  store Mint8unsigned m b ofs (Vint (Int.zero_ext 8 n)) =
  store Mint8unsigned m b ofs (Vint n);
 store_int8_sign_ext:
  forall m b ofs n,
  store Mint8signed m b ofs (Vint (Int.sign_ext 8 n)) =
  store Mint8signed m b ofs (Vint n);
 store_int16_zero_ext:
  forall m b ofs n,
  store Mint16unsigned m b ofs (Vint (Int.zero_ext 16 n)) =
  store Mint16unsigned m b ofs (Vint n);
 store_int16_sign_ext:
  forall m b ofs n,
  store Mint16signed m b ofs (Vint (Int.sign_ext 16 n)) =
  store Mint16signed m b ofs (Vint n);
 storev_int64_split:
  forall m a v m',
  storev Mint64 m a v = Some m' -> Archi.ptr64 = false ->
  exists m1,
     storev Mint32 m a (if Archi.big_endian then Val.hiword v else Val.loword v) = Some m1
  /\ storev Mint32 m1 (Val.add a (Vint (Int.repr 4))) (if Archi.big_endian then Val.loword v else Val.hiword v) = Some m';

(** ** Properties of [storebytes]. *)

(** [storebytes] preserves block validity, permissions, access validity, and bounds.
  Moreover, a [storebytes] succeeds if and only if we have write permissions
  on the addressed memory area. *)

 range_perm_storebytes' :
  forall m1 b ofs bytes,
    range_perm m1 b ofs (ofs + Z_of_nat (length bytes)) Cur Writable ->
    stack_access ( (stack_adt m1)) b ofs (ofs + Z_of_nat (length bytes)) ->
  exists m2 : mem, storebytes m1 b ofs bytes = Some m2;
 storebytes_range_perm:
  forall m1 b ofs bytes m2, storebytes m1 b ofs bytes = Some m2 ->
                       range_perm m1 b ofs (ofs + Z_of_nat (length bytes)) Cur Writable;
 storebytes_stack_access:
  forall m1 b ofs bytes m2, storebytes m1 b ofs bytes = Some m2 ->
     stack_access ( (stack_adt m1)) b ofs (ofs + Z_of_nat (length bytes)) ;
 perm_storebytes_1:
  forall m1 b ofs bytes m2, storebytes m1 b ofs bytes = Some m2 ->
  forall b' ofs' k p, perm m1 b' ofs' k p -> perm m2 b' ofs' k p;
 perm_storebytes_2:
  forall m1 b ofs bytes m2, storebytes m1 b ofs bytes = Some m2 ->
  forall b' ofs' k p, perm m2 b' ofs' k p -> perm m1 b' ofs' k p;
 storebytes_valid_access_1:
  forall m1 b ofs bytes m2, storebytes m1 b ofs bytes = Some m2 ->
  forall chunk' b' ofs' p,
  valid_access m1 chunk' b' ofs' p -> valid_access m2 chunk' b' ofs' p;
 storebytes_valid_access_2:
  forall m1 b ofs bytes m2, storebytes m1 b ofs bytes = Some m2 ->
  forall chunk' b' ofs' p,
  valid_access m2 chunk' b' ofs' p -> valid_access m1 chunk' b' ofs' p;
 nextblock_storebytes:
  forall m1 b ofs bytes m2, storebytes m1 b ofs bytes = Some m2 ->
  nextblock m2 = nextblock m1;
 storebytes_valid_block_1:
  forall m1 b ofs bytes m2, storebytes m1 b ofs bytes = Some m2 ->
  forall b', valid_block m1 b' -> valid_block m2 b';
 storebytes_valid_block_2:
  forall m1 b ofs bytes m2, storebytes m1 b ofs bytes = Some m2 ->
  forall b', valid_block m2 b' -> valid_block m1 b';

(** Connections between [store] and [storebytes]. *)

 storebytes_store:
  forall m1 b ofs chunk v m2,
  storebytes m1 b ofs (encode_val chunk v) = Some m2 ->
  (align_chunk chunk | ofs) ->
  store chunk m1 b ofs v = Some m2;

 store_storebytes:
  forall m1 b ofs chunk v m2,
  store chunk m1 b ofs v = Some m2 ->
  storebytes m1 b ofs (encode_val chunk v) = Some m2;

(** Load-store properties. *)

 loadbytes_storebytes_same:
  forall m1 b ofs bytes m2, storebytes m1 b ofs bytes = Some m2 ->
  loadbytes m2 b ofs (Z_of_nat (length bytes)) = Some bytes;
 loadbytes_storebytes_disjoint:
  forall m1 b ofs bytes m2, storebytes m1 b ofs bytes = Some m2 ->
  forall b' ofs' len,
  len >= 0 ->
  b' <> b \/ Intv.disjoint (ofs', ofs' + len) (ofs, ofs + Z_of_nat (length bytes)) ->
  loadbytes m2 b' ofs' len = loadbytes m1 b' ofs' len;
 loadbytes_storebytes_other:
  forall m1 b ofs bytes m2, storebytes m1 b ofs bytes = Some m2 ->
  forall b' ofs' len,
  len >= 0 ->
  b' <> b
  \/ ofs' + len <= ofs
  \/ ofs + Z_of_nat (length bytes) <= ofs' ->
  loadbytes m2 b' ofs' len = loadbytes m1 b' ofs' len;
 load_storebytes_other:
  forall m1 b ofs bytes m2, storebytes m1 b ofs bytes = Some m2 ->
  forall chunk b' ofs',
  b' <> b
  \/ ofs' + size_chunk chunk <= ofs
  \/ ofs + Z_of_nat (length bytes) <= ofs' ->
  load chunk m2 b' ofs' = load chunk m1 b' ofs';

(** Composing or decomposing [storebytes] operations at adjacent addresses. *)

 storebytes_concat:
  forall m b ofs bytes1 m1 bytes2 m2,
  storebytes m b ofs bytes1 = Some m1 ->
  storebytes m1 b (ofs + Z_of_nat(length bytes1)) bytes2 = Some m2 ->
  storebytes m b ofs (bytes1 ++ bytes2) = Some m2;
 storebytes_split:
  forall m b ofs bytes1 bytes2 m2,
  storebytes m b ofs (bytes1 ++ bytes2) = Some m2 ->
  exists m1,
     storebytes m b ofs bytes1 = Some m1
  /\ storebytes m1 b (ofs + Z_of_nat(length bytes1)) bytes2 = Some m2;

(** ** Properties of [alloc]. *)

(** The identifier of the freshly allocated block is the next block
  of the initial memory state. *)

 alloc_result:
  forall m1 lo hi m2 b, alloc m1 lo hi = (m2, b) ->
  b = nextblock m1;

(** Effect of [alloc] on block validity. *)

 nextblock_alloc:
  forall m1 lo hi m2 b, alloc m1 lo hi = (m2, b) ->
  nextblock m2 = Psucc (nextblock m1);

 valid_block_alloc:
  forall m1 lo hi m2 b, alloc m1 lo hi = (m2, b) ->
  forall b', valid_block m1 b' -> valid_block m2 b';
 fresh_block_alloc:
  forall m1 lo hi m2 b, alloc m1 lo hi = (m2, b) ->
  ~(valid_block m1 b);
 valid_new_block:
  forall m1 lo hi m2 b, alloc m1 lo hi = (m2, b) ->
  valid_block m2 b;
 valid_block_alloc_inv:
  forall m1 lo hi m2 b, alloc m1 lo hi = (m2, b) ->
  forall b', valid_block m2 b' -> b' = b \/ valid_block m1 b';

(** Effect of [alloc] on permissions. *)

 perm_alloc_1:
  forall m1 lo hi m2 b, alloc m1 lo hi = (m2, b) ->
  forall b' ofs k p, perm m1 b' ofs k p -> perm m2 b' ofs k p;
 perm_alloc_2:
  forall m1 lo hi m2 b, alloc m1 lo hi = (m2, b) ->
  forall ofs k, lo <= ofs < hi -> perm m2 b ofs k Freeable;
 perm_alloc_3:
  forall m1 lo hi m2 b, alloc m1 lo hi = (m2, b) ->
  forall ofs k p, perm m2 b ofs k p -> lo <= ofs < hi;
 perm_alloc_4:
  forall m1 lo hi m2 b, alloc m1 lo hi = (m2, b) ->
  forall b' ofs k p, perm m2 b' ofs k p -> b' <> b -> perm m1 b' ofs k p;
 perm_alloc_inv:
  forall m1 lo hi m2 b, alloc m1 lo hi = (m2, b) ->
  forall b' ofs k p,
  perm m2 b' ofs k p ->
  if eq_block b' b then lo <= ofs < hi else perm m1 b' ofs k p;

(** Effect of [alloc] on access validity. *)

 valid_access_alloc_other:
  forall m1 lo hi m2 b, alloc m1 lo hi = (m2, b) ->
  forall chunk b' ofs p,
  valid_access m1 chunk b' ofs p ->
  valid_access m2 chunk b' ofs p;
 valid_access_alloc_same:
  forall m1 lo hi m2 b, alloc m1 lo hi = (m2, b) ->
  forall chunk ofs,
  lo <= ofs -> ofs + size_chunk chunk <= hi -> (align_chunk chunk | ofs) ->
  valid_access m2 chunk b ofs Freeable;
 valid_access_alloc_inv:
  forall m1 lo hi m2 b, alloc m1 lo hi = (m2, b) ->
  forall chunk b' ofs p,
  valid_access m2 chunk b' ofs p ->
  if eq_block b' b
  then lo <= ofs /\ ofs + size_chunk chunk <= hi /\ (align_chunk chunk | ofs)
  else valid_access m1 chunk b' ofs p;

(** Load-alloc properties. *)

 load_alloc_unchanged:
  forall m1 lo hi m2 b, alloc m1 lo hi = (m2, b) ->
  forall chunk b' ofs,
  valid_block m1 b' ->
  load chunk m2 b' ofs = load chunk m1 b' ofs;
 load_alloc_other:
  forall m1 lo hi m2 b, alloc m1 lo hi = (m2, b) ->
  forall chunk b' ofs v,
  load chunk m1 b' ofs = Some v ->
  load chunk m2 b' ofs = Some v;
 load_alloc_same:
  forall m1 lo hi m2 b, alloc m1 lo hi = (m2, b) ->
  forall chunk ofs v,
  load chunk m2 b ofs = Some v ->
  v = Vundef;
 load_alloc_same':
  forall m1 lo hi m2 b, alloc m1 lo hi = (m2, b) ->
  forall chunk ofs,
  lo <= ofs -> ofs + size_chunk chunk <= hi -> (align_chunk chunk | ofs) ->
  load chunk m2 b ofs = Some Vundef;
 loadbytes_alloc_unchanged:
  forall m1 lo hi m2 b, alloc m1 lo hi = (m2, b) ->
  forall b' ofs n,
  valid_block m1 b' ->
  loadbytes m2 b' ofs n = loadbytes m1 b' ofs n;
 loadbytes_alloc_same:
  forall m1 lo hi m2 b, alloc m1 lo hi = (m2, b) ->
  forall n ofs bytes byte,
  loadbytes m2 b ofs n = Some bytes ->
  In byte bytes -> byte = Undef;

(** ** Properties of [free]. *)

(** [free] succeeds if and only if the correspond range of addresses
  has [Freeable] current permission. *)

 range_perm_free' :
  forall m1 b lo hi,
  range_perm m1 b lo hi Cur Freeable ->
  exists m2: mem, free m1 b lo hi = Some m2;
 free_range_perm:
  forall m1 bf lo hi m2, free m1 bf lo hi = Some m2 ->
                    range_perm m1 bf lo hi Cur Freeable;

(** Block validity is preserved by [free]. *)

 nextblock_free:
  forall m1 bf lo hi m2, free m1 bf lo hi = Some m2 ->
  nextblock m2 = nextblock m1;
 valid_block_free_1:
  forall m1 bf lo hi m2, free m1 bf lo hi = Some m2 ->
  forall b, valid_block m1 b -> valid_block m2 b;
 valid_block_free_2:
  forall m1 bf lo hi m2, free m1 bf lo hi = Some m2 ->
  forall b, valid_block m2 b -> valid_block m1 b;

(** Effect of [free] on permissions. *)

 perm_free_1:
  forall m1 bf lo hi m2, free m1 bf lo hi = Some m2 ->
  forall b ofs k p,
  b <> bf \/ ofs < lo \/ hi <= ofs ->
  perm m1 b ofs k p ->
  perm m2 b ofs k p;
 perm_free_2:
  forall m1 bf lo hi m2, free m1 bf lo hi = Some m2 ->
  forall ofs k p, lo <= ofs < hi -> ~ perm m2 bf ofs k p;
 perm_free_3:
  forall m1 bf lo hi m2, free m1 bf lo hi = Some m2 ->
  forall b ofs k p,
  perm m2 b ofs k p -> perm m1 b ofs k p;

(** Effect of [free] on access validity. *)

 valid_access_free_1:
  forall m1 bf lo hi m2, free m1 bf lo hi = Some m2 ->
  forall chunk b ofs p,
  valid_access m1 chunk b ofs p ->
  b <> bf \/ lo >= hi \/ ofs + size_chunk chunk <= lo \/ hi <= ofs ->
  valid_access m2 chunk b ofs p;
 valid_access_free_2:
  forall m1 bf lo hi m2, free m1 bf lo hi = Some m2 ->
  forall chunk ofs p,
  lo < hi -> ofs + size_chunk chunk > lo -> ofs < hi ->
  ~(valid_access m2 chunk bf ofs p);
 valid_access_free_inv_1:
  forall m1 bf lo hi m2, free m1 bf lo hi = Some m2 ->
  forall chunk b ofs p,
  valid_access m2 chunk b ofs p ->
  valid_access m1 chunk b ofs p;
 valid_access_free_inv_2:
  forall m1 bf lo hi m2, free m1 bf lo hi = Some m2 ->
  forall chunk ofs p,
  valid_access m2 chunk bf ofs p ->
  lo >= hi \/ ofs + size_chunk chunk <= lo \/ hi <= ofs;

(** Load-free properties *)

 load_free:
  forall m1 bf lo hi m2, free m1 bf lo hi = Some m2 ->
  forall chunk b ofs,
  b <> bf \/ lo >= hi \/ ofs + size_chunk chunk <= lo \/ hi <= ofs ->
  load chunk m2 b ofs = load chunk m1 b ofs;
 loadbytes_free_2:
  forall m1 bf lo hi m2, free m1 bf lo hi = Some m2 ->
  forall b ofs n bytes,
  loadbytes m2 b ofs n = Some bytes -> loadbytes m1 b ofs n = Some bytes;

(** ** Properties of [drop_perm]. *)

 nextblock_drop:
  forall m b lo hi p m', drop_perm m b lo hi p = Some m' ->
  nextblock m' = nextblock m;
 drop_perm_valid_block_1:
  forall m b lo hi p m', drop_perm m b lo hi p = Some m' ->
  forall b', valid_block m b' -> valid_block m' b';
 drop_perm_valid_block_2:
  forall m b lo hi p m', drop_perm m b lo hi p = Some m' ->
  forall b', valid_block m' b' -> valid_block m b';

 range_perm_drop_1:
  forall m b lo hi p m', drop_perm m b lo hi p = Some m' ->
  range_perm m b lo hi Cur Freeable;
 range_perm_drop_2' :
  forall m b lo hi p,
  range_perm m b lo hi Cur Freeable -> exists m', drop_perm m b lo hi p = Some m';

 perm_drop_1:
  forall m b lo hi p m', drop_perm m b lo hi p = Some m' ->
  forall ofs k, lo <= ofs < hi -> perm m' b ofs k p;
 perm_drop_2:
  forall m b lo hi p m', drop_perm m b lo hi p = Some m' ->
  forall ofs k p', lo <= ofs < hi -> perm m' b ofs k p' -> perm_order p p';
 perm_drop_3:
  forall m b lo hi p m', drop_perm m b lo hi p = Some m' ->
  forall b' ofs k p', b' <> b \/ ofs < lo \/ hi <= ofs -> perm m b' ofs k p' -> perm m' b' ofs k p';
 perm_drop_4:
  forall m b lo hi p m', drop_perm m b lo hi p = Some m' ->
  forall b' ofs k p', perm m' b' ofs k p' -> perm m b' ofs k p';

 loadbytes_drop:
  forall m b lo hi p m', drop_perm m b lo hi p = Some m' ->
  forall b' ofs n,
  b' <> b \/ ofs + n <= lo \/ hi <= ofs \/ perm_order p Readable ->
  loadbytes m' b' ofs n = loadbytes m b' ofs n;
 load_drop:
  forall m b lo hi p m', drop_perm m b lo hi p = Some m' ->
  forall chunk b' ofs,
  b' <> b \/ ofs + size_chunk chunk <= lo \/ hi <= ofs \/ perm_order p Readable ->
  load chunk m' b' ofs = load chunk m b' ofs;


(** ** Properties of [extends]. *)

 extends_refl {injperm: InjectPerm}:
  forall m, extends m m;

 load_extends {injperm: InjectPerm}:
  forall chunk m1 m2 b ofs v1,
  extends m1 m2 ->
  load chunk m1 b ofs = Some v1 ->
  exists v2, load chunk m2 b ofs = Some v2 /\ Val.lessdef v1 v2;

 loadv_extends {injperm: InjectPerm}:
  forall chunk m1 m2 addr1 addr2 v1,
  extends m1 m2 ->
  loadv chunk m1 addr1 = Some v1 ->
  Val.lessdef addr1 addr2 ->
  exists v2, loadv chunk m2 addr2 = Some v2 /\ Val.lessdef v1 v2;

 loadbytes_extends {injperm: InjectPerm}:
  forall m1 m2 b ofs len bytes1,
  extends m1 m2 ->
  loadbytes m1 b ofs len = Some bytes1 ->
  exists bytes2, loadbytes m2 b ofs len = Some bytes2
              /\ list_forall2 memval_lessdef bytes1 bytes2;

 store_within_extends {injperm: InjectPerm}:
  forall chunk m1 m2 b ofs v1 m1' v2,
  extends m1 m2 ->
  store chunk m1 b ofs v1 = Some m1' ->
  Val.lessdef v1 v2 ->
  exists m2',
     store chunk m2 b ofs v2 = Some m2'
  /\ extends m1' m2';

 store_outside_extends {injperm: InjectPerm}:
  forall chunk m1 m2 b ofs v m2',
  extends m1 m2 ->
  store chunk m2 b ofs v = Some m2' ->
  (forall ofs', perm m1 b ofs' Cur Readable -> ofs <= ofs' < ofs + size_chunk chunk -> False) ->
  extends m1 m2';

 storev_extends {injperm: InjectPerm}:
  forall chunk m1 m2 addr1 v1 m1' addr2 v2,
  extends m1 m2 ->
  storev chunk m1 addr1 v1 = Some m1' ->
  Val.lessdef addr1 addr2 ->
  Val.lessdef v1 v2 ->
  exists m2',
     storev chunk m2 addr2 v2 = Some m2'
  /\ extends m1' m2';

 storebytes_within_extends {injperm: InjectPerm}:
  forall m1 m2 b ofs bytes1 m1' bytes2,
  extends m1 m2 ->
  storebytes m1 b ofs bytes1 = Some m1' ->
  list_forall2 memval_lessdef bytes1 bytes2 ->
  exists m2',
     storebytes m2 b ofs bytes2 = Some m2'
  /\ extends m1' m2';

 storebytes_outside_extends {injperm: InjectPerm}:
  forall m1 m2 b ofs bytes2 m2',
  extends m1 m2 ->
  storebytes m2 b ofs bytes2 = Some m2' ->
  (forall ofs', perm m1 b ofs' Cur Readable -> ofs <= ofs' < ofs + Z_of_nat (length bytes2) -> False) ->
  extends m1 m2';

 alloc_extends {injperm: InjectPerm}:
  forall m1 m2 lo1 hi1 b m1' lo2 hi2,
  extends m1 m2 ->
  alloc m1 lo1 hi1 = (m1', b) ->
  lo2 <= lo1 -> hi1 <= hi2 ->
  exists m2',
     alloc m2 lo2 hi2 = (m2', b)
  /\ extends m1' m2';

 free_left_extends {injperm: InjectPerm}:
  forall m1 m2 b lo hi m1',
  extends m1 m2 ->
  free m1 b lo hi = Some m1' ->
  extends m1' m2;

 free_right_extends {injperm: InjectPerm}:
  forall m1 m2 b lo hi m2',
  extends m1 m2 ->
  free m2 b lo hi = Some m2' ->
  (forall ofs k p, perm m1 b ofs k p -> lo <= ofs < hi -> False) ->
  extends m1 m2';

 free_parallel_extends {injperm: InjectPerm}:
  forall m1 m2 b lo hi m1',
    extends m1 m2 ->
    inject_perm_condition Freeable ->
  free m1 b lo hi = Some m1' ->
  exists m2',
     free m2 b lo hi = Some m2'
  /\ extends m1' m2';

 valid_block_extends {injperm: InjectPerm}:
  forall m1 m2 b,
  extends m1 m2 ->
  (valid_block m1 b <-> valid_block m2 b);
 perm_extends {injperm: InjectPerm}:
  forall m1 m2 b ofs k p,
  extends m1 m2 -> perm m1 b ofs k p -> inject_perm_condition p -> perm m2 b ofs k p;
 valid_access_extends {injperm: InjectPerm}:
  forall m1 m2 chunk b ofs p,
    extends m1 m2 -> valid_access m1 chunk b ofs p -> inject_perm_condition p ->
    valid_access m2 chunk b ofs p;
 valid_pointer_extends {injperm: InjectPerm}:
  forall m1 m2 b ofs,
  extends m1 m2 -> valid_pointer m1 b ofs = true -> valid_pointer m2 b ofs = true;
 weak_valid_pointer_extends {injperm: InjectPerm}:
  forall m1 m2 b ofs,
  extends m1 m2 ->
  weak_valid_pointer m1 b ofs = true -> weak_valid_pointer m2 b ofs = true;

  
(** ** Properties of [magree]. *)
 ma_perm {injperm: InjectPerm}:
   forall m1 m2 (P: locset),
     magree m1 m2 P ->
     forall b ofs k p,
       perm m1 b ofs k p ->
       inject_perm_condition p ->
       perm m2 b ofs k p;

 magree_monotone {injperm: InjectPerm}:
  forall m1 m2 (P Q: locset),
  magree m1 m2 P ->
  (forall b ofs, Q b ofs -> P b ofs) ->
  magree m1 m2 Q;

 mextends_agree {injperm: InjectPerm}:
  forall m1 m2 P, extends m1 m2 -> magree m1 m2 P;

 magree_extends {injperm: InjectPerm}:
  forall m1 m2 (P: locset),
  (forall b ofs, P b ofs) ->
  magree m1 m2 P -> extends m1 m2;

 magree_loadbytes {injperm: InjectPerm}:
  forall m1 m2 P b ofs n bytes,
  magree m1 m2 P ->
  loadbytes m1 b ofs n = Some bytes ->
  (forall i, ofs <= i < ofs + n -> P b i) ->
  exists bytes', loadbytes m2 b ofs n = Some bytes' /\ list_forall2 memval_lessdef bytes bytes';

 magree_load {injperm: InjectPerm}:
  forall m1 m2 P chunk b ofs v,
  magree m1 m2 P ->
  load chunk m1 b ofs = Some v ->
  (forall i, ofs <= i < ofs + size_chunk chunk -> P b i) ->
  exists v', load chunk m2 b ofs = Some v' /\ Val.lessdef v v';

 magree_storebytes_parallel {injperm: InjectPerm}:
  forall m1 m2 (P Q: locset) b ofs bytes1 m1' bytes2,
  magree m1 m2 P ->
  storebytes m1 b ofs bytes1 = Some m1' ->
  (forall b' i, Q b' i ->
                b' <> b \/ i < ofs \/ ofs + Z_of_nat (length bytes1) <= i ->
                P b' i) ->
  list_forall2 memval_lessdef bytes1 bytes2 ->
  exists m2', storebytes m2 b ofs bytes2 = Some m2' /\ magree m1' m2' Q;

 magree_storebytes_left {injperm: InjectPerm}:
  forall m1 m2 P b ofs bytes1 m1',
  magree m1 m2 P ->
  storebytes m1 b ofs bytes1 = Some m1' ->
  (forall i, ofs <= i < ofs + Z_of_nat (length bytes1) -> ~(P b i)) ->
  magree m1' m2 P;

 magree_store_left {injperm: InjectPerm}:
  forall m1 m2 P chunk b ofs v1 m1',
  magree m1 m2 P ->
  store chunk m1 b ofs v1 = Some m1' ->
  (forall i, ofs <= i < ofs + size_chunk chunk -> ~(P b i)) ->
  magree m1' m2 P;

 magree_free {injperm: InjectPerm}:
  forall m1 m2 (P Q: locset) b lo hi m1',
    magree m1 m2 P ->
    inject_perm_condition Freeable ->
    free m1 b lo hi = Some m1' ->
    (forall b' i, Q b' i ->
             b' <> b \/ ~(lo <= i < hi) ->
             P b' i) ->
    exists m2', free m2 b lo hi = Some m2' /\ magree m1' m2' Q;

 magree_valid_access {injperm: InjectPerm}:
  forall m1 m2 (P: locset) chunk b ofs p,
  magree m1 m2 P ->
  valid_access m1 chunk b ofs p ->
  inject_perm_condition p ->
  valid_access m2 chunk b ofs p;

(** ** Properties of [inject]. *)
 mi_no_overlap {injperm: InjectPerm}:
   forall f g m1 m2,
   inject f g m1 m2 ->
   meminj_no_overlap f m1;

 mi_delta_pos {injperm: InjectPerm}:
   forall f g m1 m2 b1 b2 delta,
     inject f g m1 m2 ->
     f b1 = Some (b2, delta) ->
     delta >= 0;

 valid_block_inject_1 {injperm: InjectPerm}:
  forall f g m1 m2 b1 b2 delta,
  f b1 = Some(b2, delta) ->
  inject f g m1 m2 ->
  valid_block m1 b1;

 valid_block_inject_2 {injperm: InjectPerm}:
  forall f g m1 m2 b1 b2 delta,
  f b1 = Some(b2, delta) ->
  inject f g m1 m2 ->
  valid_block m2 b2;

 perm_inject {injperm: InjectPerm}:
  forall f g m1 m2 b1 b2 delta ofs k p,
  f b1 = Some(b2, delta) ->
  inject f g m1 m2 ->
  perm m1 b1 ofs k p ->
  inject_perm_condition p ->
  perm m2 b2 (ofs + delta) k p;

 range_perm_inject {injperm: InjectPerm}:
  forall f g m1 m2 b1 b2 delta lo hi k p,
  f b1 = Some(b2, delta) ->
  inject f g m1 m2 ->
  range_perm m1 b1 lo hi k p ->
  inject_perm_condition p ->
  range_perm m2 b2 (lo + delta) (hi + delta) k p;

 valid_access_inject {injperm: InjectPerm}:
  forall f g m1 m2 chunk b1 ofs b2 delta p,
  f b1 = Some(b2, delta) ->
  inject f g m1 m2 ->
  valid_access m1 chunk b1 ofs p ->
  (perm_order p Writable -> frameinj_pack_after O g) ->
  inject_perm_condition p ->
  valid_access m2 chunk b2 (ofs + delta) p;

 valid_pointer_inject {injperm: InjectPerm}:
  forall f g m1 m2 b1 ofs b2 delta,
  f b1 = Some(b2, delta) ->
  inject f g m1 m2 ->
  valid_pointer m1 b1 ofs = true ->
  valid_pointer m2 b2 (ofs + delta) = true;

 weak_valid_pointer_inject {injperm: InjectPerm}:
  forall f g m1 m2 b1 ofs b2 delta,
  f b1 = Some(b2, delta) ->
  inject f g m1 m2 ->
  weak_valid_pointer m1 b1 ofs = true ->
  weak_valid_pointer m2 b2 (ofs + delta) = true;

 address_inject {injperm: InjectPerm}:
  forall f g m1 m2 b1 ofs1 b2 delta p,
  inject f g m1 m2 ->
  perm m1 b1 (Ptrofs.unsigned ofs1) Cur p ->
  f b1 = Some (b2, delta) ->
  Ptrofs.unsigned (Ptrofs.add ofs1 (Ptrofs.repr delta)) = Ptrofs.unsigned ofs1 + delta;

 (** The following is needed by Separation, to prove storev_parallel_rule *)
 address_inject' {injperm: InjectPerm}:
  forall f g m1 m2 chunk b1 ofs1 b2 delta,
  inject f g m1 m2 ->
  valid_access m1 chunk b1 (Ptrofs.unsigned ofs1) Nonempty ->
  f b1 = Some (b2, delta) ->
  Ptrofs.unsigned (Ptrofs.add ofs1 (Ptrofs.repr delta)) = Ptrofs.unsigned ofs1 + delta;

 valid_pointer_inject_no_overflow {injperm: InjectPerm}:
  forall f g m1 m2 b ofs b' delta,
  inject f g m1 m2 ->
  valid_pointer m1 b (Ptrofs.unsigned ofs) = true ->
  f b = Some(b', delta) ->
  0 <= Ptrofs.unsigned ofs + Ptrofs.unsigned (Ptrofs.repr delta) <= Ptrofs.max_unsigned;

 weak_valid_pointer_inject_no_overflow {injperm: InjectPerm}:
  forall f g m1 m2 b ofs b' delta,
  inject f g m1 m2 ->
  weak_valid_pointer m1 b (Ptrofs.unsigned ofs) = true ->
  f b = Some(b', delta) ->
  0 <= Ptrofs.unsigned ofs + Ptrofs.unsigned (Ptrofs.repr delta) <= Ptrofs.max_unsigned;

 valid_pointer_inject_val {injperm: InjectPerm}:
  forall f g m1 m2 b ofs b' ofs',
  inject f g m1 m2 ->
  valid_pointer m1 b (Ptrofs.unsigned ofs) = true ->
  Val.inject f (Vptr b ofs) (Vptr b' ofs') ->
  valid_pointer m2 b' (Ptrofs.unsigned ofs') = true;

 weak_valid_pointer_inject_val {injperm: InjectPerm}:
  forall f g m1 m2 b ofs b' ofs',
  inject f g m1 m2 ->
  weak_valid_pointer m1 b (Ptrofs.unsigned ofs) = true ->
  Val.inject f (Vptr b ofs) (Vptr b' ofs') ->
  weak_valid_pointer m2 b' (Ptrofs.unsigned ofs') = true;

 inject_no_overlap {injperm: InjectPerm}:
  forall f g m1 m2 b1 b2 b1' b2' delta1 delta2 ofs1 ofs2,
  inject f g m1 m2 ->
  b1 <> b2 ->
  f b1 = Some (b1', delta1) ->
  f b2 = Some (b2', delta2) ->
  perm m1 b1 ofs1 Max Nonempty ->
  perm m1 b2 ofs2 Max Nonempty ->
  b1' <> b2' \/ ofs1 + delta1 <> ofs2 + delta2;

 different_pointers_inject {injperm: InjectPerm}:
  forall f g m m' b1 ofs1 b2 ofs2 b1' delta1 b2' delta2,
  inject f g m m' ->
  b1 <> b2 ->
  valid_pointer m b1 (Ptrofs.unsigned ofs1) = true ->
  valid_pointer m b2 (Ptrofs.unsigned ofs2) = true ->
  f b1 = Some (b1', delta1) ->
  f b2 = Some (b2', delta2) ->
  b1' <> b2' \/
  Ptrofs.unsigned (Ptrofs.add ofs1 (Ptrofs.repr delta1)) <>
  Ptrofs.unsigned (Ptrofs.add ofs2 (Ptrofs.repr delta2));

 disjoint_or_equal_inject {injperm: InjectPerm}:
  forall f g m m' b1 b1' delta1 b2 b2' delta2 ofs1 ofs2 sz,
  inject f g m m' ->
  f b1 = Some(b1', delta1) ->
  f b2 = Some(b2', delta2) ->
  range_perm m b1 ofs1 (ofs1 + sz) Max Nonempty ->
  range_perm m b2 ofs2 (ofs2 + sz) Max Nonempty ->
  sz > 0 ->
  b1 <> b2 \/ ofs1 = ofs2 \/ ofs1 + sz <= ofs2 \/ ofs2 + sz <= ofs1 ->
  b1' <> b2' \/ ofs1 + delta1 = ofs2 + delta2
             \/ ofs1 + delta1 + sz <= ofs2 + delta2
             \/ ofs2 + delta2 + sz <= ofs1 + delta1;

 aligned_area_inject {injperm: InjectPerm}:
  forall f g m m' b ofs al sz b' delta,
  inject f g m m' ->
  al = 1 \/ al = 2 \/ al = 4 \/ al = 8 -> sz > 0 ->
  (al | sz) ->
  range_perm m b ofs (ofs + sz) Cur Nonempty ->
  (al | ofs) ->
  f b = Some(b', delta) ->
  (al | ofs + delta);

 load_inject {injperm: InjectPerm}:
  forall f g m1 m2 chunk b1 ofs b2 delta v1,
  inject f g m1 m2 ->
  load chunk m1 b1 ofs = Some v1 ->
  f b1 = Some (b2, delta) ->
  exists v2, load chunk m2 b2 (ofs + delta) = Some v2 /\ Val.inject f v1 v2;

 loadv_inject {injperm: InjectPerm}:
  forall f g m1 m2 chunk a1 a2 v1,
  inject f g m1 m2 ->
  loadv chunk m1 a1 = Some v1 ->
  Val.inject f a1 a2 ->
  exists v2, loadv chunk m2 a2 = Some v2 /\ Val.inject f v1 v2;

 loadbytes_inject {injperm: InjectPerm}:
  forall f g m1 m2 b1 ofs len b2 delta bytes1,
  inject f g m1 m2 ->
  loadbytes m1 b1 ofs len = Some bytes1 ->
  f b1 = Some (b2, delta) ->
  exists bytes2, loadbytes m2 b2 (ofs + delta) len = Some bytes2
              /\ list_forall2 (memval_inject f) bytes1 bytes2;

 store_mapped_inject {injperm: InjectPerm}:
  forall f g chunk m1 b1 ofs v1 n1 m2 b2 delta v2,
  inject f g m1 m2 ->
  store chunk m1 b1 ofs v1 = Some n1 ->
  f b1 = Some (b2, delta) ->
  frameinj_pack_after O g ->
  Val.inject f v1 v2 ->
  exists n2,
    store chunk m2 b2 (ofs + delta) v2 = Some n2
    /\ inject f g n1 n2;

 store_unmapped_inject {injperm: InjectPerm}:
  forall f g chunk m1 b1 ofs v1 n1 m2,
  inject f g m1 m2 ->
  store chunk m1 b1 ofs v1 = Some n1 ->
  f b1 = None ->
  inject f g n1 m2;

 store_outside_inject {injperm: InjectPerm}:
  forall f g m1 m2 chunk b ofs v m2',
  inject f g m1 m2 ->
  (forall b' delta ofs',
    f b' = Some(b, delta) ->
    perm m1 b' ofs' Cur Readable ->
    ofs <= ofs' + delta < ofs + size_chunk chunk -> False) ->
  store chunk m2 b ofs v = Some m2' ->
  inject f g m1 m2';

 storev_mapped_inject {injperm: InjectPerm}:
  forall f g chunk m1 a1 v1 n1 m2 a2 v2,
  inject f g m1 m2 ->
  storev chunk m1 a1 v1 = Some n1 ->
  Val.inject f a1 a2 ->
  Val.inject f v1 v2 ->
  frameinj_pack_after O g ->
  exists n2,
    storev chunk m2 a2 v2 = Some n2 /\ inject f g n1 n2;

 storebytes_mapped_inject {injperm: InjectPerm}:
  forall f g m1 b1 ofs bytes1 n1 m2 b2 delta bytes2,
  inject f g m1 m2 ->
  storebytes m1 b1 ofs bytes1 = Some n1 ->
  f b1 = Some (b2, delta) ->
  frameinj_pack_after O g ->
  list_forall2 (memval_inject f) bytes1 bytes2 ->
  exists n2,
    storebytes m2 b2 (ofs + delta) bytes2 = Some n2
    /\ inject f g n1 n2;

 storebytes_unmapped_inject {injperm: InjectPerm}:
  forall f g m1 b1 ofs bytes1 n1 m2,
  inject f g m1 m2 ->
  storebytes m1 b1 ofs bytes1 = Some n1 ->
  f b1 = None ->
  inject f g n1 m2;

 storebytes_outside_inject {injperm: InjectPerm}:
  forall f g m1 m2 b ofs bytes2 m2',
  inject f g m1 m2 ->
  (forall b' delta ofs',
    f b' = Some(b, delta) ->
    perm m1 b' ofs' Cur Readable ->
    ofs <= ofs' + delta < ofs + Z_of_nat (length bytes2) -> False) ->
  storebytes m2 b ofs bytes2 = Some m2' ->
  inject f g m1 m2';

 storebytes_empty_inject {injperm: InjectPerm}:
  forall f g m1 b1 ofs1 m1' m2 b2 ofs2 m2',
  inject f g m1 m2 ->
  storebytes m1 b1 ofs1 nil = Some m1' ->
  storebytes m2 b2 ofs2 nil = Some m2' ->
  inject f g m1' m2';

 alloc_right_inject {injperm: InjectPerm}:
  forall f g m1 m2 lo hi b2 m2',
  inject f g m1 m2 ->
  alloc m2 lo hi = (m2', b2) ->
  inject f g m1 m2';

 alloc_left_unmapped_inject {injperm: InjectPerm}:
  forall f g m1 m2 lo hi m1' b1,
  inject f g m1 m2 ->
  alloc m1 lo hi = (m1', b1) ->
  exists f',
     inject f' g m1' m2
  /\ inject_incr f f'
  /\ f' b1 = None
  /\ (forall b, b <> b1 -> f' b = f b);

 alloc_left_mapped_inject {injperm: InjectPerm}:
  forall f g m1 m2 lo hi m1' b1 b2 delta,
  inject f g m1 m2 ->
  alloc m1 lo hi = (m1', b1) ->
  valid_block m2 b2 ->
  0 <= delta <= Ptrofs.max_unsigned ->
  (forall ofs k p, perm m2 b2 ofs k p -> delta = 0 \/ 0 <= ofs < Ptrofs.max_unsigned) ->
  (forall ofs k p, lo <= ofs < hi -> inject_perm_condition p -> perm m2 b2 (ofs + delta) k p) ->
  inj_offset_aligned delta (hi-lo) ->
  (forall b delta' ofs k p,
   f b = Some (b2, delta') ->
   perm m1 b ofs k p ->
   lo + delta <= ofs + delta' < hi + delta -> False) ->
  (forall (f2 : frame_adt) (fi : frame_info),
      In f2 (stack_adt m2) ->
      in_frame f2 b2 ->
      frame_adt_info f2 = Some fi ->
      forall (o : Z) (k : perm_kind) (pp : permission), perm m1' b1 o k pp -> inject_perm_condition pp -> frame_public fi (o + delta)) ->
  exists f',
     inject f' g m1' m2
  /\ inject_incr f f'
  /\ f' b1 = Some(b2, delta)
  /\ (forall b, b <> b1 -> f' b = f b);

 alloc_parallel_inject {injperm: InjectPerm}:
  forall f g m1 m2 lo1 hi1 m1' b1 lo2 hi2,
  inject f g m1 m2 ->
  alloc m1 lo1 hi1 = (m1', b1) ->
  lo2 <= lo1 -> hi1 <= hi2 ->
  exists f', exists m2', exists b2,
  alloc m2 lo2 hi2 = (m2', b2)
  /\ inject f' g m1' m2'
  /\ inject_incr f f'
  /\ f' b1 = Some(b2, 0)
  /\ (forall b, b <> b1 -> f' b = f b);

 free_inject {injperm: InjectPerm}:
  forall f g m1 l m1' m2 b lo hi m2',
  inject f g m1 m2 ->
  free_list m1 l = Some m1' ->
  free m2 b lo hi = Some m2' ->
  (forall b1 delta ofs k p,
    f b1 = Some(b, delta) -> perm m1 b1 ofs k p -> lo <= ofs + delta < hi ->
    exists lo1, exists hi1, In (b1, lo1, hi1) l /\ lo1 <= ofs < hi1) ->
  inject f g m1' m2';

 free_left_inject {injperm: InjectPerm}:
  forall f g m1 m2 b lo hi m1',
  inject f g m1 m2 ->
  free m1 b lo hi = Some m1' ->
  inject f g m1' m2;
 free_list_left_inject {injperm: InjectPerm}:
  forall f g m2 l m1 m1',
  inject f g m1 m2 ->
  free_list m1 l = Some m1' ->
  inject f g m1' m2;

 free_right_inject {injperm: InjectPerm}:
  forall f g m1 m2 b lo hi m2',
  inject f g m1 m2 ->
  free m2 b lo hi = Some m2' ->
  (forall b1 delta ofs k p,
    f b1 = Some(b, delta) -> perm m1 b1 ofs k p ->
    lo <= ofs + delta < hi -> False) ->
  inject f g m1 m2';

 free_parallel_inject {injperm: InjectPerm}:
  forall f g m1 m2 b lo hi m1' b' delta,
  inject f g m1 m2 ->
  free m1 b lo hi = Some m1' ->
  f b = Some(b', delta) ->
  inject_perm_condition Freeable ->
  exists m2',
     free m2 b' (lo + delta) (hi + delta) = Some m2'
  /\ inject f g m1' m2';

 drop_outside_inject {injperm: InjectPerm}:
  forall f g m1 m2 b lo hi p m2',
    inject f g m1 m2 ->
    drop_perm m2 b lo hi p = Some m2' ->
  (forall b' delta ofs k p,
    f b' = Some(b, delta) ->
    perm m1 b' ofs k p -> lo <= ofs + delta < hi -> False) ->
  inject f g m1 m2';

(** The following property is needed by ValueDomain, to prove mmatch_inj. *)

 self_inject f m {injperm: InjectPerm}:
  (forall b, f b = None \/ f b = Some (b, 0)) ->
  (forall b, f b <> None -> Mem.valid_block m b) ->
  (forall b,
     f b <> None ->
     forall o b' o' q n,
       loadbytes m b o 1 = Some (Fragment (Vptr b' o') q n :: nil) ->
       f b' <> None) ->
  Mem.inject f (flat_frameinj (length (stack_adt m))) m m;

 inject_stack_adt {injperm: InjectPerm}:
   forall f g m1 m2,
     inject f g m1 m2 ->
     stack_inject f g (perm m1) ( (stack_adt m1)) ( (stack_adt m2));

 extends_stack_adt {injperm: InjectPerm}:
   forall m1 m2,
     extends m1 m2 ->
     stack_inject inject_id (flat_frameinj (length (stack_adt m1))) (perm m1) (stack_adt m1) (stack_adt m2);

(* Needed by Stackingproof, with Linear2 to Mach,
   to compose extends (in Linear2) and inject. *)
 extends_inject_compose {injperm: InjectPerm}:
   forall f g m1 m2 m3,
     extends m1 m2 -> inject f g m2 m3 -> inject f g m1 m3;

 (* Needed by EraseArgs. *)
 extends_extends_compose {injperm: InjectPerm}:
   forall m1 m2 m3,
     extends m1 m2 -> extends m2 m3 -> extends m1 m3;


(** ** Properties of [inject_neutral] *)

 neutral_inject {injperm: InjectPerm}:
  forall m, inject_neutral (nextblock m) m ->
  inject (flat_inj (nextblock m)) (flat_frameinj (length (stack_adt m))) m m;

 empty_inject_neutral {injperm: InjectPerm}:
  forall thr, inject_neutral thr empty;

 empty_stack_adt {injperm: InjectPerm}:
   stack_adt empty = nil;

 alloc_inject_neutral {injperm: InjectPerm}:
  forall thr m lo hi b m',
  alloc m lo hi = (m', b) ->
  inject_neutral thr m ->
  Plt (nextblock m) thr ->
  inject_neutral thr m';

 store_inject_neutral {injperm: InjectPerm}:
  forall chunk m b ofs v m' thr,
  store chunk m b ofs v = Some m' ->
  inject_neutral thr m ->
  Plt b thr ->
  Val.inject (flat_inj thr) v v ->
  inject_neutral thr m';

 drop_inject_neutral {injperm: InjectPerm}:
  forall m b lo hi p m' thr,
  drop_perm m b lo hi p = Some m' ->
  inject_neutral thr m ->
  Plt b thr ->
  inject_neutral thr m';
drop_perm_stack_adt {injperm: InjectPerm}:
  forall m1 b lo hi p m1',
    drop_perm m1 b lo hi p = Some m1' ->
    stack_adt m1' = stack_adt m1;

(** ** Properties of [unchanged_on] and [strong_unchanged_on] *)

 strong_unchanged_on_weak P m1 m2:
  strong_unchanged_on P m1 m2 ->
  unchanged_on P m1 m2;
 unchanged_on_nextblock P m1 m2:
  unchanged_on P m1 m2 ->
  Ple (nextblock m1) (nextblock m2);
 strong_unchanged_on_refl:
  forall P m, strong_unchanged_on P m m;
 unchanged_on_trans:
  forall P m1 m2 m3, unchanged_on P m1 m2 -> unchanged_on P m2 m3 -> unchanged_on P m1 m3;
 strong_unchanged_on_trans:
  forall P m1 m2 m3, strong_unchanged_on P m1 m2 -> strong_unchanged_on P m2 m3 -> strong_unchanged_on P m1 m3;
 perm_unchanged_on:
  forall P m m' b ofs k p,
  unchanged_on P m m' -> P b ofs ->
  perm m b ofs k p -> perm m' b ofs k p;
 perm_unchanged_on_2:
  forall P m m' b ofs k p,
  unchanged_on P m m' -> P b ofs -> valid_block m b ->
  perm m' b ofs k p -> perm m b ofs k p;
 loadbytes_unchanged_on_1:
  forall P m m' b ofs n,
  unchanged_on P m m' ->
  valid_block m b ->
  (forall i, ofs <= i < ofs + n -> P b i) ->
  loadbytes m' b ofs n = loadbytes m b ofs n;
 loadbytes_unchanged_on:
   forall P m m' b ofs n bytes,
     unchanged_on P m m' ->
     (forall i, ofs <= i < ofs + n -> P b i) ->
     loadbytes m b ofs n = Some bytes ->
     loadbytes m' b ofs n = Some bytes;
 load_unchanged_on_1:
  forall P m m' chunk b ofs,
  unchanged_on P m m' ->
  valid_block m b ->
  (forall i, ofs <= i < ofs + size_chunk chunk -> P b i) ->
  load chunk m' b ofs = load chunk m b ofs;
 load_unchanged_on:
   forall P m m' chunk b ofs v,
     unchanged_on P m m' ->
     (forall i, ofs <= i < ofs + size_chunk chunk -> P b i) ->
     load chunk m b ofs = Some v ->
     load chunk m' b ofs = Some v;
 store_strong_unchanged_on:
  forall P chunk m b ofs v m',
    store chunk m b ofs v = Some m' ->
    (forall i, ofs <= i < ofs + size_chunk chunk -> ~ P b i) ->
    strong_unchanged_on P m m';
 storebytes_strong_unchanged_on:
  forall P m b ofs bytes m',
  storebytes m b ofs bytes = Some m' ->
  (forall i, ofs <= i < ofs + Z_of_nat (length bytes) -> ~ P b i) ->
  strong_unchanged_on P m m';
 alloc_strong_unchanged_on:
   forall P m lo hi m' b,
     alloc m lo hi = (m', b) ->
     strong_unchanged_on P m m';
 free_strong_unchanged_on:
  forall P m b lo hi m',
  free m b lo hi = Some m' ->
  (forall i, lo <= i < hi -> ~ P b i) ->
  strong_unchanged_on P m m';
 drop_perm_strong_unchanged_on:
   forall P m b lo hi p m',
     drop_perm m b lo hi p = Some m' ->
     (forall i, lo <= i < hi -> ~ P b i) ->
     strong_unchanged_on P m m';
 unchanged_on_implies:
   forall (P Q: block -> Z -> Prop) m m',
     unchanged_on P m m' ->
     (forall b ofs, Q b ofs -> valid_block m b -> P b ofs) ->
     unchanged_on Q m m'
 ;
 strong_unchanged_on_implies:
   forall (P Q: block -> Z -> Prop) m m',
     strong_unchanged_on P m m' ->
     (forall b ofs, Q b ofs -> valid_block m b -> P b ofs) ->
     strong_unchanged_on Q m m'
 ;

(** The following property is needed by Separation, to prove
minjection. HINT: it can be used only for [strong_unchanged_on], not
for [unchanged_on]. *)

 inject_strong_unchanged_on j g m0 m m'  {injperm: InjectPerm}:
   inject j g m0 m ->
   strong_unchanged_on
     (fun (b : block) (ofs : Z) =>
        exists (b0 : block) (delta : Z),
          j b0 = Some (b, delta) /\
          perm m0 b0 (ofs - delta) Max Nonempty) m m' ->
   stack_adt m' = stack_adt m ->
   inject j g m0 m';

 (* Original operations don't modify the abstract part. *)
 store_no_abstract:
   forall chunk b o v, abstract_unchanged (fun m1 m2 => Mem.store chunk m1 b o v = Some m2);

 storebytes_no_abstract:
   forall b o bytes, abstract_unchanged (fun m1 m2 => Mem.storebytes m1 b o bytes = Some m2);

 alloc_no_abstract:
   forall lo hi b, abstract_unchanged (fun m1 m2 => Mem.alloc m1 lo hi = (m2, b));

 free_no_abstract:
   forall lo hi b, abstract_unchanged (fun m1 m2 => Mem.free m1 b lo hi = Some m2);

 freelist_no_abstract:
   forall bl, abstract_unchanged (fun m1 m2 => Mem.free_list m1 bl = Some m2);

 drop_perm_no_abstract:
   forall b lo hi p, abstract_unchanged (fun m1 m2 => Mem.drop_perm m1 b lo hi p = Some m2);

 (* Properties of record_stack_block *)

 record_stack_blocks_inject_left {injperm: InjectPerm}:
   forall m1 m1' m2 j g f1 f2
     (INJ: inject j g m1 m2)
     (FAP: frame_at_pos (stack_adt m2) 0 f2)
     (FI: frame_inject' j (perm m1) f1 f2)
     (SURJ: frameinj_surjective g (length (stack_adt m2)))
     (RSB: record_stack_blocks m1 f1 m1'),
     frameinj_pack_after O g ->
     frameinj_surjective g (length (stack_adt m2)) ->
     inject j (fun n : nat => if Nat.eq_dec n 0 then Some O else g (Init.Nat.pred n)) m1' m2;

 record_stack_blocks_inject_parallel {injperm: InjectPerm}:
   forall m1 m1' m2 j g fi1 fi2,
     inject j g m1 m2 ->
     frame_inject _ j m1 fi1 fi2 ->
     (forall b : block, in_frames (stack_adt m2) b -> ~ in_frame fi2 b) ->
     (valid_frame fi2 m2) ->
     (forall b fi, in_frame fi2 b -> frame_adt_info fi2 = Some fi ->
              forall o k p, perm m2 b o k p -> 0 <= o < frame_size fi) ->
     (forall (b1 b2 : block) (delta : Z), j b1 = Some (b2, delta) -> in_frame fi1 b1 <-> in_frame fi2 b2) ->
     frame_adt_size fi1 = frame_adt_size fi2 ->
     frameinj_surjective g (length (stack_adt m2)) ->
     record_stack_blocks m1 fi1 m1' ->
     exists m2',
       record_stack_blocks m2 fi2 m2' /\
       inject j (fun n => if Nat.eq_dec n 0 then Some O else option_map S (g (pred n))) m1' m2';


 record_stack_blocks_extends {injperm: InjectPerm}:
    forall m1 m2 m1' fi,
      extends m1 m2 ->
      record_stack_blocks m1 fi m1' ->
      (forall b, in_frame fi b -> ~ in_frames ( (stack_adt m2)) b ) ->
      Forall
        (fun b : block =>
           forall (o : Z) (k : perm_kind) (p : permission),
             perm m2 b o k p -> forall fi0 : frame_info, frame_adt_info fi = Some fi0 -> 0 <= o < frame_size fi0) 
        (frame_blocks fi) ->
      exists m2',
        record_stack_blocks m2 fi m2' /\
        extends m1' m2';

 record_stack_blocks_mem_unchanged:
   forall bfi,
     mem_unchanged (fun m1 m2 => record_stack_blocks m1 bfi m2);

 record_stack_blocks_stack_adt:
   forall m fi m',
     record_stack_blocks m fi m' ->
     stack_adt m' = fi :: stack_adt m;

 record_stack_blocks_inject_neutral {injperm: InjectPerm}:
   forall thr m fi m',
     inject_neutral thr m ->
     record_stack_blocks m fi m' ->
     inject_neutral thr m';

 (* Properties of unrecord_stack_block *)

 unrecord_stack_block_inject_parallel {injperm: InjectPerm}:
   forall (m1 m1' m2 : mem) (j : meminj) g,
     inject j g m1 m2 ->
     unrecord_stack_block m1 = Some m1' ->
     frameinj_pack_after O g ->
     (forall i j, g i = Some j -> (O < i) -> (O < j))%nat ->
     exists m2',
       unrecord_stack_block m2 = Some m2' /\ inject j (fun n => option_map pred (g (S n))) m1' m2';

 unrecord_stack_block_inject_left {injperm: InjectPerm}:
   forall (m1 m1' m2 : mem) (j : meminj) g,
     inject j g m1 m2 ->
     unrecord_stack_block m1 = Some m1' ->
<<<<<<< HEAD
     frameinj_surjective g (length (stack_adt m2)) ->
     g 1%nat = Some O ->
=======
     (* g 1%nat = Some O -> *)
>>>>>>> 7d17ccf7
     (forall b, is_stack_top (stack_adt m1) b -> forall o k p, ~ perm m1 b o k p) ->
     inject j (fun n => g (S n)) m1' m2;

 unrecord_stack_block_extends {injperm: InjectPerm}:
   forall m1 m2 m1',
     extends m1 m2 ->
     unrecord_stack_block m1 = Some m1' ->
     exists m2',
       unrecord_stack_block m2 = Some m2' /\
       extends m1' m2';

 unrecord_stack_block_mem_unchanged:
   mem_unchanged (fun m1 m2 => unrecord_stack_block m1 = Some m2);

 unrecord_stack_adt:
   forall m m',
     unrecord_stack_block m = Some m' ->
     exists b,
       stack_adt m = b :: stack_adt m';

 unrecord_stack_block_succeeds:
   forall m b r,
     stack_adt m = b :: r ->
     exists m',
       unrecord_stack_block m = Some m'
       /\ stack_adt m' = r;

 unrecord_stack_block_inject_neutral {injperm: InjectPerm}:
   forall thr m m',
     inject_neutral thr m ->
     unrecord_stack_block m = Some m' ->
     inject_neutral thr m';


 (* Other properties *)

 public_stack_access_extends {injperm: InjectPerm}:
   forall m1 m2 b lo hi p,
     extends m1 m2 ->
     range_perm m1 b lo hi Cur p ->
     public_stack_access ( (stack_adt m1)) b lo hi ->
     public_stack_access ( (stack_adt m2)) b lo hi;

 public_stack_access_inject {injperm: InjectPerm}:
   forall f g m1 m2 b b' delta lo hi p,
     f b = Some (b', delta) ->
     inject f g m1 m2 ->
     range_perm m1 b lo hi Cur p ->
     public_stack_access ( (stack_adt m1)) b lo hi ->
     public_stack_access ( (stack_adt m2)) b' (lo + delta) (hi + delta);

 public_stack_access_magree {injperm: InjectPerm}: forall P (m1 m2 : mem) (b : block) (lo hi : Z) p,
     magree m1 m2 P ->
     range_perm m1 b lo hi Cur p ->
     public_stack_access ( (stack_adt m1)) b lo hi ->
     public_stack_access ( (stack_adt m2)) b lo hi;


 (* not_in_frames_extends {injperm: InjectPerm}: *)
 (*   forall m1 m2 b, *)
 (*     extends m1 m2 -> *)
 (*     ~ in_frames ( (stack_adt m1)) b -> *)
 (*     ~ in_frames ( (stack_adt m2)) b; *)


 (* not_in_frames_inject {injperm: InjectPerm}: *)
 (*   forall f g m1 m2 b b' delta, *)
 (*     f b = Some (b', delta) -> *)
 (*     inject f g m1 m2 -> *)
 (*     ~ in_frames ( (stack_adt m1)) b -> *)
 (*     ~ in_frames ( (stack_adt m2)) b'; *)

 in_frames_valid:
   forall m b,
     in_frames ( (stack_adt m)) b -> valid_block m b;

 is_stack_top_extends {injperm: InjectPerm}:
   forall m1 m2 b
     (MINJ: extends m1 m2)
     (IST: is_stack_top ( (stack_adt m1)) b),
     is_stack_top ( (stack_adt m2)) b ;

 is_stack_top_inject {injperm: InjectPerm}:
   forall f g m1 m2 b1 b2 delta
     (MINJ: inject f g m1 m2)
     (FB: f b1 = Some (b2, delta))
     (FPA: frameinj_pack_after O g)
     (IST: is_stack_top ( (stack_adt m1)) b1),
     is_stack_top ( (stack_adt m2)) b2 ;

 stack_limit_range:
   0 <= stack_limit <= Ptrofs.max_unsigned;
 stack_limit_aligned:
   (8 | stack_limit);
 size_stack_below:
   forall m, size_stack (stack_adt m) < stack_limit;

 
 push_frame_alloc_record:
   forall m1 b fi l m4,
     push_frame m1 fi l = Some (m4,b) ->
     exists m2,
       alloc m1 0 (frame_size fi) = (m2, b) /\
       exists m3,
         do_stores m2 (store_spec_of_ofs_spec b l) = Some m3 /\
         record_stack_blocks m3 (b::nil,Some fi,frame_size fi) m4;

 alloc_record_push_frame:
   forall m1 m2 b fi l m3 m4,
     alloc m1 0 (frame_size fi) = (m2, b) ->
     do_stores m2 (store_spec_of_ofs_spec b l) = Some m3 ->
     record_stack_blocks m3 (b::nil,Some fi,frame_size fi) m4 ->
     push_frame m1 fi l = Some (m4,b);

 record_stack_blocks_none_correct:
   forall m bl sz m',
     record_stack_blocks_none m bl sz = Some m' <->
     record_stack_blocks m (bl,None,sz) m';
}.

Section WITHMEMORYMODEL.

Context `{memory_model_prf: MemoryModel}.

Lemma stack_top_valid:
  forall m b, is_stack_top (stack_adt m) b -> valid_block m b.
Proof.
  intros. rewrite is_stack_top_stack_blocks in H.
  decompose [ex and] H.
  eapply in_frames_valid. rewrite H2; simpl; auto.
Qed.

Lemma get_frame_info_valid:
  forall m b f, get_frame_info (stack_adt m) b = Some f -> valid_block m b.
Proof.
  intros. eapply in_frames_valid. eapply get_frame_info_in_frames; eauto.
Qed.

Lemma invalid_block_stack_access:
  forall m b lo hi,
    ~ valid_block m b ->
    stack_access (stack_adt m) b lo hi.
Proof.
  right. split.
  intro ISP. apply stack_top_valid in ISP. auto.
  red.
  rewrite not_in_frames_no_frame_info. auto.
  intro IN; apply in_frames_valid in IN; congruence.
Qed.

Lemma store_get_frame_info:
  forall chunk m1 b o v m2 (STORE: store chunk m1 b o v = Some m2),
  forall b', get_frame_info (stack_adt m2) b' = get_frame_info (stack_adt m1) b'.
Proof.
  intros. 
  erewrite store_no_abstract; eauto.
Qed.

Lemma store_stack_blocks:
  forall m1 sp chunk o v m2,
    store chunk m1 sp o v = Some m2 ->
    stack_adt m2 = stack_adt m1.
Proof.
  intros. 
  eapply store_no_abstract; eauto.
Qed.

Lemma store_is_stack_top:
   forall chunk m1 b o v m2 (STORE: store chunk m1 b o v = Some m2),
   forall b', is_stack_top (stack_adt m2) b' <-> is_stack_top (stack_adt m1) b'.
Proof.
  intros; erewrite store_no_abstract; eauto. tauto.
Qed.

Lemma storebytes_get_frame_info:
   forall m1 b o v m2 (STOREBYTES: storebytes m1 b o v = Some m2),
   forall b', get_frame_info (stack_adt m2) b' = get_frame_info (stack_adt m1) b'.
Proof.
  intros; erewrite storebytes_no_abstract; eauto.
Qed.

Lemma storebytes_is_stack_top:
  forall m1 b o v m2 (STOREBYTES: storebytes m1 b o v = Some m2),
  forall b', is_stack_top (stack_adt m2) b' <-> is_stack_top (stack_adt m1) b'.
Proof.
  intros; erewrite storebytes_no_abstract; eauto. tauto.
Qed.

Lemma alloc_get_frame_info:
  forall m1 lo hi m2 b (ALLOC: alloc m1 lo hi = (m2, b)),
  forall b', get_frame_info (stack_adt m2) b' = get_frame_info (stack_adt m1) b'.
Proof.
  intros; erewrite alloc_no_abstract; eauto.
Qed.

Lemma alloc_is_stack_top:
  forall m1 lo hi m2 b (ALLOC: alloc m1 lo hi = (m2, b)),
  forall b', is_stack_top (stack_adt m2) b' <-> is_stack_top (stack_adt m1) b'.
Proof.
  intros; erewrite alloc_no_abstract; eauto. tauto.
Qed.

Lemma alloc_get_frame_info_fresh:
  forall m1 lo hi m2 b (ALLOC: alloc m1 lo hi = (m2, b)),
    get_frame_info (stack_adt m2) b = None.
Proof.
  intros; eapply not_in_frames_no_frame_info.
  rewrite alloc_no_abstract; eauto.
  intro IN; apply in_frames_valid in IN.
  eapply fresh_block_alloc in IN; eauto.
Qed.

Lemma alloc_stack_blocks:
  forall m1 lo hi m2 b,
    alloc m1 lo hi = (m2, b) ->
    stack_adt m2 = stack_adt m1.
Proof. intros; eapply alloc_no_abstract; eauto. Qed.

Lemma free_stack_blocks:
  forall m1 b lo hi m2,
    free m1 b lo hi = Some m2 ->
    stack_adt m2 = stack_adt m1.
Proof. intros; eapply free_no_abstract; eauto. Qed.

Lemma free_get_frame_info:
  forall m1 b lo hi m2 b',
    free m1 b lo hi = Some m2 ->
    get_frame_info (stack_adt m2) b' = get_frame_info (stack_adt m1) b'.
Proof.
  intros; erewrite free_no_abstract; eauto.
Qed.

Lemma storebytes_stack_blocks:
  forall m1 b o bytes m2,
    storebytes m1 b o bytes = Some m2 ->
    stack_adt m2 = stack_adt m1.
Proof.
  intros; eapply storebytes_no_abstract; eauto.
Qed.

Lemma free_list_stack_blocks:
  forall m bl m',
    free_list m bl = Some m' ->
    stack_adt m' = stack_adt m.
Proof.
  intros; eapply freelist_no_abstract; eauto.
Qed.

Lemma record_stack_block_unchanged_on:
  forall m bfi m' (P: block -> Z -> Prop),
    record_stack_blocks m bfi m' ->
    strong_unchanged_on P m m'.
Proof.
  intros; eapply record_stack_blocks_mem_unchanged; eauto.
Qed.

Lemma record_stack_block_perm:
  forall m bfi m',
    record_stack_blocks m bfi m' ->
    forall b' o k p,
      perm m' b' o k p ->
      perm m b' o k p.
Proof.
  intros. eapply record_stack_blocks_mem_unchanged in H; eauto.
  apply H; eauto.
Qed.

Lemma record_stack_block_perm'
  : forall m m' bofi,
    record_stack_blocks m bofi m' ->
    forall (b' : block) (o : Z) (k : perm_kind) (p : permission),
      perm m b' o k p -> perm m' b' o k p.
Proof.
  intros. eapply record_stack_blocks_mem_unchanged in H; eauto.
  apply H; eauto.
Qed.

Lemma record_stack_block_valid:
  forall m bf m',
    record_stack_blocks m bf m' ->
    forall b', valid_block m b' -> valid_block m' b'.
Proof.
  unfold valid_block; intros.
  eapply record_stack_blocks_mem_unchanged in H; eauto.
  destruct H. rewrite H. auto.
Qed.

Lemma record_stack_block_nextblock:
  forall m bf m',
    record_stack_blocks m bf m' ->
    nextblock m' = nextblock m.
Proof.
  intros.
  eapply record_stack_blocks_mem_unchanged in H; eauto.
  intuition.
Qed.

Lemma record_stack_block_is_stack_top:
  forall m b fi m',
    record_stack_blocks m fi m' ->
    in_frame fi b ->
    is_stack_top (stack_adt m') b.
Proof.
  unfold is_stack_top, get_stack_top_blocks.
  intros.
  erewrite record_stack_blocks_stack_adt; eauto. 
Qed.

Lemma unrecord_stack_block_unchanged_on:
  forall m m' P,
    unrecord_stack_block m = Some m' ->
    strong_unchanged_on P m m'.
Proof.
  intros. eapply unrecord_stack_block_mem_unchanged in H; eauto.
  intuition.
Qed.

Lemma unrecord_stack_block_perm:
   forall m m',
     unrecord_stack_block m = Some m' ->
     forall b' o k p,
       perm m' b' o k p ->
       perm m b' o k p.
Proof.
  intros. eapply unrecord_stack_block_mem_unchanged in H; eauto.
  intuition. apply H; auto.
Qed.

Lemma unrecord_stack_block_perm'
     : forall m m' : mem,
       unrecord_stack_block m = Some m' ->
       forall (b' : block) (o : Z) (k : perm_kind) (p : permission),
       perm m b' o k p -> perm m' b' o k p.
Proof.
  intros. eapply unrecord_stack_block_mem_unchanged in H; eauto.
  intuition. apply H; auto.
Qed.

Lemma unrecord_stack_block_nextblock:
  forall m m',
    unrecord_stack_block m = Some m' ->
    nextblock m' = nextblock m.
Proof.
  intros. eapply unrecord_stack_block_mem_unchanged in H; eauto.
  intuition.
Qed.

Lemma unrecord_stack_block_get_frame_info:
   forall m m' b,
     Mem.unrecord_stack_block m = Some m' ->
     ~ is_stack_top (stack_adt m) b ->
     get_frame_info (stack_adt m') b = get_frame_info (stack_adt m) b.
Proof.
  unfold is_stack_top, get_stack_top_blocks, get_frame_info. intros.
  exploit unrecord_stack_adt. eauto. intros (b0 & EQ).
  rewrite EQ in *. simpl. destruct b0. destruct p.
  destruct in_dec; simpl in *; intuition.
Qed.

Lemma valid_access_store:
  forall m1 chunk b ofs v,
  valid_access m1 chunk b ofs Writable ->
  { m2: mem | store chunk m1 b ofs v = Some m2 }.
Proof.
  intros m1 chunk b ofs v H.
  destruct (store _ _ _ _ _) eqn:STORE; eauto.
  exfalso.
  eapply @valid_access_store' with (v := v) in H; eauto.
  destruct H.
  congruence.
Defined.

Lemma range_perm_storebytes:
  forall m1 b ofs bytes,
    range_perm m1 b ofs (ofs + Z_of_nat (length bytes)) Cur Writable ->
    stack_access (stack_adt m1) b ofs (ofs + Z_of_nat (length bytes)) ->
  { m2 : mem | storebytes m1 b ofs bytes = Some m2 }.
Proof.
  intros m1 b ofs bytes H NPSA.
  destruct (storebytes _ _ _ _) eqn:STOREBYTES; eauto.
  exfalso.
  apply range_perm_storebytes' in H.
  destruct H.
  congruence.
  apply NPSA.
Defined.

Lemma range_perm_free:
  forall m1 b lo hi,
  range_perm m1 b lo hi Cur Freeable ->
  { m2: mem | free m1 b lo hi = Some m2 }.
Proof.
  intros m1 b lo hi H.
  destruct (free _ _ _ _) eqn:FREE; eauto.
  exfalso.
  apply range_perm_free' in H.
  destruct H.
  congruence.
Defined.

Lemma range_perm_drop_2:
  forall m b lo hi p,
  range_perm m b lo hi Cur Freeable -> { m' | drop_perm m b lo hi p = Some m' }.
Proof.
  intros m b lo hi p H.
  destruct (drop_perm _ _ _ _ _) eqn:DROP; eauto.
  exfalso.
  eapply @range_perm_drop_2' with (p := p) in H; eauto.
  destruct H.
  congruence.
Defined.

Lemma perm_free_list:
  forall l m m' b ofs k p,
  free_list m l = Some m' ->
  perm m' b ofs k p ->
  perm m b ofs k p /\
  (forall lo hi, In (b, lo, hi) l -> lo <= ofs < hi -> False).
Proof.
  induction l; simpl; intros.
  inv H. auto.
  destruct a as [[b1 lo1] hi1].
  destruct (free m b1 lo1 hi1) as [m1|] eqn:E; try discriminate.
  exploit IHl; eauto. intros [A B].
  split. eapply Mem.perm_free_3; eauto.
  intros. destruct H1. inv H1.
  elim (perm_free_2 _ _ _ _ _ E ofs k p). auto. auto.
  eauto.
Qed.

Lemma unchanged_on_refl:
  forall P m, unchanged_on P m m.
Proof.
  intros. apply strong_unchanged_on_weak. apply strong_unchanged_on_refl.
Qed.

Lemma store_unchanged_on:
  forall P chunk m b ofs v m',
    store chunk m b ofs v = Some m' ->
    (forall i, ofs <= i < ofs + size_chunk chunk -> ~ P b i) ->
    unchanged_on P m m'.
Proof.
  intros. apply strong_unchanged_on_weak. eapply store_strong_unchanged_on; eauto.
Qed.

Lemma storebytes_unchanged_on:
  forall P m b ofs bytes m',
  storebytes m b ofs bytes = Some m' ->
  (forall i, ofs <= i < ofs + Z_of_nat (length bytes) -> ~ P b i) ->
  unchanged_on P m m'.
Proof.
  intros. apply strong_unchanged_on_weak. eapply storebytes_strong_unchanged_on; eauto.
Qed.

Lemma alloc_unchanged_on:
   forall P m lo hi m' b,
     alloc m lo hi = (m', b) ->
     unchanged_on P m m'.
Proof.
  intros. apply strong_unchanged_on_weak. eapply alloc_strong_unchanged_on; eauto.
Qed.

Lemma free_unchanged_on:
  forall P m b lo hi m',
  free m b lo hi = Some m' ->
  (forall i, lo <= i < hi -> ~ P b i) ->
  unchanged_on P m m'.
Proof.
  intros. apply strong_unchanged_on_weak. eapply free_strong_unchanged_on; eauto.
Qed.

Lemma drop_perm_unchanged_on:
   forall P m b lo hi p m',
     drop_perm m b lo hi p = Some m' ->
     (forall i, lo <= i < hi -> ~ P b i) ->
     unchanged_on P m m'.
Proof.
  intros. apply strong_unchanged_on_weak. eapply drop_perm_strong_unchanged_on; eauto.
Qed.

Lemma perm_free m b lo hi m':
  free m b lo hi = Some m' ->
  forall b' o' k p,
    perm m' b' o' k p <->
    ((~ (b' = b /\ lo <= o' < hi)) /\ perm m b' o' k p).
Proof.
  intros H b' o' k p.
  assert (~ (b' = b /\ lo <= o' < hi) -> perm m b' o' k p -> perm m' b' o' k p) as H0.
  {
    intro H0.
    eapply perm_free_1; eauto.
    destruct (peq b' b); try tauto.
    subst.
    intuition xomega.
  }
  assert (b' = b /\ lo <= o' < hi -> ~ perm m' b' o' k p) as H1.
  destruct 1; subst; eapply perm_free_2; eauto.
  generalize (perm_free_3 _ _ _ _ _ H b' o' k p).
  tauto.
Qed.

Lemma store_stack_access:
  forall chunk m b o v m1 ,
    store chunk m b o v = Some m1 ->
    forall b' lo hi,
      stack_access (stack_adt m1) b' lo hi <-> stack_access (stack_adt m) b' lo hi.
Proof.
  intros; erewrite store_no_abstract; eauto. tauto.
Qed.


Context {injperm: InjectPerm}.

Lemma frameinj_order_strict_0:
  forall g j m1 m2,
    inject j g m1 m2 ->
    frameinj_order_strict g ->
    forall i j0 : nat, g i = Some j0 -> (0 < i)%nat -> (0 < j0)%nat.
Proof.
  intros. eapply inject_stack_adt in H. 
  eapply frameinj_order_strict_stack_inject0; eauto.
Qed.


Lemma frameinj_order_strict_pop:
  forall g j m1 m2,
    inject j g m1 m2 ->
    frameinj_order_strict g ->
    frameinj_order_strict (fun n : nat => option_map Init.Nat.pred (g (Datatypes.S n))).
Proof.
  red; intros g j m1 m2 INJ. intros.
  unfold option_map in H1, H2.
  destr_in H1; destr_in H2. inv H1; inv H2.
  exploit H. 2: exact Heqo. 2: exact Heqo0. omega. intros.
  eapply frameinj_order_strict_0 in Heqo; eauto. omega. omega.
Qed.


Lemma unrecord_stack_block_inject_parallel_strict:
   forall (m1 m1' m2 : mem) (j : meminj) g,
     inject j g m1 m2 ->
     frameinj_order_strict g ->
     frameinj_pack_after O g ->
     unrecord_stack_block m1 = Some m1' ->
     exists m2',
       unrecord_stack_block m2 = Some m2'
       /\ inject j (fun n => option_map pred (g (S n))) m1' m2'
       /\ frameinj_order_strict (fun n => option_map pred (g (S n))).
Proof.
  intros.
  generalize (frameinj_order_strict_0 _ _ _ _ H H0). intros.
  generalize (frameinj_order_strict_pop _ _ _ _ H H0). intros.
  exploit unrecord_stack_block_inject_parallel; eauto.
  intros (m2' & USB & INJ); eauto.
Qed.

Lemma storev_nextblock :
  forall m chunk addr v m',
    storev chunk m addr v = Some m' ->
    nextblock m' = nextblock m.
Proof.
  intros; destruct addr; simpl in *; try congruence.
  eapply nextblock_store; eauto.
Qed.

Lemma storev_stack_adt :
  forall m chunk addr v m',
    storev chunk m addr v = Some m' ->
    stack_adt m' = stack_adt m.
Proof.
  intros; destruct addr; simpl in *; try congruence.
  eapply store_stack_blocks; eauto.
Qed.

Lemma storev_perm_inv:
  forall m chunk addr v m',
    storev chunk m addr v = Some m' ->
    forall b o k p,
      perm m' b o k p ->
      perm m b o k p.
Proof.
  intros; destruct addr; simpl in *; try congruence.
  eapply perm_store_2; eauto.
Qed.

Lemma do_stores_nextblock :
  forall l m m',
    do_stores m l = Some m' ->
    nextblock m' = nextblock m.
Proof.
  induction l; simpl; intros.
  congruence. repeat destr_in H.
  eapply storev_nextblock in Heqo. rewrite <- Heqo; eauto.
Qed.

Lemma do_stores_stack_adt :
  forall l m m',
    do_stores m l = Some m' ->
    stack_adt m' = stack_adt m.
Proof.
  induction l; simpl; intros.
  congruence. repeat destr_in H.
  eapply IHl in H1; eauto.
  rewrite H1. eapply storev_stack_adt; eauto.
Qed.

Lemma do_stores_perm_inv:
  forall l m m',
    do_stores m l = Some m' ->
    forall b o k p,
      perm m' b o k p ->
      perm m b o k p.
Proof.
  induction l; simpl; intros.
  congruence. repeat destr_in H.
  eapply IHl in H0. 2: eauto.
  eapply storev_perm_inv; eauto.
Qed.

Lemma frameinj_surjective_free_list_unrecord:
  forall g j m P tm tm' tm'' l,
    free_list tm l = Some tm' ->
    unrecord_stack_block tm' = Some tm'' ->
    stack_inject j g P (stack_adt m) (stack_adt tm) ->
    frameinj_surjective g (length (stack_adt tm)) ->
    frameinj_surjective (fun n : nat => option_map Init.Nat.pred (g (Datatypes.S n)))
                        (length (stack_adt tm'')).
Proof.
  intros g j m P tm tm' tm'' l FL USB SI SURJ.
  intros. erewrite <- free_list_stack_blocks in SURJ by eauto.
  edestruct unrecord_stack_adt as (x & EQ). eauto. rewrite EQ in SURJ.
  red; intros.
  destruct (SURJ (S j0)).
  simpl; omega.
  destruct (Nat.eq_dec x0 O). subst.
  {
    erewrite stack_inject_g0_0 in H0. inv H0. eauto. eapply stack_inject_range in H0; eauto. tauto.
    eapply stack_inject_range in H0; eauto. omega.
  }
  exists (pred x0).
  replace (S (pred x0)) with x0 by omega. rewrite H0. simpl. auto.  
Qed.


Lemma frameinj_surjective_free_unrecord:
  forall g j m P tm tm' tm'' b lo hi,
    free tm b lo hi = Some tm' ->
    unrecord_stack_block tm' = Some tm'' ->
    stack_inject j g P (stack_adt m) (stack_adt tm) ->
    frameinj_surjective g (length (stack_adt tm)) ->
    frameinj_surjective (fun n : nat => option_map Init.Nat.pred (g (Datatypes.S n)))
                        (length (stack_adt tm'')).
Proof.
  intros g j m P tm tm' tm'' b lo hi FL USB SI SURJ.
  intros. erewrite <- free_stack_blocks in SURJ by eauto.
  edestruct unrecord_stack_adt as (x & EQ). eauto. rewrite EQ in SURJ.
  red; intros.
  destruct (SURJ (S j0)).
  simpl; omega.
  destruct (Nat.eq_dec x0 O). subst.
  {
    erewrite stack_inject_g0_0 in H0. inv H0. eauto. eapply stack_inject_range in H0; eauto. tauto.
    eapply stack_inject_range in H0; eauto. omega.
  }
  exists (pred x0).
  replace (S (pred x0)) with x0 by omega. rewrite H0. simpl. auto.  
Qed.



End WITHMEMORYMODEL.

End Mem.<|MERGE_RESOLUTION|>--- conflicted
+++ resolved
@@ -1727,12 +1727,8 @@
    forall (m1 m1' m2 : mem) (j : meminj) g,
      inject j g m1 m2 ->
      unrecord_stack_block m1 = Some m1' ->
-<<<<<<< HEAD
      frameinj_surjective g (length (stack_adt m2)) ->
      g 1%nat = Some O ->
-=======
-     (* g 1%nat = Some O -> *)
->>>>>>> 7d17ccf7
      (forall b, is_stack_top (stack_adt m1) b -> forall o k p, ~ perm m1 b o k p) ->
      inject j (fun n => g (S n)) m1' m2;
 
