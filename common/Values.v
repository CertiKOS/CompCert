--- conflicted
+++ resolved
@@ -150,7 +150,23 @@
   auto.
 Defined.
 
-<<<<<<< HEAD
+Definition has_rettype (v: val) (r: rettype) : Prop :=
+  match r, v with
+  | Tret t, _ => has_type v t
+  | Tint8signed, Vint n => n = Int.sign_ext 8 n
+  | Tint8unsigned, Vint n => n = Int.zero_ext 8 n
+  | Tint16signed, Vint n => n = Int.sign_ext 16 n
+  | Tint16unsigned, Vint n => n = Int.zero_ext 16 n
+  | _, Vundef => True
+  | _, _ => False
+  end.
+
+Lemma has_proj_rettype: forall v r,
+  has_rettype v r -> has_type v (proj_rettype r).
+Proof.
+  destruct r; simpl; intros; auto; destruct v; try contradiction; exact I.
+Qed.
+
 (** Ensuring values have certain types *)
 
 Definition ensure_type (v: val) (t: typ) : val :=
@@ -204,23 +220,6 @@
   - constructor.
   - rewrite <- (has_type_ensure v a) at 1; auto.
     constructor; auto.
-=======
-Definition has_rettype (v: val) (r: rettype) : Prop :=
-  match r, v with
-  | Tret t, _ => has_type v t
-  | Tint8signed, Vint n => n = Int.sign_ext 8 n
-  | Tint8unsigned, Vint n => n = Int.zero_ext 8 n
-  | Tint16signed, Vint n => n = Int.sign_ext 16 n
-  | Tint16unsigned, Vint n => n = Int.zero_ext 16 n
-  | _, Vundef => True
-  | _, _ => False
-  end.
-
-Lemma has_proj_rettype: forall v r,
-  has_rettype v r -> has_type v (proj_rettype r).
-Proof.
-  destruct r; simpl; intros; auto; destruct v; try contradiction; exact I.
->>>>>>> fd2a2a8c
 Qed.
 
 (** Truth values.  Non-zero integers are treated as [True].
