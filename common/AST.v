--- conflicted
+++ resolved
@@ -306,11 +306,7 @@
   ~In id (map fst defs2) ->
   (prog_defmap p)!id = Some g.
 Proof.
-<<<<<<< HEAD
   unfold prog_defmap; intros. rewrite H. apply PTree_Properties.of_list_option_unique; auto.
-=======
-  unfold prog_defmap; intros. rewrite H. apply PTree_Properties.of_list_unique; auto.
->>>>>>> a78ec9a9
 Qed.
 
 Lemma prog_defmap_norepet:
@@ -467,11 +463,7 @@
               OK (List.map (transform_program_globdef transf_fun) l)).
   { induction l as [ | [id g] l]; simpl.
   - auto.
-<<<<<<< HEAD
   - destruct g as [ [ | ] | ] ; simpl; rewrite IHl; simpl; auto. destruct v; auto.
-=======
-  - destruct g; simpl; rewrite IHl; simpl. auto. destruct v; auto.
->>>>>>> a78ec9a9
   }
   rewrite EQ; simpl. auto.
 Qed.
