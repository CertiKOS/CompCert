(* *********************************************************************)
(*                                                                     *)
(*              The Compcert verified compiler                         *)
(*                                                                     *)
(*          Xavier Leroy, INRIA Paris-Rocquencourt                     *)
(*                                                                     *)
(*  Copyright Institut National de Recherche en Informatique et en     *)
(*  Automatique.  All rights reserved.  This file is distributed       *)
(*  under the terms of the GNU Lesser General Public License as        *)
(*  published by the Free Software Foundation, either version 2.1 of   *)
(*  the License, or  (at your option) any later version.               *)
(*  This file is also distributed under the terms of the               *)
(*  INRIA Non-Commercial License Agreement.                            *)
(*                                                                     *)
(* *********************************************************************)

(** Tools for small-step operational semantics *)

(** This module defines generic operations and theorems over
  the one-step transition relations that are used to specify
  operational semantics in small-step style. *)

Require Import Relations.
Require Import Wellfounded.
Require Import Coqlib.
Require Import Events.
Require Import Globalenvs.
Require Import LanguageInterface.
Require Import Integers.

Set Implicit Arguments.

(** * Closures of transitions relations *)

Section CLOSURES.

Variable genv: Type.
Variable state: Type.

(** A one-step transition relation has the following signature.
  It is parameterized by a global environment, which does not
  change during the transition.  It relates the initial state
  of the transition with its final state.  The [trace] parameter
  captures the observable events possibly generated during the
  transition. *)

Variable step: genv -> state -> trace -> state -> Prop.

(** No transitions: stuck state *)

Definition nostep (ge: genv) (s: state) : Prop :=
  forall t s', ~(step ge s t s').

(** Zero, one or several transitions.  Also known as Kleene closure,
    or reflexive transitive closure. *)

Inductive star (ge: genv): state -> trace -> state -> Prop :=
  | star_refl: forall s,
      star ge s E0 s
  | star_step: forall s1 t1 s2 t2 s3 t,
      step ge s1 t1 s2 -> star ge s2 t2 s3 -> t = t1 ** t2 ->
      star ge s1 t s3.

Lemma star_one:
  forall ge s1 t s2, step ge s1 t s2 -> star ge s1 t s2.
Proof.
  intros. eapply star_step; eauto. apply star_refl. traceEq.
Qed.

Lemma star_two:
  forall ge s1 t1 s2 t2 s3 t,
  step ge s1 t1 s2 -> step ge s2 t2 s3 -> t = t1 ** t2 ->
  star ge s1 t s3.
Proof.
  intros. eapply star_step; eauto. apply star_one; auto.
Qed.

Lemma star_three:
  forall ge s1 t1 s2 t2 s3 t3 s4 t,
  step ge s1 t1 s2 -> step ge s2 t2 s3 -> step ge s3 t3 s4 -> t = t1 ** t2 ** t3 ->
  star ge s1 t s4.
Proof.
  intros. eapply star_step; eauto. eapply star_two; eauto.
Qed.

Lemma star_four:
  forall ge s1 t1 s2 t2 s3 t3 s4 t4 s5 t,
  step ge s1 t1 s2 -> step ge s2 t2 s3 ->
  step ge s3 t3 s4 -> step ge s4 t4 s5 -> t = t1 ** t2 ** t3 ** t4 ->
  star ge s1 t s5.
Proof.
  intros. eapply star_step; eauto. eapply star_three; eauto.
Qed.

Lemma star_trans:
  forall ge s1 t1 s2, star ge s1 t1 s2 ->
  forall t2 s3 t, star ge s2 t2 s3 -> t = t1 ** t2 -> star ge s1 t s3.
Proof.
  induction 1; intros.
  rewrite H0. simpl. auto.
  eapply star_step; eauto. traceEq.
Qed.

Lemma star_left:
  forall ge s1 t1 s2 t2 s3 t,
  step ge s1 t1 s2 -> star ge s2 t2 s3 -> t = t1 ** t2 ->
  star ge s1 t s3.
Proof star_step.

Lemma star_right:
  forall ge s1 t1 s2 t2 s3 t,
  star ge s1 t1 s2 -> step ge s2 t2 s3 -> t = t1 ** t2 ->
  star ge s1 t s3.
Proof.
  intros. eapply star_trans. eauto. apply star_one. eauto. auto.
Qed.

Lemma star_E0_ind:
  forall ge (P: state -> state -> Prop),
  (forall s, P s s) ->
  (forall s1 s2 s3, step ge s1 E0 s2 -> P s2 s3 -> P s1 s3) ->
  forall s1 s2, star ge s1 E0 s2 -> P s1 s2.
Proof.
  intros ge P BASE REC.
  assert (forall s1 t s2, star ge s1 t s2 -> t = E0 -> P s1 s2).
    induction 1; intros; subst.
    auto.
    destruct (Eapp_E0_inv _ _ H2). subst. eauto.
  eauto.
Qed.

(** One or several transitions.  Also known as the transitive closure. *)

Inductive plus (ge: genv): state -> trace -> state -> Prop :=
  | plus_left: forall s1 t1 s2 t2 s3 t,
      step ge s1 t1 s2 -> star ge s2 t2 s3 -> t = t1 ** t2 ->
      plus ge s1 t s3.

Lemma plus_one:
  forall ge s1 t s2,
  step ge s1 t s2 -> plus ge s1 t s2.
Proof.
  intros. econstructor; eauto. apply star_refl. traceEq.
Qed.

Lemma plus_two:
  forall ge s1 t1 s2 t2 s3 t,
  step ge s1 t1 s2 -> step ge s2 t2 s3 -> t = t1 ** t2 ->
  plus ge s1 t s3.
Proof.
  intros. eapply plus_left; eauto. apply star_one; auto.
Qed.

Lemma plus_three:
  forall ge s1 t1 s2 t2 s3 t3 s4 t,
  step ge s1 t1 s2 -> step ge s2 t2 s3 -> step ge s3 t3 s4 -> t = t1 ** t2 ** t3 ->
  plus ge s1 t s4.
Proof.
  intros. eapply plus_left; eauto. eapply star_two; eauto.
Qed.

Lemma plus_four:
  forall ge s1 t1 s2 t2 s3 t3 s4 t4 s5 t,
  step ge s1 t1 s2 -> step ge s2 t2 s3 ->
  step ge s3 t3 s4 -> step ge s4 t4 s5 -> t = t1 ** t2 ** t3 ** t4 ->
  plus ge s1 t s5.
Proof.
  intros. eapply plus_left; eauto. eapply star_three; eauto.
Qed.

Lemma plus_star:
  forall ge s1 t s2, plus ge s1 t s2 -> star ge s1 t s2.
Proof.
  intros. inversion H; subst.
  eapply star_step; eauto.
Qed.

Lemma plus_right:
  forall ge s1 t1 s2 t2 s3 t,
  star ge s1 t1 s2 -> step ge s2 t2 s3 -> t = t1 ** t2 ->
  plus ge s1 t s3.
Proof.
  intros. inversion H; subst. simpl. apply plus_one. auto.
  rewrite Eapp_assoc. eapply plus_left; eauto.
  eapply star_right; eauto.
Qed.

Lemma plus_left':
  forall ge s1 t1 s2 t2 s3 t,
  step ge s1 t1 s2 -> plus ge s2 t2 s3 -> t = t1 ** t2 ->
  plus ge s1 t s3.
Proof.
  intros. eapply plus_left; eauto. apply plus_star; auto.
Qed.

Lemma plus_right':
  forall ge s1 t1 s2 t2 s3 t,
  plus ge s1 t1 s2 -> step ge s2 t2 s3 -> t = t1 ** t2 ->
  plus ge s1 t s3.
Proof.
  intros. eapply plus_right; eauto. apply plus_star; auto.
Qed.

Lemma plus_star_trans:
  forall ge s1 t1 s2 t2 s3 t,
  plus ge s1 t1 s2 -> star ge s2 t2 s3 -> t = t1 ** t2 -> plus ge s1 t s3.
Proof.
  intros. inversion H; subst.
  econstructor; eauto. eapply star_trans; eauto.
  traceEq.
Qed.

Lemma star_plus_trans:
  forall ge s1 t1 s2 t2 s3 t,
  star ge s1 t1 s2 -> plus ge s2 t2 s3 -> t = t1 ** t2 -> plus ge s1 t s3.
Proof.
  intros. inversion H; subst.
  simpl; auto.
  rewrite Eapp_assoc.
  econstructor. eauto. eapply star_trans. eauto.
  apply plus_star. eauto. eauto. auto.
Qed.

Lemma plus_trans:
  forall ge s1 t1 s2 t2 s3 t,
  plus ge s1 t1 s2 -> plus ge s2 t2 s3 -> t = t1 ** t2 -> plus ge s1 t s3.
Proof.
  intros. eapply plus_star_trans. eauto. apply plus_star. eauto. auto.
Qed.

Lemma plus_inv:
  forall ge s1 t s2,
  plus ge s1 t s2 ->
  step ge s1 t s2 \/ exists s', exists t1, exists t2, step ge s1 t1 s' /\ plus ge s' t2 s2 /\ t = t1 ** t2.
Proof.
  intros. inversion H; subst. inversion H1; subst.
  left. rewrite E0_right. auto.
  right. exists s3; exists t1; exists (t0 ** t3); split. auto.
  split. econstructor; eauto. auto.
Qed.

Lemma star_inv:
  forall ge s1 t s2,
  star ge s1 t s2 ->
  (s2 = s1 /\ t = E0) \/ plus ge s1 t s2.
Proof.
  intros. inv H. left; auto. right; econstructor; eauto.
Qed.

Lemma plus_ind2:
  forall ge (P: state -> trace -> state -> Prop),
  (forall s1 t s2, step ge s1 t s2 -> P s1 t s2) ->
  (forall s1 t1 s2 t2 s3 t,
   step ge s1 t1 s2 -> plus ge s2 t2 s3 -> P s2 t2 s3 -> t = t1 ** t2 ->
   P s1 t s3) ->
  forall s1 t s2, plus ge s1 t s2 -> P s1 t s2.
Proof.
  intros ge P BASE IND.
  assert (forall s1 t s2, star ge s1 t s2 ->
         forall s0 t0, step ge s0 t0 s1 ->
         P s0 (t0 ** t) s2).
  induction 1; intros.
  rewrite E0_right. apply BASE; auto.
  eapply IND. eauto. econstructor; eauto. subst t. eapply IHstar; eauto. auto.

  intros. inv H0. eauto.
Qed.

Lemma plus_E0_ind:
  forall ge (P: state -> state -> Prop),
  (forall s1 s2 s3, step ge s1 E0 s2 -> star ge s2 E0 s3 -> P s1 s3) ->
  forall s1 s2, plus ge s1 E0 s2 -> P s1 s2.
Proof.
  intros. inv H0. exploit Eapp_E0_inv; eauto. intros [A B]; subst. eauto.
Qed.

(** Counted sequences of transitions *)

Inductive starN (ge: genv): nat -> state -> trace -> state -> Prop :=
  | starN_refl: forall s,
      starN ge O s E0 s
  | starN_step: forall n s t t1 s' t2 s'',
      step ge s t1 s' -> starN ge n s' t2 s'' -> t = t1 ** t2 ->
      starN ge (S n) s t s''.

Remark starN_star:
  forall ge n s t s', starN ge n s t s' -> star ge s t s'.
Proof.
  induction 1; econstructor; eauto.
Qed.

Remark star_starN:
  forall ge s t s', star ge s t s' -> exists n, starN ge n s t s'.
Proof.
  induction 1.
  exists O; constructor.
  destruct IHstar as [n P]. exists (S n); econstructor; eauto.
Qed.

(** Infinitely many transitions *)

CoInductive forever (ge: genv): state -> traceinf -> Prop :=
  | forever_intro: forall s1 t s2 T,
      step ge s1 t s2 -> forever ge s2 T ->
      forever ge s1 (t *** T).

Lemma star_forever:
  forall ge s1 t s2, star ge s1 t s2 ->
  forall T, forever ge s2 T ->
  forever ge s1 (t *** T).
Proof.
  induction 1; intros. simpl. auto.
  subst t. rewrite Eappinf_assoc.
  econstructor; eauto.
Qed.

(** An alternate, equivalent definition of [forever] that is useful
    for coinductive reasoning. *)

Variable A: Type.
Variable order: A -> A -> Prop.

CoInductive forever_N (ge: genv) : A -> state -> traceinf -> Prop :=
  | forever_N_star: forall s1 t s2 a1 a2 T1 T2,
      star ge s1 t s2 ->
      order a2 a1 ->
      forever_N ge a2 s2 T2 ->
      T1 = t *** T2 ->
      forever_N ge a1 s1 T1
  | forever_N_plus: forall s1 t s2 a1 a2 T1 T2,
      plus ge s1 t s2 ->
      forever_N ge a2 s2 T2 ->
      T1 = t *** T2 ->
      forever_N ge a1 s1 T1.

Hypothesis order_wf: well_founded order.

Lemma forever_N_inv:
  forall ge a s T,
  forever_N ge a s T ->
  exists t, exists s', exists a', exists T',
  step ge s t s' /\ forever_N ge a' s' T' /\ T = t *** T'.
Proof.
  intros ge a0. pattern a0. apply (well_founded_ind order_wf).
  intros. inv H0.
  (* star case *)
  inv H1.
  (* no transition *)
  change (E0 *** T2) with T2. apply H with a2. auto. auto.
  (* at least one transition *)
  exists t1; exists s0; exists x; exists (t2 *** T2).
  split. auto. split. eapply forever_N_star; eauto.
  apply Eappinf_assoc.
  (* plus case *)
  inv H1.
  exists t1; exists s0; exists a2; exists (t2 *** T2).
  split. auto.
  split. inv H3. auto.
  eapply forever_N_plus. econstructor; eauto. eauto. auto.
  apply Eappinf_assoc.
Qed.

Lemma forever_N_forever:
  forall ge a s T, forever_N ge a s T -> forever ge s T.
Proof.
  cofix COINDHYP; intros.
  destruct (forever_N_inv H) as [t [s' [a' [T' [P [Q R]]]]]].
  rewrite R. apply forever_intro with s'. auto.
  apply COINDHYP with a'; auto.
Qed.

(** Yet another alternative definition of [forever]. *)

CoInductive forever_plus (ge: genv) : state -> traceinf -> Prop :=
  | forever_plus_intro: forall s1 t s2 T1 T2,
      plus ge s1 t s2 ->
      forever_plus ge s2 T2 ->
      T1 = t *** T2 ->
      forever_plus ge s1 T1.

Lemma forever_plus_inv:
  forall ge s T,
  forever_plus ge s T ->
  exists s', exists t, exists T',
  step ge s t s' /\ forever_plus ge s' T' /\ T = t *** T'.
Proof.
  intros. inv H. inv H0. exists s0; exists t1; exists (t2 *** T2).
  split. auto.
  split. exploit star_inv; eauto. intros [[P Q] | R].
    subst. simpl. auto. econstructor; eauto.
  traceEq.
Qed.

Lemma forever_plus_forever:
  forall ge s T, forever_plus ge s T -> forever ge s T.
Proof.
  cofix COINDHYP; intros.
  destruct (forever_plus_inv H) as [s' [t [T' [P [Q R]]]]].
  subst. econstructor; eauto.
Qed.

(** Infinitely many silent transitions *)

CoInductive forever_silent (ge: genv): state -> Prop :=
  | forever_silent_intro: forall s1 s2,
      step ge s1 E0 s2 -> forever_silent ge s2 ->
      forever_silent ge s1.

(** An alternate definition. *)

CoInductive forever_silent_N (ge: genv) : A -> state -> Prop :=
  | forever_silent_N_star: forall s1 s2 a1 a2,
      star ge s1 E0 s2 ->
      order a2 a1 ->
      forever_silent_N ge a2 s2 ->
      forever_silent_N ge a1 s1
  | forever_silent_N_plus: forall s1 s2 a1 a2,
      plus ge s1 E0 s2 ->
      forever_silent_N ge a2 s2 ->
      forever_silent_N ge a1 s1.

Lemma forever_silent_N_inv:
  forall ge a s,
  forever_silent_N ge a s ->
  exists s', exists a',
  step ge s E0 s' /\ forever_silent_N ge a' s'.
Proof.
  intros ge a0. pattern a0. apply (well_founded_ind order_wf).
  intros. inv H0.
  (* star case *)
  inv H1.
  (* no transition *)
  apply H with a2. auto. auto.
  (* at least one transition *)
  exploit Eapp_E0_inv; eauto. intros [P Q]. subst.
  exists s0; exists x.
  split. auto. eapply forever_silent_N_star; eauto.
  (* plus case *)
  inv H1. exploit Eapp_E0_inv; eauto. intros [P Q]. subst.
  exists s0; exists a2.
  split. auto. inv H3. auto.
  eapply forever_silent_N_plus. econstructor; eauto. eauto.
Qed.

Lemma forever_silent_N_forever:
  forall ge a s, forever_silent_N ge a s -> forever_silent ge s.
Proof.
  cofix COINDHYP; intros.
  destruct (forever_silent_N_inv H) as [s' [a' [P Q]]].
  apply forever_silent_intro with s'. auto.
  apply COINDHYP with a'; auto.
Qed.

(** Infinitely many non-silent transitions *)

CoInductive forever_reactive (ge: genv): state -> traceinf -> Prop :=
  | forever_reactive_intro: forall s1 s2 t T,
      star ge s1 t s2 -> t <> E0 -> forever_reactive ge s2 T ->
      forever_reactive ge s1 (t *** T).

Lemma star_forever_reactive:
  forall ge s1 t s2 T,
  star ge s1 t s2 -> forever_reactive ge s2 T ->
  forever_reactive ge s1 (t *** T).
Proof.
  intros. inv H0. rewrite <- Eappinf_assoc. econstructor.
  eapply star_trans; eauto.
  red; intro. exploit Eapp_E0_inv; eauto. intros [P Q]. contradiction.
  auto.
Qed.

End CLOSURES.

(** * Transition semantics *)

(** The general form of a transition semantics. *)

Record lts liA liB state: Type := {
  genvtype: Type;
  step : genvtype -> state -> trace -> state -> Prop;
  valid_query: query liB -> bool;
  initial_state: query liB -> state -> Prop;
  at_external: state -> query liA -> Prop;
  after_external: state -> reply liA -> state -> Prop;
  final_state: state -> reply liB -> Prop;
  globalenv: genvtype;
}.

Record semantics liA liB := {
  skel: AST.program unit unit;
  state: Type;
  activate :> Genv.symtbl -> lts liA liB state;
}.

(** Handy notations. *)

Notation Semantics_gen step initial_state at_ext after_ext final_state globalenv p :=
  {|
    skel := AST.erase_program p;
    activate se :=
      let ge := globalenv se p in
      {|
        step := step;
        valid_query q := Genv.is_internal ge (entry q);
        initial_state := initial_state ge;
        at_external := at_ext ge;
        after_external := after_ext ge;
        final_state := final_state ge;
        globalenv := ge;
      |};
  |}.

Notation Semantics step initial_state at_ext after_ext final_state p :=
  (Semantics_gen step initial_state at_ext (fun _ => after_ext) (fun _ => final_state) (@Genv.globalenv _ _) p).

Notation " 'Step' L " := (step L (globalenv L)) (at level 1) : smallstep_scope.
Notation " 'Star' L " := (star (step L) (globalenv L)) (at level 1) : smallstep_scope.
Notation " 'Plus' L " := (plus (step L) (globalenv L)) (at level 1) : smallstep_scope.
Notation " 'Forever_silent' L " := (forever_silent (step L) (globalenv L)) (at level 1) : smallstep_scope.
Notation " 'Forever_reactive' L " := (forever_reactive (step L) (globalenv L)) (at level 1) : smallstep_scope.
Notation " 'Nostep' L " := (nostep (step L) (globalenv L)) (at level 1) : smallstep_scope.

Open Scope smallstep_scope.

(** * Forward simulations between two transition semantics. *)

Section FSIM.

Context {liA1 liA2} (ccA: callconv liA1 liA2).
Context {liB1 liB2} (ccB: callconv liB1 liB2).
Context (se1 se2: Genv.symtbl) (wB: ccworld ccB).
Context {state1 state2: Type}.

(** The general form of a forward simulation. *)

Record fsim_properties (L1: lts liA1 liB1 state1) (L2: lts liA2 liB2 state2) (index: Type)
                       (order: index -> index -> Prop)
                       (match_states: index -> state1 -> state2 -> Prop) : Prop := {
    fsim_match_valid_query:
      forall q1 q2, match_query ccB wB q1 q2 ->
      valid_query L2 q2 = valid_query L1 q1;
    fsim_match_initial_states:
      forall q1 q2 s1, match_query ccB wB q1 q2 -> initial_state L1 q1 s1 ->
      exists i, exists s2, initial_state L2 q2 s2 /\ match_states i s1 s2;
    fsim_match_final_states:
      forall i s1 s2 r1, match_states i s1 s2 -> final_state L1 s1 r1 ->
      exists r2, final_state L2 s2 r2 /\ match_reply ccB wB r1 r2;
    fsim_match_external:
      forall i s1 s2 q1, match_states i s1 s2 -> at_external L1 s1 q1 ->
      exists w q2, at_external L2 s2 q2 /\ match_query ccA w q1 q2 /\ match_senv ccA w se1 se2 /\
      forall r1 r2 s1', match_reply ccA w r1 r2 -> after_external L1 s1 r1 s1' ->
      exists i' s2', after_external L2 s2 r2 s2' /\ match_states i' s1' s2';
    fsim_simulation:
      forall s1 t s1', Step L1 s1 t s1' ->
      forall i s2, match_states i s1 s2 ->
      exists i', exists s2',
         (Plus L2 s2 t s2' \/ (Star L2 s2 t s2' /\ order i' i))
      /\ match_states i' s1' s2';
  }.

Arguments fsim_properties : clear implicits.

(** An alternate form of the simulation diagram *)

Lemma fsim_simulation':
  forall L1 L2 index order match_states, fsim_properties L1 L2 index order match_states ->
  forall i s1 t s1', Step L1 s1 t s1' ->
  forall s2, match_states i s1 s2 ->
  (exists i', exists s2', Plus L2 s2 t s2' /\ match_states i' s1' s2')
  \/ (exists i', order i' i /\ t = E0 /\ match_states i' s1' s2).
Proof.
  intros. exploit @fsim_simulation; eauto.
  intros [i' [s2' [A B]]]. intuition.
  left; exists i'; exists s2'; auto.
  inv H3.
  right; exists i'; auto.
  left; exists i'; exists s2'; split; auto. econstructor; eauto.
Qed.

(** ** Forward simulation diagrams. *)

(** Various simulation diagrams that imply forward simulation *)

Section FORWARD_SIMU_DIAGRAMS.

Variable L1: lts liA1 liB1 state1.
Variable L2: lts liA2 liB2 state2.

Variable match_states: state1 -> state2 -> Prop.

Hypothesis match_valid_query:
  forall q1 q2, match_query ccB wB q1 q2 ->
  valid_query L2 q2 = valid_query L1 q1.

Hypothesis match_initial_states:
  forall q1 q2 s1, match_query ccB wB q1 q2 -> initial_state L1 q1 s1 ->
  exists s2, initial_state L2 q2 s2 /\ match_states s1 s2.

Hypothesis match_final_states:
  forall s1 s2 r1, match_states s1 s2 -> final_state L1 s1 r1 ->
  exists r2, final_state L2 s2 r2 /\ match_reply ccB wB r1 r2.

Hypothesis match_external:
  forall s1 s2 q1, match_states s1 s2 -> at_external L1 s1 q1 ->
  exists wA q2, at_external L2 s2 q2 /\ match_query ccA wA q1 q2 /\ match_senv ccA wA se1 se2 /\
  forall r1 r2 s1', match_reply ccA wA r1 r2 -> after_external L1 s1 r1 s1' ->
  exists s2', after_external L2 s2 r2 s2' /\ match_states s1' s2'.

Let ms idx s1 s2 := idx = s1 /\ match_states s1 s2.

(** Simulation when one transition in the first program
    corresponds to zero, one or several transitions in the second program.
    However, there is no stuttering: infinitely many transitions
    in the source program must correspond to infinitely many
    transitions in the second program. *)

Section SIMULATION_STAR_WF.

(** [order] is a well-founded ordering associated with states
  of the first semantics.  Stuttering steps must correspond
  to states that decrease w.r.t. [order]. *)

Variable order: state1 -> state1 -> Prop.

Hypothesis simulation:
  forall s1 t s1', Step L1 s1 t s1' ->
  forall s2, match_states s1 s2 ->
  exists s2',
  (Plus L2 s2 t s2' \/ (Star L2 s2 t s2' /\ order s1' s1))
  /\ match_states s1' s2'.

Lemma forward_simulation_star_wf:
  fsim_properties L1 L2 state1 order ms.
Proof.
  subst ms;
  constructor.
- auto.
- intros. exploit match_initial_states; eauto. intros [s2 [A B]].
    exists s1; exists s2; auto.
- intros. destruct H. eapply match_final_states; eauto.
- intros. destruct H. edestruct match_external as (w & q2 & H2 & Hq & Hw & Hr); eauto.
  exists w, q2. intuition auto. edestruct Hr as (s2' & Hs2' & Hs'); eauto.
- intros. destruct H0. subst i. exploit simulation; eauto. intros [s2' [A B]].
  exists s1'; exists s2'; intuition auto.
Qed.

End SIMULATION_STAR_WF.

Section SIMULATION_STAR.

(** We now consider the case where we have a nonnegative integer measure
  associated with states of the first semantics.  It must decrease when we take
  a stuttering step. *)

Variable measure: state1 -> nat.

Hypothesis simulation:
  forall s1 t s1', Step L1 s1 t s1' ->
  forall s2, match_states s1 s2 ->
  (exists s2', Plus L2 s2 t s2' /\ match_states s1' s2')
  \/ (measure s1' < measure s1 /\ t = E0 /\ match_states s1' s2)%nat.

Lemma forward_simulation_star:
  fsim_properties L1 L2 state1 (ltof _ measure) ms.
Proof.
  apply forward_simulation_star_wf.
  intros. exploit simulation; eauto. intros [[s2' [A B]] | [A [B C]]].
  exists s2'; auto.
  exists s2; split. right; split. rewrite B. apply star_refl. auto. auto.
Qed.

End SIMULATION_STAR.

(** Simulation when one transition in the first program corresponds
    to one or several transitions in the second program. *)

Section SIMULATION_PLUS.

Hypothesis simulation:
  forall s1 t s1', Step L1 s1 t s1' ->
  forall s2, match_states s1 s2 ->
  exists s2', Plus L2 s2 t s2' /\ match_states s1' s2'.

Lemma forward_simulation_plus:
  fsim_properties L1 L2 state1 (ltof _ (fun _ => O)) ms.
Proof.
  apply forward_simulation_star.
  intros. exploit simulation; eauto.
Qed.

End SIMULATION_PLUS.

(** Lock-step simulation: each transition in the first semantics
    corresponds to exactly one transition in the second semantics. *)

Section SIMULATION_STEP.

Hypothesis simulation:
  forall s1 t s1', Step L1 s1 t s1' ->
  forall s2, match_states s1 s2 ->
  exists s2', Step L2 s2 t s2' /\ match_states s1' s2'.

Lemma forward_simulation_step:
  fsim_properties L1 L2 state1 (ltof _ (fun _ => O)) ms.
Proof.
  apply forward_simulation_plus.
  intros. exploit simulation; eauto. intros [s2' [A B]].
  exists s2'; split; auto. apply plus_one; auto.
Qed.

End SIMULATION_STEP.

(** Simulation when one transition in the first program
    corresponds to zero or one transitions in the second program.
    However, there is no stuttering: infinitely many transitions
    in the source program must correspond to infinitely many
    transitions in the second program. *)

Section SIMULATION_OPT.

Variable measure: state1 -> nat.

Hypothesis simulation:
  forall s1 t s1', Step L1 s1 t s1' ->
  forall s2, match_states s1 s2 ->
  (exists s2', Step L2 s2 t s2' /\ match_states s1' s2')
  \/ (measure s1' < measure s1 /\ t = E0 /\ match_states s1' s2)%nat.

Lemma forward_simulation_opt:
  fsim_properties L1 L2 state1 (ltof _ measure) ms.
Proof.
  apply forward_simulation_star.
  intros. exploit simulation; eauto. intros [[s2' [A B]] | [A [B C]]].
  left; exists s2'; split; auto. apply plus_one; auto.
  right; auto.
Qed.

End SIMULATION_OPT.

End FORWARD_SIMU_DIAGRAMS.

(** ** Forward simulation of transition sequences *)

Section SIMULATION_SEQUENCES.

Context L1 L2 index order match_states (S: fsim_properties L1 L2 index order match_states).

Lemma simulation_star:
  forall s1 t s1', Star L1 s1 t s1' ->
  forall i s2, match_states i s1 s2 ->
  exists i', exists s2', Star L2 s2 t s2' /\ match_states i' s1' s2'.
Proof.
  induction 1; intros.
  exists i; exists s2; split; auto. apply star_refl.
  exploit fsim_simulation; eauto. intros [i' [s2' [A B]]].
  exploit IHstar; eauto. intros [i'' [s2'' [C D]]].
  exists i''; exists s2''; split; auto. eapply star_trans; eauto.
  intuition auto. apply plus_star; auto.
Qed.

Lemma simulation_plus:
  forall s1 t s1', Plus L1 s1 t s1' ->
  forall i s2, match_states i s1 s2 ->
  (exists i', exists s2', Plus L2 s2 t s2' /\ match_states i' s1' s2')
  \/ (exists i', clos_trans _ order i' i /\ t = E0 /\ match_states i' s1' s2).
Proof.
  induction 1 using plus_ind2; intros.
(* base case *)
  exploit fsim_simulation'; eauto. intros [A | [i' A]].
  left; auto.
  right; exists i'; intuition.
(* inductive case *)
  exploit fsim_simulation'; eauto. intros [[i' [s2' [A B]]] | [i' [A [B C]]]].
  exploit simulation_star. apply plus_star; eauto. eauto.
  intros [i'' [s2'' [P Q]]].
  left; exists i''; exists s2''; split; auto. eapply plus_star_trans; eauto.
  exploit IHplus; eauto. intros [[i'' [s2'' [P Q]]] | [i'' [P [Q R]]]].
  subst. simpl. left; exists i''; exists s2''; auto.
  subst. simpl. right; exists i''; intuition auto.
  eapply t_trans; eauto. eapply t_step; eauto.
Qed.

Lemma simulation_forever_silent:
  well_founded order ->
  forall i s1 s2,
  Forever_silent L1 s1 -> match_states i s1 s2 ->
  Forever_silent L2 s2.
Proof.
  assert (forall i s1 s2,
          Forever_silent L1 s1 -> match_states i s1 s2 ->
          forever_silent_N (step L2) order (globalenv L2) i s2).
    cofix COINDHYP; intros.
    inv H. destruct (fsim_simulation S _ _ _ H1 _ _ H0) as [i' [s2' [A B]]].
    destruct A as [C | [C D]].
    eapply forever_silent_N_plus; eauto.
    eapply forever_silent_N_star; eauto.
  intros. eapply forever_silent_N_forever; eauto.
Qed.

Lemma simulation_forever_reactive:
  forall i s1 s2 T,
  Forever_reactive L1 s1 T -> match_states i s1 s2 ->
  Forever_reactive L2 s2 T.
Proof.
  cofix COINDHYP; intros.
  inv H.
  edestruct simulation_star as [i' [st2' [A B]]]; eauto.
  econstructor; eauto.
Qed.

End SIMULATION_SEQUENCES.

End FSIM.

Arguments fsim_properties {_ _} _ {_ _} _ _ _ _ {_ _} L1 L2 index order match_states.

Record fsim_components {liA1 liA2} (ccA: callconv liA1 liA2) {liB1 liB2} ccB L1 L2 :=
  Forward_simulation {
    fsim_index: Type;
    fsim_order: fsim_index -> fsim_index -> Prop;
    fsim_match_states: _;

    fsim_skel:
      skel L1 = skel L2;
    fsim_lts se1 se2 wB:
      @match_senv liB1 liB2 ccB wB se1 se2 ->
      Genv.valid_for (skel L1) se1 ->
      fsim_properties ccA ccB se1 se2 wB (activate L1 se1) (activate L2 se2)
        fsim_index fsim_order (fsim_match_states se1 se2 wB);
    fsim_order_wf:
      well_founded fsim_order;
  }.

Arguments Forward_simulation {_ _ ccA _ _ ccB L1 L2 fsim_index}.

Definition forward_simulation {liA1 liA2} ccA {liB1 liB2} ccB L1 L2 :=
  inhabited (@fsim_components liA1 liA2 ccA liB1 liB2 ccB L1 L2).

(** ** Tactics for forward simulation proofs *)

(** The forward simulation proofs for each compiler pass have the same
  top-level structure, so we use the following tactics to capture the
  patterns, and have a central place to update things when we tweak
  our model. The idea is to use the tactic [fsim tac] on a goal of the
  form [match_prog p tp -> forward_simulation ccA ccB L1 L2], where
  [tac] constructs the [fsim_components] object and is expected to be
  something like [eapply forward_simulation_plus]. *)

Ltac fsim_match_prog_reduce H :=
  lazymatch type of H with
    | Linking.match_program_gen _ _ _ _ _ => idtac
    | _ /\ _ => destruct H as [H _]; fsim_match_prog_reduce H
    | _ => red in H; fsim_match_prog_reduce H
  end.

Ltac fsim_skel MATCH :=
  fsim_match_prog_reduce MATCH;
  apply Linking.match_program_skel in MATCH; auto; fail.

Ltac fsim_tac tac :=
  intros MATCH; constructor;
  eapply Forward_simulation with (fsim_match_states := fun _ _ _ => _);
  [ try fsim_skel MATCH
  | intros se1 se2 w Hse Hse1; tac
  | try solve [auto using well_founded_ltof]].

Tactic Notation (at level 3) "fsim" tactic3(tac) := fsim_tac tac.

(** ** Identity simulation *)

Definition identity_fsim_components {liA liB} (L: semantics liA liB):
  fsim_components cc_id cc_id L L.
Proof.
  eapply Forward_simulation with _ (fun _ _ _ => _); auto.
  - intros se _ [ ] [ ] _.
    eapply forward_simulation_plus with (match_states := eq);
    cbn; intros; subst; eauto 10 using plus_one.
    exists tt, q1. intuition (subst; eauto).
  - apply well_founded_ltof.
Qed.

Lemma identity_forward_simulation {liA liB} (L: semantics liA liB):
  forward_simulation cc_id cc_id L L.
Proof.
  constructor. apply identity_fsim_components.
Qed.

(** ** Composing two forward simulations *)

Section COMPOSE_FORWARD_SIMULATIONS.

Context {liA1 liA2 liA3} {ccA12: callconv liA1 liA2} {ccA23: callconv liA2 liA3}.
Context {liB1 liB2 liB3} {ccB12: callconv liB1 liB2} {ccB23: callconv liB2 liB3}.
Context (L1: semantics liA1 liB1) (L2: semantics liA2 liB2) (L3: semantics liA3 liB3).

Lemma compose_fsim_components:
  fsim_components ccA12 ccB12 L1 L2 ->
  fsim_components ccA23 ccB23 L2 L3 ->
  fsim_components (ccA12 @ ccA23) (ccB12 @ ccB23) L1 L3.
Proof.
  intros [index order match_states Hsk props order_wf].
  intros [index' order' match_states' Hsk' props' order_wf'].
  set (ff_index := (index' * index)%type).
  set (ff_order := lex_ord (clos_trans _ order') order).
  set (ff_match_states :=
         fun se1 se3 '(se2, w, w') (i: ff_index) (s1: state L1) (s3: state L3) =>
           exists s2,
             match_states se1 se2 w (snd i) s1 s2 /\
             match_states' se2 se3 w' (fst i) s2 s3).
  apply Forward_simulation with ff_order ff_match_states.
  3: { unfold ff_order. auto using wf_lex_ord, wf_clos_trans. }
  1: { congruence. }
  intros se1 se3 [[se2 w] w'] (Hse12 & Hse23) Hse1. cbn in *.
  assert (Hse2: Genv.valid_for (skel L2) se2).
  { rewrite <- Hsk. eapply match_senv_valid_for; eauto. }
  constructor.
- (* valid query *)
  intros q1 q3 (q2 & Hq12 & Hq23).
  erewrite fsim_match_valid_query by eauto.
  eapply fsim_match_valid_query; eauto.
- (* initial states *)
  intros q1 q3 s1 (q2 & Hq12 & Hq23) Hs1.
  edestruct (@fsim_match_initial_states liA1) as (i & s2 & A & B); eauto.
  edestruct (@fsim_match_initial_states liA2) as (i' & s3 & C & D); eauto.
  exists (i', i); exists s3; split; auto. exists s2; auto.
- (* final states *)
  intros. cbn. destruct H as (s3 & A & B).
  edestruct (@fsim_match_final_states liA1) as (r2 & Hr2 & Hr12); eauto.
  edestruct (@fsim_match_final_states liA2) as (r3 & Hr3 & Hr23); eauto.
- (* external states *)
  intros. destruct H as [s3 [A B]].
  edestruct (@fsim_match_external liA1) as (w12 & q2 & Hq2 & Hq12 & Hw12 & Hk12); eauto.
  edestruct (@fsim_match_external liA2) as (w23 & q3 & Hq3 & Hq23 & Hw23 & Hk23); eauto.
  exists (se2, w12, w23), q3. cbn; repeat apply conj; eauto.
  intros r1 r3 s1' (r2 & Hr12 & Hr23) Hs1'.
  edestruct Hk12 as (i12' & s2' & Hs2' & Hs12'); eauto.
  edestruct Hk23 as (i23' & s3' & Hs3' & Hs23'); eauto.
  exists (i23', i12'), s3'. split; auto. exists s2'; auto.
- (* simulation *)
  intros. destruct H0 as [s3 [A B]]. destruct i as [i2 i1]; simpl in *.
  edestruct (@fsim_simulation' liA1) as [(i1' & s3' & C & D) | (i1' & C & D & E)]; eauto.
+ (* L2 makes one or several steps. *)
  edestruct (@simulation_plus liA2) as [(i2' & s2' & P & Q) | (i2' & P & Q & R)]; eauto.
* (* L3 makes one or several steps *)
  exists (i2', i1'); exists s2'; split. auto. exists s3'; auto.
* (* L3 makes no step *)
  exists (i2', i1'); exists s2; split.
  right; split. subst t; apply star_refl. red. left. auto.
  exists s3'; auto.
+ (* L2 makes no step *)
  exists (i2, i1'); exists s2; split.
  right; split. subst t; apply star_refl. red. right. auto.
  exists s3; auto.
Qed.

Lemma compose_forward_simulations:
  forward_simulation ccA12 ccB12 L1 L2 ->
  forward_simulation ccA23 ccB23 L2 L3 ->
  forward_simulation (ccA12 @ ccA23) (ccB12 @ ccB23) L1 L3.
Proof.
  intros [X] [Y]. constructor.
  apply compose_fsim_components; auto.
Qed.

End COMPOSE_FORWARD_SIMULATIONS.

(** * Receptiveness and determinacy *)

Definition single_events {liA liB st} (L: lts liA liB st) : Prop :=
  forall s t s', Step L s t s' -> (length t <= 1)%nat.

Record lts_receptive {liA liB st} (L: lts liA liB st) se: Prop :=
  Receptive {
    sr_receptive: forall s t1 s1 t2,
      Step L s t1 s1 -> match_traces se t1 t2 -> exists s2, Step L s t2 s2;
    sr_traces:
      single_events L
  }.

Record lts_determinate {liA liB st} (L: lts liA liB st) se: Prop :=
  Determinate {
    sd_determ: forall s t1 s1 t2 s2,
      Step L s t1 s1 -> Step L s t2 s2 ->
      match_traces se t1 t2 /\ (t1 = t2 -> s1 = s2);
    sd_traces:
      single_events L;
    sd_initial_determ: forall q s1 s2,
      initial_state L q s1 -> initial_state L q s2 -> s1 = s2;
    sd_at_external_nostep: forall s q,
      at_external L s q -> Nostep L s;
    sd_at_external_determ: forall s q1 q2,
      at_external L s q1 -> at_external L s q2 -> q1 = q2;
    sd_after_external_determ: forall s r s1 s2,
      after_external L s r s1 -> after_external L s r s2 -> s1 = s2;
    sd_final_nostep: forall s r,
      final_state L s r -> Nostep L s;
    sd_final_noext: forall s r q,
      final_state L s r -> at_external L s q -> False;
    sd_final_determ: forall s r1 r2,
      final_state L s r1 -> final_state L s r2 -> r1 = r2
  }.

Section DETERMINACY.

Context {liA liB st} (L: lts liA liB st) (se: Genv.symtbl).
Hypothesis DET: lts_determinate L se.

Lemma sd_determ_1:
  forall s t1 s1 t2 s2,
  Step L s t1 s1 -> Step L s t2 s2 -> match_traces se t1 t2.
Proof.
  intros. eapply sd_determ; eauto.
Qed.

Lemma sd_determ_2:
  forall s t s1 s2,
  Step L s t s1 -> Step L s t s2 -> s1 = s2.
Proof.
  intros. eapply sd_determ; eauto.
Qed.

Lemma sd_determ_3:
  forall s t s1 s2,
  Step L s t s1 -> Step L s E0 s2 -> t = E0 /\ s1 = s2.
Proof.
  intros. exploit (sd_determ DET). eexact H. eexact H0.
  intros [A B]. inv A. auto.
Qed.

Lemma star_determinacy:
  forall s t s', Star L s t s' ->
  forall s'', Star L s t s'' -> Star L s' E0 s'' \/ Star L s'' E0 s'.
Proof.
  induction 1; intros.
  auto.
  inv H2.
  right. eapply star_step; eauto.
  exploit sd_determ_1. eexact H. eexact H3. intros MT.
  exploit (sd_traces DET). eexact H. intros L1.
  exploit (sd_traces DET). eexact H3. intros L2.
  assert (t1 = t0 /\ t2 = t3).
    destruct t1. inv MT. auto.
    destruct t1; simpl in L1; try extlia.
    destruct t0. inv MT. destruct t0; simpl in L2; try extlia.
    simpl in H5. split. congruence. congruence.
  destruct H1; subst.
  assert (s2 = s4) by (eapply sd_determ_2; eauto). subst s4.
  auto.
Qed.

End DETERMINACY.

Definition receptive {liA liB} (L: semantics liA liB) :=
  forall se, lts_receptive (L se) se.

Definition determinate {liA liB} (L: semantics liA liB) :=
  forall se, lts_determinate (L se) se.

(** Extra simulation diagrams for determinate languages. *)

Section FORWARD_SIMU_DETERM.

Context {liA1 liA2} (ccA: callconv liA1 liA2).
Context {liB1 liB2} (ccB: callconv liB1 liB2).
Context (se1 se2: Genv.symtbl) (wB: ccworld ccB).
Context {state1 state2: Type}.

Variable L1: lts liA1 liB1 state1.
Variable L2: lts liA2 liB2 state2.

Hypothesis L1det: lts_determinate L1 se1.

Variable index: Type.
Variable order: index -> index -> Prop.
Hypothesis wf_order: well_founded order.

Variable match_states: index -> state1 -> state2 -> Prop.

Hypothesis match_valid_query:
  forall q1 q2, match_query ccB wB q1 q2 ->
  valid_query L2 q2 = valid_query L1 q1.

Hypothesis match_initial_states:
  forall q1 q2 s1, match_query ccB wB q1 q2 -> initial_state L1 q1 s1 ->
  exists i s2, initial_state L2 q2 s2 /\ match_states i s1 s2.

Hypothesis match_final_states:
  forall i s1 s2 r1, match_states i s1 s2 -> final_state L1 s1 r1 ->
  exists r2, final_state L2 s2 r2 /\ match_reply ccB wB r1 r2.

Hypothesis match_external:
  forall i s1 s2 q1, match_states i s1 s2 -> at_external L1 s1 q1 ->
  exists wA q2, at_external L2 s2 q2 /\ match_query ccA wA q1 q2 /\ match_senv ccA wA se1 se2 /\
  forall r1 r2 s1', match_reply ccA wA r1 r2 -> after_external L1 s1 r1 s1' ->
  exists i' s2', after_external L2 s2 r2 s2' /\ match_states i' s1' s2'.

Hypothesis simulation:
  forall s1 t s1', Step L1 s1 t s1' ->
  forall i s2, match_states i s1 s2 ->
  exists s1'' i' s2',
      Star L1 s1' E0 s1''
   /\ (Plus L2 s2 t s2' \/ (Star L2 s2 t s2' /\ order i' i))
   /\ match_states i' s1'' s2'.

Inductive match_states_later: index * nat -> state1 -> state2 -> Prop :=
| msl_now: forall i s1 s2,
    match_states i s1 s2 -> match_states_later (i, O) s1 s2
| msl_later: forall i n s1 s1' s2,
    Step L1 s1 E0 s1' -> match_states_later (i, n) s1' s2 -> match_states_later (i, S n) s1 s2.

Lemma star_match_states_later:
  forall s1 s1', Star L1 s1 E0 s1' ->
  forall i s2, match_states i s1' s2 ->
  exists n, match_states_later (i, n) s1 s2.
Proof.
  intros s10 s10' STAR0. pattern s10, s10'; eapply star_E0_ind; eauto.
  - intros s1 i s2 M. exists O; constructor; auto.
  - intros s1 s1' s1'' STEP IH i s2 M.
    destruct (IH i s2 M) as (n & MS).
    exists (S n); econstructor; eauto.
Qed.

Lemma forward_simulation_determ:
  fsim_properties ccA ccB se1 se2 wB L1 L2 _ (lex_ord order lt) match_states_later.
Proof.
<<<<<<< HEAD
=======
  apply @Forward_simulation with (order := lex_ord order lt) (match_states := match_states_later);
>>>>>>> fd2a2a8c
  constructor.
- auto.
- intros. exploit match_initial_states; eauto. intros (i & s2 & A & B).
  exists (i, O), s2; auto using msl_now.
- intros. inv H.
  + eapply match_final_states; eauto.
  + eelim (sd_final_nostep L1det); eauto.
- intros i s1 s2 q1 Hs Hq1. destruct Hs.
  + edestruct match_external as (wA & q2 & Hq2 & Hq & Hse & Hr); eauto.
    exists wA, q2. intuition auto.
    edestruct Hr as (i' & s2' & Hs2' & Hs'); eauto.
    exists (i', O), s2'. split; auto. constructor; auto.
  + eelim sd_at_external_nostep; eauto.
- intros s1 t s1' A; destruct 1.
  + exploit simulation; eauto. intros (s1'' & i' & s2' & B & C & D).
    exploit star_match_states_later; eauto. intros (n & E).
    exists (i', n), s2'; split; auto.
    destruct C as [P | [P Q]]; auto using lex_ord_left.
  + exploit @sd_determ_3. eauto. eexact A. eauto. intros [P Q]; subst t s1'0.
    exists (i, n), s2; split; auto.
<<<<<<< HEAD
    right; split. apply star_refl. apply lex_ord_right. omega.
=======
    right; split. apply star_refl. apply lex_ord_right. lia.
- exact public_preserved.
>>>>>>> fd2a2a8c
Qed.

End FORWARD_SIMU_DETERM.

(** A few useful special cases. *)

Section FORWARD_SIMU_DETERM_DIAGRAMS.

Context {liA1 liA2} (ccA: callconv liA1 liA2).
Context {liB1 liB2} (ccB: callconv liB1 liB2).
Context (se1 se2: Genv.symtbl) (wB: ccworld ccB).
Context {state1 state2: Type}.

Variable L1: lts liA1 liB1 state1.
Variable L2: lts liA2 liB2 state2.

Hypothesis L1det: lts_determinate L1 se1.

Variable match_states: state1 -> state2 -> Prop.

Hypothesis match_valid_query:
  forall q1 q2, match_query ccB wB q1 q2 ->
  valid_query L2 q2 = valid_query L1 q1.

Hypothesis match_initial_states:
  forall q1 q2 s1, match_query ccB wB q1 q2 -> initial_state L1 q1 s1 ->
  exists s2, initial_state L2 q2 s2 /\ match_states s1 s2.

Hypothesis match_final_states:
  forall s1 s2 r1, match_states s1 s2 -> final_state L1 s1 r1 ->
  exists r2, final_state L2 s2 r2 /\ match_reply ccB wB r1 r2.

Hypothesis match_external:
  forall s1 s2 q1, match_states s1 s2 -> at_external L1 s1 q1 ->
  exists wA q2, at_external L2 s2 q2 /\ match_query ccA wA q1 q2 /\ match_senv ccA wA se1 se2 /\
  forall r1 r2 s1', match_reply ccA wA r1 r2 -> after_external L1 s1 r1 s1' ->
  exists s2', after_external L2 s2 r2 s2' /\ match_states s1' s2'.

Section SIMU_DETERM_STAR.

Variable measure: state1 -> nat.

Hypothesis simulation:
  forall s1 t s1', Step L1 s1 t s1' ->
  forall s2, match_states s1 s2 ->
  exists s1'' s2',
      Star L1 s1' E0 s1''
   /\ (Plus L2 s2 t s2' \/ (Star L2 s2 t s2' /\ measure s1'' < measure s1))%nat
   /\ match_states s1'' s2'.

Lemma forward_simulation_determ_star:
  fsim_properties ccA ccB se1 se2 wB L1 L2 _
    (lex_ord (ltof _ measure) lt)
    (match_states_later L1 (fun i s1 s2 => i = s1 /\ match_states s1 s2)).
Proof.
  apply forward_simulation_determ.
- assumption.
- auto.
- intros. exploit match_initial_states; eauto. intros (s2 & A & B). 
  exists s1, s2; auto.
- intros. destruct H. eapply match_final_states; eauto.
- intros. destruct H. subst.
  edestruct match_external as (wA & q2 & Hq2 & Hq & Hse & Hr); eauto.
  exists wA, q2. intuition auto.
  edestruct Hr as (s2' & Hs2' & Hs'); eauto.
- intros. destruct H0; subst i. 
  exploit simulation; eauto. intros (s1'' & s2' & A & B & C).
  exists s1'', s1'', s2'. auto.
Qed.

End SIMU_DETERM_STAR.

Section SIMU_DETERM_PLUS.

Hypothesis simulation:
  forall s1 t s1', Step L1 s1 t s1' ->
  forall s2, match_states s1 s2 ->
  exists s1'' s2', Star L1 s1' E0 s1'' /\ Plus L2 s2 t s2' /\ match_states s1'' s2'.

Lemma forward_simulation_determ_plus:
  fsim_properties ccA ccB se1 se2 wB L1 L2 _
    (lex_ord (ltof _ (fun _ => O)) lt)
    (match_states_later L1 (fun i s1 s2 => i = s1 /\ match_states s1 s2)).
Proof.
  apply forward_simulation_determ_star.
  intros. exploit simulation; eauto. intros (s1'' & s2' & A & B & C).
  exists s1'', s2'; auto.
Qed.

End SIMU_DETERM_PLUS.

Section SIMU_DETERM_ONE.

Hypothesis simulation:
  forall s1 t s1', Step L1 s1 t s1' ->
  forall s2, match_states s1 s2 ->
  exists s1'' s2', Star L1 s1' E0 s1'' /\ Step L2 s2 t s2' /\ match_states s1'' s2'.

Lemma forward_simulation_determ_one:
  fsim_properties ccA ccB se1 se2 wB L1 L2 _
    (lex_ord (ltof _ (fun _ => O)) lt)
    (match_states_later L1 (fun i s1 s2 => i = s1 /\ match_states s1 s2)).
Proof.
  apply forward_simulation_determ_plus.
  intros. exploit simulation; eauto. intros (s1'' & s2' & A & B & C).
  exists s1'', s2'; auto using plus_one.
Qed.

End SIMU_DETERM_ONE.

End FORWARD_SIMU_DETERM_DIAGRAMS.

(** * Backward simulations between two transition semantics. *)

Definition safe {liA liB st} (L: lts liA liB st) (s: st) : Prop :=
  forall s',
  Star L s E0 s' ->
  (exists r, final_state L s' r)
  \/ (exists q, at_external L s' q)
  \/ (exists t, exists s'', Step L s' t s'').

Lemma star_safe:
  forall {liA liB st} (L: lts liA liB st) s s',
  Star L s E0 s' -> safe L s -> safe L s'.
Proof.
  intros; red; intros. apply H0. eapply star_trans; eauto.
Qed.

(** When matching the sets of states specified by [initial_state] or
  [after_external], we need to ensure that:
  1. the target program can only go wrong if the source program did;
  2. if the source program does not go wrong, then any state of the
  target program has a corresponding state of the source program. *)

Record bsim_match_cont {A B} (R: A -> B -> Prop) (S1 S2: _ -> Prop) :=
  {
    bsim_match_cont_exist:
      forall s1, S1 s1 -> exists s2, S2 s2;
    bsim_match_cont_match:
      forall s1 s2, S1 s1 -> S2 s2 -> exists s1', S1 s1' /\ R s1' s2;
  }.

Definition rex {I A B} (R: I -> A -> B -> Prop) (a: A) (b: B): Prop :=
  exists i, R i a b.

Section BSIM.

Context {liA1 liA2} (ccA: callconv liA1 liA2).
Context {liB1 liB2} (ccB: callconv liB1 liB2).
Context (se1 se2: Genv.symtbl) (wB: ccworld ccB).
Context {state1 state2: Type}.

(** The general form of a backward simulation. *)

Record bsim_properties (L1 L2: lts _ _ _) (index: Type)
                       (order: index -> index -> Prop)
                       (match_states: index -> state1 -> state2 -> Prop) : Prop := {
    bsim_match_valid_query:
      forall q1 q2, match_query ccB wB q1 q2 ->
      valid_query L2 q2 = valid_query L1 q1;
    bsim_match_initial_states:
      forall q1 q2, match_query ccB wB q1 q2 ->
      bsim_match_cont (rex match_states) (initial_state L1 q1) (initial_state L2 q2);
    bsim_match_final_states:
      forall i s1 s2 r2,
      match_states i s1 s2 -> safe L1 s1 -> final_state L2 s2 r2 ->
      exists s1' r1, Star L1 s1 E0 s1' /\ final_state L1 s1' r1 /\ match_reply ccB wB r1 r2;
    bsim_match_external:
      forall i s1 s2 q2, match_states i s1 s2 -> safe L1 s1 -> at_external L2 s2 q2 ->
      exists wA s1' q1, Star L1 s1 E0 s1' /\ at_external L1 s1' q1 /\
      match_query ccA wA q1 q2 /\ match_senv ccA wA se1 se2 /\
      forall r1 r2, match_reply ccA wA r1 r2 ->
      bsim_match_cont (rex match_states) (after_external L1 s1' r1) (after_external L2 s2 r2);
    bsim_progress:
      forall i s1 s2,
      match_states i s1 s2 -> safe L1 s1 ->
      (exists r, final_state L2 s2 r) \/
      (exists q, at_external L2 s2 q) \/
      (exists t, exists s2', Step L2 s2 t s2');
    bsim_simulation:
      forall s2 t s2', Step L2 s2 t s2' ->
      forall i s1, match_states i s1 s2 -> safe L1 s1 ->
      exists i', exists s1',
         (Plus L1 s1 t s1' \/ (Star L1 s1 t s1' /\ order i' i))
      /\ match_states i' s1' s2';
  }.

Arguments bsim_properties: clear implicits.

(** An alternate form of the simulation diagram *)

Lemma bsim_simulation':
  forall L1 L2 index order match_states, bsim_properties L1 L2 index order match_states ->
  forall i s2 t s2', Step L2 s2 t s2' ->
  forall s1, match_states i s1 s2 -> safe L1 s1 ->
  (exists i', exists s1', Plus L1 s1 t s1' /\ match_states i' s1' s2')
  \/ (exists i', order i' i /\ t = E0 /\ match_states i' s1 s2').
Proof.
  intros. exploit bsim_simulation; eauto.
  intros [i' [s1' [A B]]]. intuition.
  left; exists i'; exists s1'; auto.
  inv H4.
  right; exists i'; auto.
  left; exists i'; exists s1'; split; auto. econstructor; eauto.
Qed.

(** ** Backward simulation diagrams. *)

(** Various simulation diagrams that imply backward simulation. *)

Section BACKWARD_SIMU_DIAGRAMS.

Variable L1: lts liA1 liB1 state1.
Variable L2: lts liA2 liB2 state2.

Variable match_states: state1 -> state2 -> Prop.

Hypothesis match_valid_query:
  forall q1 q2, match_query ccB wB q1 q2 ->
  valid_query L2 q2 = valid_query L1 q1.

Hypothesis match_initial_states:
  forall q1 q2, match_query ccB wB q1 q2 ->
  bsim_match_cont match_states (initial_state L1 q1) (initial_state L2 q2).

Hypothesis match_final_states:
  forall s1 s2 r2, match_states s1 s2 -> final_state L2 s2 r2 ->
  exists r1, final_state L1 s1 r1 /\ match_reply ccB wB r1 r2.

Hypothesis match_external:
  forall s1 s2 q2, match_states s1 s2 -> at_external L2 s2 q2 ->
  exists wA q1, at_external L1 s1 q1 /\ match_query ccA wA q1 q2 /\ match_senv ccA wA se1 se2 /\
  forall r1 r2, match_reply ccA wA r1 r2 ->
  bsim_match_cont match_states (after_external L1 s1 r1) (after_external L2 s2 r2).

Hypothesis progress:
  forall s1 s2,
  match_states s1 s2 -> safe L1 s1 ->
  (exists r, final_state L2 s2 r) \/
  (exists q, at_external L2 s2 q) \/
  (exists t, exists s2', Step L2 s2 t s2').

Section BACKWARD_SIMULATION_PLUS.

Hypothesis simulation:
  forall s2 t s2', Step L2 s2 t s2' ->
  forall s1, match_states s1 s2 -> safe L1 s1 ->
  exists s1', Plus L1 s1 t s1' /\ match_states s1' s2'.

Lemma bsim_match_cont_unit (k1 k2: _ -> Prop):
  bsim_match_cont match_states k1 k2 ->
  bsim_match_cont (rex (fun (_ : unit) s1 s2 => match_states s1 s2)) k1 k2.
Proof.
  clear. intros [Hex Hmatch].
  split; eauto. intros.
  edestruct Hmatch as (s1' & ? & ?); eauto.
  exists s1'; split; auto.
  exists tt; auto.
Qed.

Lemma backward_simulation_plus:
  bsim_properties L1 L2 unit (fun _ _ => False) (fun _ => match_states).
Proof.
  constructor; auto.
- intros. apply bsim_match_cont_unit; eauto.
- intros. edestruct match_final_states as (r1 & Hr1 & Hr); eauto.
  exists s1, r1; split. apply star_refl. eauto.
- intros. edestruct match_external as (w & q1 & Hq1 & Hq & Hse & Hk); eauto.
  eauto 10 using bsim_match_cont_unit, star_refl.
- intros. exploit simulation; eauto. intros [s1' [A B]].
  exists tt; exists s1'; auto.
Qed.

End BACKWARD_SIMULATION_PLUS.

End BACKWARD_SIMU_DIAGRAMS.

(** ** Backward simulation of transition sequences *)

Section BACKWARD_SIMULATION_SEQUENCES.

Context L1 L2 index order match_states (S: bsim_properties L1 L2 index order match_states).

Lemma bsim_E0_star:
  forall s2 s2', Star L2 s2 E0 s2' ->
  forall i s1, match_states i s1 s2 -> safe L1 s1 ->
  exists i', exists s1', Star L1 s1 E0 s1' /\ match_states i' s1' s2'.
Proof.
  intros s20 s20' STAR0. pattern s20, s20'. eapply star_E0_ind; eauto.
- (* base case *)
  intros. exists i; exists s1; split; auto. apply star_refl.
- (* inductive case *)
  intros. exploit bsim_simulation; eauto. intros [i' [s1' [A B]]].
  assert (Star L1 s0 E0 s1'). intuition. apply plus_star; auto.
  exploit H0. eauto. eapply star_safe; eauto. intros [i'' [s1'' [C D]]].
  exists i''; exists s1''; split; auto. eapply star_trans; eauto.
Qed.

Lemma bsim_safe:
  forall i s1 s2,
  match_states i s1 s2 -> safe L1 s1 -> safe L2 s2.
Proof.
  intros; red; intros.
  exploit bsim_E0_star; eauto. intros [i' [s1' [A B]]].
  eapply bsim_progress; eauto. eapply star_safe; eauto.
Qed.

Lemma bsim_E0_plus:
  forall s2 t s2', Plus L2 s2 t s2' -> t = E0 ->
  forall i s1, match_states i s1 s2 -> safe L1 s1 ->
     (exists i', exists s1', Plus L1 s1 E0 s1' /\ match_states i' s1' s2')
  \/ (exists i', clos_trans _ order i' i /\ match_states i' s1 s2').
Proof.
  induction 1 using plus_ind2; intros; subst t.
- (* base case *)
  exploit bsim_simulation'; eauto. intros [[i' [s1' [A B]]] | [i' [A [B C]]]].
+ left; exists i'; exists s1'; auto.
+ right; exists i'; intuition.
- (* inductive case *)
  exploit Eapp_E0_inv; eauto. intros [EQ1 EQ2]; subst.
  exploit bsim_simulation'; eauto. intros [[i' [s1' [A B]]] | [i' [A [B C]]]].
+ exploit bsim_E0_star. apply plus_star; eauto. eauto. eapply star_safe; eauto. apply plus_star; auto.
  intros [i'' [s1'' [P Q]]].
  left; exists i''; exists s1''; intuition. eapply plus_star_trans; eauto.
+ exploit IHplus; eauto. intros [P | [i'' [P Q]]].
  left; auto.
  right; exists i''; intuition. eapply t_trans; eauto. apply t_step; auto.
Qed.

Lemma star_non_E0_split:
  forall s2 t s2', Star L2 s2 t s2' -> (length t = 1)%nat ->
  exists s2x, exists s2y, Star L2 s2 E0 s2x /\ Step L2 s2x t s2y /\ Star L2 s2y E0 s2'.
Proof.
  induction 1; intros.
  simpl in H; discriminate.
  subst t.
  assert (EITHER: t1 = E0 \/ t2 = E0).
    unfold Eapp in H2; rewrite app_length in H2.
    destruct t1; auto. destruct t2; auto. simpl in H2; extlia.
  destruct EITHER; subst.
  exploit IHstar; eauto. intros [s2x [s2y [A [B C]]]].
  exists s2x; exists s2y; intuition. eapply star_left; eauto.
  rewrite E0_right. exists s1; exists s2; intuition. apply star_refl.
Qed.

End BACKWARD_SIMULATION_SEQUENCES.

End BSIM.

Arguments bsim_properties {_ _} _ {_ _} _ _ _ _ {_ _} L1 L2 index order match_states.

Record bsim_components {liA1 liA2} (ccA: callconv liA1 liA2) {liB1 liB2} ccB L1 L2 :=
  Backward_simulation {
    bsim_index: Type;
    bsim_order: bsim_index -> bsim_index -> Prop;
    bsim_match_states: _;

    bsim_skel:
      skel L1 = skel L2;
    bsim_lts:
      forall se1 se2 wB,
        @match_senv liB1 liB2 ccB wB se1 se2 ->
        Genv.valid_for (skel L1) se1 ->
        bsim_properties ccA ccB se1 se2 wB (activate L1 se1) (activate L2 se2)
                        bsim_index bsim_order (bsim_match_states se1 se2 wB);
    bsim_order_wf:
      well_founded bsim_order;
    }.

Arguments Backward_simulation {_ _ ccA _ _ ccB L1 L2 bsim_index}.

Definition backward_simulation {liA1 liA2} ccA {liB1 liB2} ccB L1 L2 :=
  inhabited (@bsim_components liA1 liA2 ccA liB1 liB2 ccB L1 L2).

(** ** Composing two backward simulations *)

Section COMPOSE_BACKWARD_SIMULATIONS.

Context {liA1 liA2 liA3} {ccA12: callconv liA1 liA2} {ccA23: callconv liA2 liA3}.
Context {liB1 liB2 liB3} {ccB12: callconv liB1 liB2} {ccB23: callconv liB2 liB3}.
Context {state1 state2 state3: Type}.
Variable L1: lts liA1 liB1 state1.
Variable L2: lts liA2 liB2 state2.
Variable L3: lts liA3 liB3 state3.
Context (se1 se2 se3: Genv.symtbl) (wB12: ccworld ccB12) (wB23: ccworld ccB23).
Context index order match_states (S12: bsim_properties ccA12 ccB12 se1 se2 wB12 L1 L2 index order match_states).
Context index' order' match_states' (S23: bsim_properties ccA23 ccB23 se2 se3 wB23 L2 L3 index' order' match_states').
Hypothesis L3_single_events: single_events L3.

Let bb_index : Type := (index * index')%type.

Definition bb_order : bb_index -> bb_index -> Prop := lex_ord (clos_trans _ order) order'.

Inductive bb_match_states: bb_index -> state1 -> state3 -> Prop :=
  | bb_match_later: forall i1 i2 s1 s3 s2x s2y,
      match_states i1 s1 s2x -> Star L2 s2x E0 s2y -> match_states' i2 s2y s3 ->
      bb_match_states (i1, i2) s1 s3.

Lemma bb_match_at: forall i1 i2 s1 s3 s2,
  match_states i1 s1 s2 -> match_states' i2 s2 s3 ->
  bb_match_states (i1, i2) s1 s3.
Proof.
  intros. econstructor; eauto. apply star_refl.
Qed.

Lemma bb_simulation_base:
  forall s3 t s3', Step L3 s3 t s3' ->
  forall i1 s1 i2 s2, match_states i1 s1 s2 -> match_states' i2 s2 s3 -> safe L1 s1 ->
  exists i', exists s1',
    (Plus L1 s1 t s1' \/ (Star L1 s1 t s1' /\ bb_order i' (i1, i2)))
    /\ bb_match_states i' s1' s3'.
Proof.
  intros.
  exploit (bsim_simulation' S23); eauto. eapply bsim_safe; eauto.
  intros [ [i2' [s2' [PLUS2 MATCH2]]] | [i2' [ORD2 [EQ MATCH2]]]].
- (* 1 L2 makes one or several transitions *)
  assert (EITHER: t = E0 \/ (length t = 1)%nat).
  { exploit L3_single_events; eauto.
    destruct t; auto. destruct t; auto. simpl. intros. extlia. }
  destruct EITHER.
+ (* 1.1 these are silent transitions *)
  subst t. exploit (bsim_E0_plus S12); eauto.
  intros [ [i1' [s1' [PLUS1 MATCH1]]] | [i1' [ORD1 MATCH1]]].
* (* 1.1.1 L1 makes one or several transitions *)
  exists (i1', i2'); exists s1'; split. auto. eapply bb_match_at; eauto.
* (* 1.1.2 L1 makes no transitions *)
  exists (i1', i2'); exists s1; split.
  right; split. apply star_refl. left; auto.
  eapply bb_match_at; eauto.
+ (* 1.2 non-silent transitions *)
  exploit @star_non_E0_split. apply plus_star; eauto. auto.
  intros [s2x [s2y [P [Q R]]]].
  exploit (bsim_E0_star S12). eexact P. eauto. auto. intros [i1' [s1x [X Y]]].
  exploit (bsim_simulation' S12). eexact Q. eauto. eapply star_safe; eauto.
  intros [[i1'' [s1y [U V]]] | [i1'' [U [V W]]]]; try (subst t; discriminate).
  exists (i1'', i2'); exists s1y; split.
  left. eapply star_plus_trans; eauto. eapply bb_match_later; eauto.
- (* 2. L2 makes no transitions *)
  subst. exists (i1, i2'); exists s1; split.
  right; split. apply star_refl. right; auto.
  eapply bb_match_at; eauto.
Qed.

Lemma bb_simulation:
  forall s3 t s3', Step L3 s3 t s3' ->
  forall i s1, bb_match_states i s1 s3 -> safe L1 s1 ->
  exists i', exists s1',
    (Plus L1 s1 t s1' \/ (Star L1 s1 t s1' /\ bb_order i' i))
    /\ bb_match_states i' s1' s3'.
Proof.
  intros. inv H0.
  exploit star_inv; eauto. intros [[EQ1 EQ2] | PLUS].
- (* 1. match at *)
  subst. eapply bb_simulation_base; eauto.
- (* 2. match later *)
  exploit (bsim_E0_plus S12); eauto.
  intros [[i1' [s1' [A B]]] | [i1' [A B]]].
+ (* 2.1 one or several silent transitions *)
  exploit bb_simulation_base. eauto. auto. eexact B. eauto.
    eapply star_safe; eauto. eapply plus_star; eauto.
  intros [i'' [s1'' [C D]]].
  exists i''; exists s1''; split; auto.
  left. eapply plus_star_trans; eauto.
  destruct C as [P | [P Q]]. apply plus_star; eauto. eauto.
  traceEq.
+ (* 2.2 no silent transition *)
  exploit bb_simulation_base. eauto. auto. eexact B. eauto. auto.
  intros [i'' [s1'' [C D]]].
  exists i''; exists s1''; split; auto.
  intuition. right; intuition.
  inv H6. left. eapply t_trans; eauto. left; auto.
Qed.

Lemma compose_bsim_match_cont:
  forall k1 k2 k3,
  bsim_match_cont (rex match_states) k1 k2 ->
  bsim_match_cont (rex match_states') k2 k3 ->
  bsim_match_cont (rex bb_match_states) k1 k3.
Proof.
  intros k1 k2 k3 [Hexist Hmatch] [Hexist' Hmatch'].
  split.
  - intros s1 Hs1. edestruct Hexist as [s2 Hs2]; eauto.
  - intros s1 s3 Hs1 Hs3.
    edestruct Hexist as (s2 & Hs2); eauto.
    edestruct Hmatch' as (s2' & Hs2' & i' & M2); eauto.
    edestruct Hmatch as (s1' & Hs1' & i & M1); eauto.
    exists s1'; intuition auto. exists (i, i'). eapply bb_match_at; eauto.
Qed.

End COMPOSE_BACKWARD_SIMULATIONS.

Lemma compose_backward_simulations:
  forall {liA1 liA2 liA3} {ccA12: callconv liA1 liA2} {ccA23: callconv liA2 liA3},
  forall {liB1 liB2 liB3} {ccB12: callconv liB1 liB2} {ccB23: callconv liB2 liB3},
  forall L1 L2 L3,
    backward_simulation ccA12 ccB12 L1 L2 ->
    backward_simulation ccA23 ccB23 L2 L3 ->
    (forall se3, single_events (L3 se3)) ->
    backward_simulation (ccA12 @ ccA23) (ccB12 @ ccB23) L1 L3.
Proof.
  intros until L3. intros [H12] [H23] H3.
  set (ms := fun se1 se3 '(se2, w12, w23) =>
               bb_match_states (L2 se2) (bsim_match_states H12 se1 se2 w12)
                                        (bsim_match_states H23 se2 se3 w23)).
  constructor.
  apply Backward_simulation with (bb_order (bsim_order H12) (bsim_order H23)) ms.
  - (* skel *)
    etransitivity; eapply bsim_skel; eauto.
  - (* LTS *)
    intros se1 se3 [[se2 wB12] wB23] [Hse12 Hse23] Hse1. cbn. clear ms.
    assert (Hse2: Genv.valid_for (skel L2) se2).
    { erewrite <- bsim_skel by eauto. eapply match_senv_valid_for; eauto. }
    destruct H12 as [index12 order12 ms12 Hsk12 Hlts12 Hwf12]; cbn.
    destruct H23 as [index23 order23 ms23 Hsk23 Hlts23 Hwf23]; cbn.
    specialize (Hlts12 se1 se2 wB12 Hse12 Hse1).
    specialize (Hlts23 se2 se3 wB23 Hse23 Hse2).
    split.
    + (* valid queries *)
      intros q1 q3 (q2 & Hq12 & Hq23).
      etransitivity; eapply bsim_match_valid_query; eauto.
    + (* initial states *)
      intros q1 q3 (q2 & Hq12 & Hq23).
      eauto using compose_bsim_match_cont, bsim_match_initial_states.
    + (* match final states *)
      intros i s1 s3 r MS SAFE FIN. inv MS.
      edestruct (bsim_match_final_states Hlts23) as (s2' & r2 & A & B & Hr23); eauto.
        eapply star_safe; eauto. eapply bsim_safe; eauto.
      edestruct (bsim_E0_star Hlts12) as (i1' & s1' & C & D).
        eapply star_trans. eexact H0. eexact A. auto. eauto. auto.
      edestruct (bsim_match_final_states Hlts12) as (s1'' & r1 & P & Q & Hr12); eauto.
        eapply star_safe; eauto.
      exists s1'', r1; cbn; split; eauto. eapply star_trans; eauto.
    + (* external states *)
      intros i s1 s3 q3 MS SAFE Hq3. destruct MS.
      edestruct (bsim_match_external Hlts23) as (w23 & s2' & q2 & Hs2' & Hq2 & Hq23 & Hse23' & Hk23); eauto.
        eapply star_safe; eauto. eapply bsim_safe; eauto.
      edestruct (bsim_E0_star Hlts12) as (i' & s1' & Hs1' & Hs12').
        eapply star_trans. eexact H0. eexact Hs2'. auto. eauto. auto.
      edestruct (bsim_match_external Hlts12) as (w12 & s1'' & q1 & Hs1'' & Hq1 & Hq12 & Hse12' & Hk12); eauto.
        eapply star_safe; eauto.
      exists (se2, w12, w23), s1'', q1. cbn. repeat apply conj; eauto using star_trans.
      intros r1 r3 (r2 & Hr12 & Hr23).
      eapply compose_bsim_match_cont; eauto.
    + (* progress *)
      intros i s1 s3 MS SAFE. inv MS.
      eapply (bsim_progress Hlts23). eauto. eapply star_safe; eauto. eapply bsim_safe; eauto.
    + (* simulation *)
      eapply bb_simulation; eauto.
  - (* well founded *)
    unfold bb_order. auto using wf_lex_ord, wf_clos_trans, bsim_order_wf.
Qed.

(** ** Converting a forward simulation to a backward simulation *)

Section FORWARD_TO_BACKWARD.

Context {liA1 liA2} (ccA: callconv liA1 liA2).
Context {liB1 liB2} (ccB: callconv liB1 liB2).
Context (se1 se2: Genv.symtbl) (wB: ccworld ccB).
Context {state1 state2} (L1: lts liA1 liB1 state1) (L2: lts liA2 liB2 state2).
Context {index order match_states} (FS: fsim_properties ccA ccB se1 se2 wB L1 L2 index order match_states).
Hypothesis order_wf: well_founded order.
Hypothesis Hse: match_senv ccB wB se1 se2.
Hypothesis L1_receptive: lts_receptive L1 se1.
Hypothesis L2_determinate: lts_determinate L2 se2.

(** Exploiting forward simulation *)

Inductive f2b_transitions: state1 -> state2 -> Prop :=
  | f2b_trans_final: forall s1 s2 s1' r1 r2,
      Star L1 s1 E0 s1' ->
      match_reply ccB wB r1 r2 ->
      final_state L1 s1' r1 ->
      final_state L2 s2 r2 ->
      f2b_transitions s1 s2
  | f2b_trans_ext: forall s1 s2 s1' wA q1 q2,
      Star L1 s1 E0 s1' ->
      match_query ccA wA q1 q2 ->
      match_senv ccA wA se1 se2 ->
      at_external L1 s1' q1 ->
      at_external L2 s2 q2 ->
      (forall r1 r2 s1'',
          match_reply ccA wA r1 r2 ->
          after_external L1 s1' r1 s1'' ->
          exists j s2',
            after_external L2 s2 r2 s2' /\
            match_states j s1'' s2') ->
      f2b_transitions s1 s2
  | f2b_trans_step: forall s1 s2 s1' t s1'' s2' i' i'',
      Star L1 s1 E0 s1' ->
      Step L1 s1' t s1'' ->
      Plus L2 s2 t s2' ->
      match_states i' s1' s2 ->
      match_states i'' s1'' s2' ->
      f2b_transitions s1 s2.

Lemma f2b_progress:
  forall i s1 s2, match_states i s1 s2 -> safe L1 s1 -> f2b_transitions s1 s2.
Proof.
  intros i0; pattern i0. apply well_founded_ind with (R := order); auto.
  intros i REC s1 s2 MATCH SAFE.
  destruct (SAFE s1) as [[r FINAL] | [[q EXTERN] | [t [s1' STEP1]]]]. apply star_refl.
- (* final state reached *)
  edestruct @fsim_match_final_states as (r2 & Hr & Hfinal); eauto.
  eapply f2b_trans_final; eauto.
  apply star_refl.
- (* external call reached *)
  edestruct @fsim_match_external as (w & q2 & Hq & Hat & Hse' & Hafter); eauto.
  eapply f2b_trans_ext; eauto.
  apply star_refl.
- (* L1 can make one step *)
  exploit (fsim_simulation FS); eauto. intros [i' [s2' [A MATCH']]].
  assert (B: Plus L2 s2 t s2' \/ (s2' = s2 /\ t = E0 /\ order i' i)).
    intuition auto.
    destruct (star_inv H0); intuition auto.
  clear A. destruct B as [PLUS2 | [EQ1 [EQ2 ORDER]]].
+ eapply f2b_trans_step; eauto. apply star_refl.
+ subst. exploit REC; eauto. eapply star_safe; eauto. apply star_one; auto.
  intros TRANS; inv TRANS.
* eapply f2b_trans_final; eauto. eapply star_left; eauto.
* eapply f2b_trans_ext; eauto. eapply star_left; eauto.
* eapply f2b_trans_step; eauto. eapply star_left; eauto.
Qed.

Lemma fsim_simulation_not_E0:
  forall s1 t s1', Step L1 s1 t s1' -> t <> E0 ->
  forall i s2, match_states i s1 s2 ->
  exists i', exists s2', Plus L2 s2 t s2' /\ match_states i' s1' s2'.
Proof.
  intros. exploit (fsim_simulation FS); eauto. intros [i' [s2' [A B]]].
  exists i'; exists s2'; split; auto.
  destruct A. auto. destruct H2. exploit star_inv; eauto. intros [[EQ1 EQ2] | P]; auto.
  congruence.
Qed.

(** Exploiting determinacy *)

Remark silent_or_not_silent:
  forall t, t = E0 \/ t <> E0.
Proof.
  intros; unfold E0; destruct t; auto; right; congruence.
Qed.

Remark not_silent_length:
  forall t1 t2, (length (t1 ** t2) <= 1)%nat -> t1 = E0 \/ t2 = E0.
Proof.
  unfold Eapp, E0; intros. rewrite app_length in H.
  destruct t1; destruct t2; auto. simpl in H. extlia.
Qed.

Lemma f2b_determinacy_inv:
  forall s2 t' s2' t'' s2'',
  Step L2 s2 t' s2' -> Step L2 s2 t'' s2'' ->
  (t' = E0 /\ t'' = E0 /\ s2' = s2'')
  \/ (t' <> E0 /\ t'' <> E0 /\ match_traces se1 t' t'').
Proof.
  intros.
  assert (match_traces se2 t' t'').
    eapply sd_determ_1; eauto.
  destruct (silent_or_not_silent t').
  subst. inv H1.
  left; intuition. eapply sd_determ_2; eauto.
  destruct (silent_or_not_silent t'').
  subst. inv H1. elim H2; auto.
  right; intuition.
  eapply match_traces_preserved with (ge1 := se2); auto.
  intro. symmetry. eapply match_senv_public_preserved; eauto.
Qed.

Lemma f2b_determinacy_star:
  forall s s1, Star L2 s E0 s1 ->
  forall t s2 s3,
  Step L2 s1 t s2 -> t <> E0 ->
  Star L2 s t s3 ->
  Star L2 s1 t s3.
Proof.
  intros s0 s01 ST0. pattern s0, s01. eapply star_E0_ind; eauto.
  intros. inv H3. congruence.
  exploit f2b_determinacy_inv. eexact H. eexact H4.
  intros [[EQ1 [EQ2 EQ3]] | [NEQ1 [NEQ2 MT]]].
  subst. simpl in *. eauto.
  congruence.
Qed.

(** Orders *)

Inductive f2b_index : Type :=
  | F2BI_before (n: nat)
  | F2BI_after (n: nat).

Inductive f2b_order: f2b_index -> f2b_index -> Prop :=
  | f2b_order_before: forall n n',
      (n' < n)%nat ->
      f2b_order (F2BI_before n') (F2BI_before n)
  | f2b_order_after: forall n n',
      (n' < n)%nat ->
      f2b_order (F2BI_after n') (F2BI_after n)
  | f2b_order_switch: forall n n',
      f2b_order (F2BI_before n') (F2BI_after n).

Lemma wf_f2b_order:
  well_founded f2b_order.
Proof.
  assert (ACC1: forall n, Acc f2b_order (F2BI_before n)).
    intros n0; pattern n0; apply lt_wf_ind; intros.
    constructor; intros. inv H0. auto.
  assert (ACC2: forall n, Acc f2b_order (F2BI_after n)).
    intros n0; pattern n0; apply lt_wf_ind; intros.
    constructor; intros. inv H0. auto. auto.
  red; intros. destruct a; auto.
Qed.

(** Constructing the backward simulation *)

Inductive f2b_match_states: f2b_index -> state1 -> state2 -> Prop :=
  | f2b_match_at: forall i s1 s2,
      match_states i s1 s2 ->
      f2b_match_states (F2BI_after O) s1 s2
  | f2b_match_before: forall s1 t s1' s2b s2 n s2a i,
      Step L1 s1 t s1' ->  t <> E0 ->
      Star L2 s2b E0 s2 ->
      starN (step L2) (globalenv L2) n s2 t s2a ->
      match_states i s1 s2b ->
      f2b_match_states (F2BI_before n) s1 s2
  | f2b_match_after: forall n s2 s2a s1 i,
      starN (step L2) (globalenv L2) (S n) s2 E0 s2a ->
      match_states i s1 s2a ->
      f2b_match_states (F2BI_after (S n)) s1 s2.

Remark f2b_match_after':
  forall n s2 s2a s1 i,
  starN (step L2) (globalenv L2) n s2 E0 s2a ->
  match_states i s1 s2a ->
  f2b_match_states (F2BI_after n) s1 s2.
Proof.
  intros. inv H.
  econstructor; eauto.
  econstructor; eauto. econstructor; eauto.
Qed.

(** Backward simulation of L2 steps *)

Lemma f2b_simulation_step:
  forall s2 t s2', Step L2 s2 t s2' ->
  forall i s1, f2b_match_states i s1 s2 -> safe L1 s1 ->
  exists i', exists s1',
    (Plus L1 s1 t s1' \/ (Star L1 s1 t s1' /\ f2b_order i' i))
     /\ f2b_match_states i' s1' s2'.
Proof.
  intros s2 t s2' STEP2 i s1 MATCH SAFE.
  inv MATCH.
- (* 1. At matching states *)
  exploit f2b_progress; eauto. intros TRANS; inv TRANS.
+ (* 1.1  L1 can reach final state and L2 is at final state: impossible! *)
  exploit (sd_final_nostep L2_determinate); eauto. contradiction.
+ (* 1.1b  Same, with external states *)
  exploit (sd_at_external_nostep L2_determinate); eauto. contradiction.
+ (* 1.2  L1 can make 0 or several steps; L2 can make 1 or several matching steps. *)
  inv H2.
  exploit f2b_determinacy_inv. eexact H5. eexact STEP2.
  intros [[EQ1 [EQ2 EQ3]] | [NOT1 [NOT2 MT]]].
* (* 1.2.1  L2 makes a silent transition *)
  destruct (silent_or_not_silent t2).
  (* 1.2.1.1  L1 makes a silent transition too: perform transition now and go to "after" state *)
  subst. simpl in *. destruct (star_starN H6) as [n STEPS2].
  exists (F2BI_after n); exists s1''; split.
  left. eapply plus_right; eauto.
  eapply f2b_match_after'; eauto.
  (* 1.2.1.2 L1 makes a non-silent transition: keep it for later and go to "before" state *)
  subst. simpl in *. destruct (star_starN H6) as [n STEPS2].
  exists (F2BI_before n); exists s1'; split.
  right; split. auto. constructor.
  econstructor. eauto. auto. apply star_one; eauto. eauto. eauto.
* (* 1.2.2 L2 makes a non-silent transition, and so does L1 *)
  exploit not_silent_length. eapply (sr_traces L1_receptive); eauto. intros [EQ | EQ].
  congruence.
  subst t2. rewrite E0_right in H1.
  (* Use receptiveness to equate the traces *)
  exploit (sr_receptive L1_receptive); eauto. intros [s1''' STEP1].
  exploit fsim_simulation_not_E0. eexact STEP1. auto. eauto.
  intros [i''' [s2''' [P Q]]]. inv P.
  (* Exploit determinacy *)
  exploit not_silent_length. eapply (sr_traces L1_receptive); eauto. intros [EQ | EQ].
  subst t0. simpl in *. exploit @sd_determ_1. eauto. eexact STEP2. eexact H2.
  intros. elim NOT2. inv H8. auto.
  subst t2. rewrite E0_right in *.
  assert (s4 = s2'). eapply sd_determ_2; eauto. subst s4.
  (* Perform transition now and go to "after" state *)
  destruct (star_starN H7) as [n STEPS2]. exists (F2BI_after n); exists s1'''; split.
  left. eapply plus_right; eauto.
  eapply f2b_match_after'; eauto.

- (* 2. Before *)
  inv H2. congruence.
  exploit f2b_determinacy_inv. eexact H4. eexact STEP2.
  intros [[EQ1 [EQ2 EQ3]] | [NOT1 [NOT2 MT]]].
+ (* 2.1 L2 makes a silent transition: remain in "before" state *)
  subst. simpl in *. exists (F2BI_before n0); exists s1; split.
  right; split. apply star_refl. constructor. lia.
  econstructor; eauto. eapply star_right; eauto.
+ (* 2.2 L2 make a non-silent transition *)
  exploit not_silent_length. eapply (sr_traces L1_receptive); eauto. intros [EQ | EQ].
  congruence.
  subst. rewrite E0_right in *.
  (* Use receptiveness to equate the traces *)
  exploit (sr_receptive L1_receptive); eauto. intros [s1''' STEP1].
  exploit fsim_simulation_not_E0. eexact STEP1. auto. eauto.
  intros [i''' [s2''' [P Q]]].
  (* Exploit determinacy *)
  exploit f2b_determinacy_star. eauto. eexact STEP2. auto. apply plus_star; eauto.
  intro R. inv R. congruence.
  exploit not_silent_length. eapply (sr_traces L1_receptive); eauto. intros [EQ | EQ].
  subst. simpl in *. exploit @sd_determ_1. eauto. eexact STEP2. eexact H2.
  intros. elim NOT2. inv H7; auto.
  subst. rewrite E0_right in *.
  assert (s3 = s2'). eapply sd_determ_2; eauto. subst s3.
  (* Perform transition now and go to "after" state *)
  destruct (star_starN H6) as [n STEPS2]. exists (F2BI_after n); exists s1'''; split.
  left. apply plus_one; auto.
  eapply f2b_match_after'; eauto.

- (* 3. After *)
  inv H. exploit Eapp_E0_inv; eauto. intros [EQ1 EQ2]; subst.
  exploit f2b_determinacy_inv. eexact H2. eexact STEP2.
  intros [[EQ1 [EQ2 EQ3]] | [NOT1 [NOT2 MT]]].
  subst. exists (F2BI_after n); exists s1; split.
  right; split. apply star_refl. constructor; lia.
  eapply f2b_match_after'; eauto.
  congruence.
Qed.

End FORWARD_TO_BACKWARD.

(** The backward simulation *)

Lemma forward_to_backward_simulation:
  forall {liA1 liA2} (ccA: callconv liA1 liA2),
  forall {liB1 liB2} (ccB: callconv liB1 liB2),
  forall L1 L2,
  forward_simulation ccA ccB L1 L2 -> receptive L1 -> determinate L2 ->
  backward_simulation ccA ccB L1 L2.
Proof.
  intros until L2. intros FS L1_receptive L2_determinate.
  destruct FS as [[index order match_states Hskel FS order_wf]].
  set (ms se1 se2 w := f2b_match_states (L1 se1) (L2 se2) (match_states := match_states se1 se2 w)).
  constructor.
  eapply Backward_simulation with f2b_order ms; auto using wf_f2b_order.
  intros se1 se2 wB Hse Hse1.
  specialize (FS se1 se2 wB Hse Hse1).
  specialize (L1_receptive se1). specialize (L2_determinate se2).
  split.
- (* valid queries *)
  eapply fsim_match_valid_query; eauto.
- split.
  (* initial states exist *)
  intros. exploit (fsim_match_initial_states FS); eauto. intros [i [s2 [A B]]].
  exists s2; auto.
  (* initial states *)
  intros. exploit (fsim_match_initial_states FS); eauto. intros [i [s2' [A B]]].
  assert (s2 = s2') by (eapply sd_initial_determ; eauto). subst s2'.
  exists s1; split; auto. exists (F2BI_after O). econstructor; eauto.
- (* final states *)
  intros. inv H.
  exploit @f2b_progress; eauto. intros TRANS; inv TRANS.
  assert (r0 = r2) by eauto using sd_final_determ; subst. eauto using star_refl.
  eelim sd_final_noext; eauto.
  inv H4. exploit (sd_final_nostep L2_determinate); eauto. contradiction.
  inv H5. congruence. exploit (sd_final_nostep L2_determinate); eauto. contradiction.
  inv H2. exploit (sd_final_nostep L2_determinate); eauto. contradiction.
- (* external states *)
  intros. inv H.
  + exploit @f2b_progress; eauto.
    intros TRANS; inv TRANS.
    * eelim (sd_final_noext L2_determinate); eauto.
    * assert (q0 = q2) by eauto using sd_at_external_determ; subst.
      exists wA, s1', q1. intuition auto. split.
      intros. edestruct H7 as (j & s2' & Hs2' & Hs'); eauto.
      intros. edestruct H7 as (j & s2' & Hs2' & Hs'); eauto.
      assert (s3 = s2') by eauto using sd_after_external_determ; subst.
      exists s0. intuition auto.
      exists (F2BI_after O). econstructor; eauto.
    * inv H4. eelim (sd_at_external_nostep L2_determinate); eauto.
  + inv H5. congruence. eelim (sd_at_external_nostep L2_determinate); eauto.
  + inv H2. eelim (sd_at_external_nostep L2_determinate); eauto.
- (* progress *)
  intros. inv H.
  exploit @f2b_progress; eauto. intros TRANS; inv TRANS; eauto.
  inv H3. eauto.
  inv H4. congruence. eauto.
  inv H1. eauto.
- (* simulation *)
  eapply f2b_simulation_step; eauto.
Qed.

(** * Transforming a semantics into a single-event, equivalent semantics *)

Definition well_behaved_traces {liA liB} (L: semantics liA liB) : Prop :=
  forall se s t s', Step (L se) s t s' ->
  match t with nil => True | ev :: t' => output_trace t' end.

Section ATOMIC.

Context {liA liB} (L: semantics liA liB).

Hypothesis Lwb: well_behaved_traces L.

Inductive atomic_step se (ge: genvtype (L se)): (trace * state L) -> trace -> (trace * state L) -> Prop :=
  | atomic_step_silent: forall s s',
      Step (L se) s E0 s' ->
      atomic_step se ge (E0, s) E0 (E0, s')
  | atomic_step_start: forall s ev t s',
      Step (L se) s (ev :: t) s' ->
      atomic_step se ge (E0, s) (ev :: nil) (t, s')
  | atomic_step_continue: forall ev t s,
      output_trace (ev :: t) ->
      atomic_step se ge (ev :: t, s) (ev :: nil) (t, s).

Definition atomic : semantics liA liB :=
{|
  skel := skel L;
  state := trace * state L;
  activate se := {|
    genvtype := genvtype (L se);
    step := atomic_step se;
    valid_query := valid_query (L se);
    initial_state q s := initial_state (L se) q (snd s) /\ fst s = E0;
    at_external s q := at_external (L se) (snd s) q /\ fst s = E0;
    after_external s r s' := after_external (L se) (snd s) r (snd s') /\ fst s' = E0;
    final_state s r := final_state (L se) (snd s) r /\ fst s = E0;
    globalenv := globalenv (L se);
  |};
|}.

End ATOMIC.

(** A forward simulation from a semantics [L1] to a single-event semantics [L2]
  can be "factored" into a forward simulation from [atomic L1] to [L2]. *)

Section FACTOR_FORWARD_SIMULATION.

Context {liA1 liB1} (L1: semantics liA1 liB1).
Context {liA2 liB2} (L2: semantics liA2 liB2).

Section LTS.
Context {ccA ccB} (FS: fsim_components ccA ccB L1 L2).
Hypothesis L2single: forall se, single_events (L2 se).
Context se1 se2 w (Hse: match_senv ccB w se1 se2) (Hse1: Genv.valid_for (skel L1) se1).
Let sim := fsim_lts FS se2 w Hse Hse1.

Inductive ffs_match: fsim_index FS -> (trace * state L1) -> state L2 -> Prop :=
  | ffs_match_at: forall i s1 s2,
      fsim_match_states FS se1 se2 w i s1 s2 ->
      ffs_match i (E0, s1) s2
  | ffs_match_buffer: forall i ev t s1 s2 s2',
      Star (L2 se2) s2 (ev :: t) s2' -> fsim_match_states FS se1 se2 w i s1 s2' ->
      ffs_match i (ev :: t, s1) s2.

Lemma star_non_E0_split':
  forall se2 s2 t s2', Star (L2 se2) s2 t s2' ->
  match t with
  | nil => True
  | ev :: t' => exists s2x, Plus (L2 se2) s2 (ev :: nil) s2x /\ Star (L2 se2) s2x t' s2'
  end.
Proof.
  induction 1. simpl. auto.
  exploit L2single; eauto. intros LEN.
  destruct t1. simpl in *. subst. destruct t2. auto.
  destruct IHstar as [s2x [A B]]. exists s2x; split; auto.
  eapply plus_left. eauto. apply plus_star; eauto. auto.
  destruct t1. simpl in *. subst t. exists s2; split; auto. apply plus_one; auto.
  simpl in LEN. extlia.
Qed.

Lemma ffs_simulation:
  forall s1 t s1', Step (atomic L1 se1) s1 t s1' ->
  forall i s2, ffs_match i s1 s2 ->
  exists i', exists s2',
     (Plus (L2 se2) s2 t s2' \/ (Star (L2 se2) s2 t s2') /\ fsim_order FS i' i)
  /\ ffs_match i' s1' s2'.
Proof.
  induction 1; intros.
- (* silent step *)
  inv H0.
  exploit (fsim_simulation sim); eauto.
  intros [i' [s2' [A B]]].
  exists i'; exists s2'; split. auto. constructor; auto.
- (* start step *)
  inv H0.
  exploit (fsim_simulation sim); eauto.
  intros [i' [s2' [A B]]].
  destruct t as [ | ev' t].
+ (* single event *)
  exists i'; exists s2'; split. auto. constructor; auto.
+ (* multiple events *)
  assert (C: Star (L2 se2) s2 (ev :: ev' :: t) s2'). intuition. apply plus_star; auto.
  exploit star_non_E0_split'. eauto. simpl. intros [s2x [P Q]].
  exists i'; exists s2x; split. auto. econstructor; eauto.
- (* continue step *)
  inv H0.
  exploit star_non_E0_split'. eauto. simpl. intros [s2x [P Q]].
  destruct t.
  exists i; exists s2'; split. left. eapply plus_star_trans; eauto. constructor; auto.
  exists i; exists s2x; split. auto. econstructor; eauto.
Qed.

End LTS.

Theorem factor_forward_simulation {ccA ccB}:
  forward_simulation ccA ccB L1 L2 ->
  (forall se, single_events (L2 se)) ->
  forward_simulation ccA ccB (atomic L1) L2.
Proof.
  intros [FS] L2single. constructor.
  apply Forward_simulation with (fsim_order FS) (ffs_match FS); cbn; try apply FS.
  intros se1 se2 wB Hse Hse1. pose (sim := fsim_lts FS se2 wB Hse Hse1). split; cbn.
- (* valid query *)
  cbn. eapply fsim_match_valid_query; eauto.
- (* initial states *)
  intros. destruct s1 as [t1 s1]. simpl in H0. destruct H0. subst.
  exploit (fsim_match_initial_states sim); eauto. intros [i [s2 [A B]]].
  exists i; exists s2; split; auto. constructor; auto.
- (* final states *)
  intros. destruct s1 as [t1 s1]. simpl in H0; destruct H0; subst. inv H.
  eapply (fsim_match_final_states sim); eauto.
- (* external states *)
  intros i [t1 s1] s2 q1 Hs [Hq1 Ht1]. cbn in *. subst. inv Hs.
  edestruct @fsim_match_external as (wA & q2 & Hq2 & Hq & Hse' & Hk); eauto.
  exists wA, q2. repeat apply conj; auto.
  intros r1 r2 [t s1'] Hr [Hs1' Ht]. cbn in *. subst.
  edestruct Hk as (i' & s2' & Hs2' & Hs'); eauto.
  exists i', s2'. split; auto. constructor; auto.
- (* simulation *)
  eapply ffs_simulation; eauto.
Qed.

End FACTOR_FORWARD_SIMULATION.

(** Likewise, a backward simulation from a single-event semantics [L1] to a semantics [L2]
  can be "factored" as a backward simulation from [L1] to [atomic L2]. *)

Section FACTOR_BACKWARD_SIMULATION.

Context {liA1 liB1} (L1: semantics liA1 liB1).
Context {liA2 liB2} (L2: semantics liA2 liB2).

Section LTS.
Context {ccA ccB} (BS: bsim_components ccA ccB L1 L2).
Hypothesis L1single: forall se, single_events (L1 se).
Hypothesis L2wb: well_behaved_traces L2.
Context se1 se2 w (Hse: match_senv ccB w se1 se2) (Hse1: Genv.valid_for (skel L1) se1).
Let sim := bsim_lts BS se2 w Hse Hse1.

Inductive fbs_match: bsim_index BS -> state L1 -> (trace * state L2) -> Prop :=
  | fbs_match_intro: forall i s1 t s2 s1',
      Star (L1 se1) s1 t s1' -> bsim_match_states BS se1 se2 w i s1' s2 ->
      t = E0 \/ output_trace t ->
      fbs_match i s1 (t, s2).

Lemma fbs_simulation:
  forall s2 t s2', Step (atomic L2 se2) s2 t s2' ->
  forall i s1, fbs_match i s1 s2 -> safe (L1 se1) s1 ->
  exists i', exists s1',
     (Plus (L1 se1) s1 t s1' \/ (Star (L1 se1) s1 t s1' /\ bsim_order BS i' i))
     /\ fbs_match i' s1' s2'.
Proof.
  induction 1; intros.
- (* silent step *)
  inv H0.
  exploit (bsim_simulation sim); eauto. eapply star_safe; eauto.
  intros [i' [s1'' [A B]]].
  exists i'; exists s1''; split.
  destruct A as [P | [P Q]]. left. eapply star_plus_trans; eauto. right; split; auto. eapply star_trans; eauto.
  econstructor. apply star_refl. auto. auto.
- (* start step *)
  inv H0.
  exploit (bsim_simulation sim); eauto. eapply star_safe; eauto.
  intros [i' [s1'' [A B]]].
  assert (C: Star (L1 se1) s1 (ev :: t) s1'').
    eapply star_trans. eauto. destruct A as [P | [P Q]]. apply plus_star; eauto. eauto. auto.
  exploit @star_non_E0_split'; eauto. simpl. intros [s1x [P Q]].
  exists i'; exists s1x; split.
  left; auto.
  econstructor; eauto.
  exploit L2wb; eauto.
- (* continue step *)
  inv H0. unfold E0 in H8; destruct H8; try congruence.
  exploit @star_non_E0_split'; eauto. simpl. intros [s1x [P Q]].
  exists i; exists s1x; split. left; auto. econstructor; eauto. simpl in H0; tauto.
Qed.

Lemma fbs_progress:
  forall i s1 s2,
  fbs_match i s1 s2 -> safe (L1 se1) s1 ->
  (exists r, final_state (atomic L2 se2) s2 r) \/
  (exists q, at_external (atomic L2 se2) s2 q) \/
  (exists t, exists s2', Step (atomic L2 se2) s2 t s2').
Proof.
  intros. inv H. destruct t.
- (* 1. no buffered events *)
  exploit (bsim_progress sim); eauto. eapply star_safe; eauto.
  intros [[r A] | [[q A] | [t [s2' A]]]].
+ (* final state *)
  left; exists r; simpl; auto.
+ (* external state *)
  cbn. eauto.
+ (* L2 can step *)
  destruct t.
  right; right; exists E0; exists (nil, s2'). constructor. auto.
  right; right; exists (e :: nil); exists (t, s2'). constructor. auto.
- (* 2. some buffered events *)
  unfold E0 in H3; destruct H3. congruence.
  right; right; exists (e :: nil); exists (t, s3). constructor. auto.
Qed.

End LTS.

Theorem factor_backward_simulation {ccA ccB}:
  backward_simulation ccA ccB L1 L2 ->
  (forall se, single_events (L1 se)) ->
  well_behaved_traces L2 ->
  backward_simulation ccA ccB L1 (atomic L2).
Proof.
  intros [BS] L1single L2wb. constructor.
  apply Backward_simulation with (bsim_order BS) (fbs_match BS); cbn; try apply BS.
  intros se1 se2 wB Hse Hse1. pose (sim := bsim_lts BS se2 wB Hse Hse1).
  split; try apply sim; cbn.
- (* initial states *)
  intros q1 q2 Hq.
  edestruct (bsim_match_initial_states sim) as [He Hm]; eauto. split.
  + intros. exploit He; eauto. intros [s2 A].
    exists (E0, s2). simpl; auto.
  + intros. destruct s2 as [t s2]; simpl in H0; destruct H0; subst.
    exploit Hm; eauto. intros (s1' & A & i & B).
    exists s1'; split. auto. exists i. econstructor. apply star_refl. auto. auto.
- (* final states match *)
  intros. destruct s2 as [t s2]; simpl in H1; destruct H1; subst.
  inv H. exploit (bsim_match_final_states sim); eauto. eapply star_safe; eauto.
  intros (s1'' & r & A & B & ?).
  exists s1'', r; split; auto. eapply star_trans; eauto.
- (* external states *)
  intros i s1 [s2 t2] q2 Hs Hs1 [Hq2 Ht2]. cbn in *; subst. inv Hs.
  edestruct (bsim_match_external sim) as (wA & s1'' & q1 & Hs1'' & Hq1 & Hq & Hse' & Hk);
    eauto using star_safe.
  exists wA, s1'', q1. repeat apply conj; auto.
  + eapply star_trans; eauto.
  + intros r1 r2 Hr. edestruct Hk as [He Hm]; eauto. split.
    * intros. edestruct He; eauto. exists (E0, x); auto.
    * intros ns1 [nt2 ns2] Hns1 [Hns2 Hnt2]. cbn in *; subst.
      edestruct Hm as (? & ? & ? & ?); eauto. eexists; split; eauto. eexists.
      econstructor; eauto using star_refl.
- (* progress *)
  eapply fbs_progress; eauto.
- (* simulation *)
  eapply fbs_simulation; eauto.
Qed.

End FACTOR_BACKWARD_SIMULATION.

(** Receptiveness of [atomic L]. *)

Record strongly_receptive {liA liB} (L: semantics liA liB): Prop :=
  Strongly_receptive {
    ssr_receptive: forall se s ev1 t1 s1 ev2,
      Step (L se) s (ev1 :: t1) s1 ->
      match_traces se (ev1 :: nil) (ev2 :: nil) ->
      exists s2, exists t2, Step (L se) s (ev2 :: t2) s2;
    ssr_well_behaved:
      well_behaved_traces L
  }.

Theorem atomic_receptive {liA liB} (L: semantics liA liB):
  strongly_receptive L -> receptive (atomic L).
Proof.
  intros. constructor; intros.
(* receptive *)
  inv H0.
  (* silent step *)
  inv H1. exists (E0, s'). constructor; auto.
  (* start step *)
  assert (exists ev2, t2 = ev2 :: nil). inv H1; econstructor; eauto.
  destruct H0 as [ev2 EQ]; subst t2.
  exploit @ssr_receptive; eauto. intros [s2 [t2 P]].
  exploit @ssr_well_behaved. eauto. eexact P. simpl; intros Q.
  exists (t2, s2). constructor; auto.
  (* continue step *)
  simpl in H2; destruct H2.
  assert (t2 = ev :: nil). inv H1; simpl in H0; tauto.
  subst t2. exists (t, s0). constructor; auto. simpl; auto.
(* single-event *)
  red. intros. inv H0; simpl; lia.
Qed.

(** * Connections with big-step semantics *)

(** The general form of a big-step semantics *)

Record bigstep_semantics : Type :=
  Bigstep_semantics {
    bigstep_terminates: trace -> int -> Prop;
    bigstep_diverges: traceinf -> Prop
  }.

(** Soundness with respect to a small-step semantics *)

Definition load {liA liB} (L: semantics liA liB): lts liA liB (state L) :=
  L (Genv.symboltbl (skel L)).

Record bigstep_sound (B: bigstep_semantics) (L: semantics li_null li_wp) : Prop :=
  Bigstep_sound {
    bigstep_terminates_sound:
      forall t r,
      bigstep_terminates B t r ->
      exists s1, exists s2, initial_state (load L) tt s1 /\ Star (load L) s1 t s2 /\ final_state (load L) s2 r;
    bigstep_diverges_sound:
      forall T,
      bigstep_diverges B T ->
      exists s1, initial_state (load L) tt s1 /\ forever (step (load L)) (globalenv (load L)) s1 T
}.<|MERGE_RESOLUTION|>--- conflicted
+++ resolved
@@ -1123,10 +1123,6 @@
 Lemma forward_simulation_determ:
   fsim_properties ccA ccB se1 se2 wB L1 L2 _ (lex_ord order lt) match_states_later.
 Proof.
-<<<<<<< HEAD
-=======
-  apply @Forward_simulation with (order := lex_ord order lt) (match_states := match_states_later);
->>>>>>> fd2a2a8c
   constructor.
 - auto.
 - intros. exploit match_initial_states; eauto. intros (i & s2 & A & B).
@@ -1147,12 +1143,7 @@
     destruct C as [P | [P Q]]; auto using lex_ord_left.
   + exploit @sd_determ_3. eauto. eexact A. eauto. intros [P Q]; subst t s1'0.
     exists (i, n), s2; split; auto.
-<<<<<<< HEAD
-    right; split. apply star_refl. apply lex_ord_right. omega.
-=======
     right; split. apply star_refl. apply lex_ord_right. lia.
-- exact public_preserved.
->>>>>>> fd2a2a8c
 Qed.
 
 End FORWARD_SIMU_DETERM.
