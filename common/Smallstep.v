--- conflicted
+++ resolved
@@ -797,12 +797,8 @@
   forall {RETVAL: Type},
   forall L1 L2 L3, forward_simulation (RETVAL := RETVAL) L1 L2 -> forward_simulation L2 L3 -> forward_simulation L1 L3.
 Proof.
-<<<<<<< HEAD
   intro RETVAL.
-  intros L1 L2 L3 S12 S23. 
-=======
   intros L1 L2 L3 S12 S23.
->>>>>>> a78ec9a9
   destruct S12 as [index order match_states props].
   destruct S23 as [index' order' match_states' props'].
 
@@ -1662,10 +1658,7 @@
   forward_simulation L1 L2 -> single_events L2 ->
   forward_simulation (atomic L1) L2.
 Proof.
-<<<<<<< HEAD
   intro RETVAL.
-=======
->>>>>>> a78ec9a9
   intros L1 L2 FS L2single.
   destruct FS as [index order match_states sim].
   apply Forward_simulation with order (ffs_match L1 L2 match_states); constructor.
@@ -1763,12 +1756,8 @@
   backward_simulation L1 L2 -> single_events L1 -> well_behaved_traces L2 ->
   backward_simulation L1 (atomic L2).
 Proof.
-<<<<<<< HEAD
   intro RETVAL.
-  intros L1 L2 BS L1single L2wb. 
-=======
   intros L1 L2 BS L1single L2wb.
->>>>>>> a78ec9a9
   destruct BS as [index order match_states sim].
   apply Backward_simulation with order (fbs_match L1 L2 match_states); constructor.
 - (* wf *)
