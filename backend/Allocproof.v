--- conflicted
+++ resolved
@@ -1882,15 +1882,9 @@
 (** The simulation relation *)
 
 Inductive match_stackframes: list RTL.stackframe -> list LTL.stackframe -> signature -> Prop :=
-<<<<<<< HEAD
   | match_stackframes_nil: forall sg rs,
       sig_res sg = sig_res base_sg ->
       match_stackframes nil (Stackbase rs :: nil) sg
-=======
-  | match_stackframes_nil: forall sg,
-      sg.(sig_res) = Tint ->
-      match_stackframes nil nil sg
->>>>>>> fd2a2a8c
   | match_stackframes_cons:
       forall res f sp pc rs s tf bb ls ts sg an e env
         (STACKS: match_stackframes s ts (fn_sig tf))
