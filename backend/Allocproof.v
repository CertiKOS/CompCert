(* *********************************************************************)
(*                                                                     *)
(*              The Compcert verified compiler                         *)
(*                                                                     *)
(*          Xavier Leroy, INRIA Paris-Rocquencourt                     *)
(*                                                                     *)
(*  Copyright Institut National de Recherche en Informatique et en     *)
(*  Automatique.  All rights reserved.  This file is distributed       *)
(*  under the terms of the INRIA Non-Commercial License Agreement.     *)
(*                                                                     *)
(* *********************************************************************)

(** Correctness proof for the [Allocation] pass (validated translation from
  RTL to LTL). *)

Require Import FSets.
Require Import Coqlib Ordered Maps Errors Integers Floats.
Require Import AST Linking Lattice Kildall.
Require Import Values Memory Globalenvs Events Smallstep.
Require Archi.
Require Import Op Registers RTL Locations Conventions RTLtyping LTL.
Require Import Allocation.

Definition match_prog (p: RTL.program) (tp: LTL.program) :=
  match_program (fun _ f tf => transf_fundef f = OK tf) eq p tp.

Lemma transf_program_match:
  forall p tp, transf_program p = OK tp -> match_prog p tp.
Proof.
  intros. eapply match_transform_partial_program; eauto.
Qed.

(** * Soundness of structural checks *)

Definition expand_move (m: move) : instruction :=
  match m with
  | MV (R src) (R dst) => Lop Omove (src::nil) dst
  | MV (S sl ofs ty) (R dst) => Lgetstack sl ofs ty dst
  | MV (R src) (S sl ofs ty) => Lsetstack src sl ofs ty
  | MV (S _ _ _) (S _ _ _) => Lreturn    (**r should never happen *)
  | MVmakelong src1 src2 dst => Lop Omakelong (src1::src2::nil) dst
  | MVlowlong src dst => Lop Olowlong (src::nil) dst
  | MVhighlong src dst => Lop Ohighlong (src::nil) dst
  end.

Definition expand_moves (mv: moves) (k: bblock) : bblock :=
  List.map expand_move mv ++ k.

Definition wf_move (m: move) : Prop :=
  match m with
  | MV (S _ _ _) (S _ _ _) => False
  | _ => True
  end.

Definition wf_moves (mv: moves) : Prop :=
  List.Forall wf_move mv.

Inductive expand_block_shape: block_shape -> RTL.instruction -> LTL.bblock -> Prop :=
  | ebs_nop: forall mv s k,
      wf_moves mv ->
      expand_block_shape (BSnop mv s)
                         (Inop s)
                         (expand_moves mv (Lbranch s :: k))
  | ebs_move: forall src dst mv s k,
      wf_moves mv ->
      expand_block_shape (BSmove src dst mv s)
                         (Iop Omove (src :: nil) dst s)
                         (expand_moves mv (Lbranch s :: k))
  | ebs_makelong: forall src1 src2 dst mv s k,
      wf_moves mv ->
      Archi.splitlong = true ->
      expand_block_shape (BSmakelong src1 src2 dst mv s)
                         (Iop Omakelong (src1 :: src2 :: nil) dst s)
                         (expand_moves mv (Lbranch s :: k))
  | ebs_lowlong: forall src dst mv s k,
      wf_moves mv ->
      Archi.splitlong = true ->
      expand_block_shape (BSlowlong src dst mv s)
                         (Iop Olowlong (src :: nil) dst s)
                         (expand_moves mv (Lbranch s :: k))
  | ebs_highlong: forall src dst mv s k,
      wf_moves mv ->
      Archi.splitlong = true ->
      expand_block_shape (BShighlong src dst mv s)
                         (Iop Ohighlong (src :: nil) dst s)
                         (expand_moves mv (Lbranch s :: k))
  | ebs_op: forall op args res mv1 args' res' mv2 s k,
      wf_moves mv1 -> wf_moves mv2 ->
      expand_block_shape (BSop op args res mv1 args' res' mv2 s)
                         (Iop op args res s)
                         (expand_moves mv1
                           (Lop op args' res' :: expand_moves mv2 (Lbranch s :: k)))
  | ebs_op_dead: forall op args res mv s k,
      wf_moves mv ->
      expand_block_shape (BSopdead op args res mv s)
                         (Iop op args res s)
                         (expand_moves mv (Lbranch s :: k))
  | ebs_load: forall chunk addr args dst mv1 args' dst' mv2 s k,
      wf_moves mv1 -> wf_moves mv2 ->
      expand_block_shape (BSload chunk addr args dst mv1 args' dst' mv2 s)
                         (Iload chunk addr args dst s)
                         (expand_moves mv1
                           (Lload chunk addr args' dst' :: expand_moves mv2 (Lbranch s :: k)))
  | ebs_load2: forall addr addr2 args dst mv1 args1' dst1' mv2 args2' dst2' mv3 s k,
      wf_moves mv1 -> wf_moves mv2 -> wf_moves mv3 ->
      Archi.splitlong = true ->
      offset_addressing addr 4 = Some addr2 ->
      expand_block_shape (BSload2 addr addr2 args dst mv1 args1' dst1' mv2 args2' dst2' mv3 s)
                         (Iload Mint64 addr args dst s)
                         (expand_moves mv1
                           (Lload Mint32 addr args1' dst1' ::
                           expand_moves mv2
                             (Lload Mint32 addr2 args2' dst2' ::
                              expand_moves mv3 (Lbranch s :: k))))
  | ebs_load2_1: forall addr args dst mv1 args' dst' mv2 s k,
      wf_moves mv1 -> wf_moves mv2 ->
      Archi.splitlong = true ->
      expand_block_shape (BSload2_1 addr args dst mv1 args' dst' mv2 s)
                         (Iload Mint64 addr args dst s)
                         (expand_moves mv1
                           (Lload Mint32 addr args' dst' ::
                            expand_moves mv2 (Lbranch s :: k)))
  | ebs_load2_2: forall addr addr2 args dst mv1 args' dst' mv2 s k,
      wf_moves mv1 -> wf_moves mv2 ->
      Archi.splitlong = true ->
      offset_addressing addr 4 = Some addr2 ->
      expand_block_shape (BSload2_2 addr addr2 args dst mv1 args' dst' mv2 s)
                         (Iload Mint64 addr args dst s)
                         (expand_moves mv1
                           (Lload Mint32 addr2 args' dst' ::
                            expand_moves mv2 (Lbranch s :: k)))
  | ebs_load_dead: forall chunk addr args dst mv s k,
      wf_moves mv ->
      expand_block_shape (BSloaddead chunk addr args dst mv s)
                         (Iload chunk addr args dst s)
                         (expand_moves mv (Lbranch s :: k))
  | ebs_store: forall chunk addr args src mv1 args' src' s k,
      wf_moves mv1 ->
      expand_block_shape (BSstore chunk addr args src mv1 args' src' s)
                         (Istore chunk addr args src s)
                         (expand_moves mv1
                           (Lstore chunk addr args' src' :: Lbranch s :: k))
  | ebs_store2: forall addr addr2 args src mv1 args1' src1' mv2 args2' src2' s k,
      wf_moves mv1 -> wf_moves mv2 ->
      Archi.splitlong = true ->
      offset_addressing addr 4 = Some addr2 ->
      expand_block_shape (BSstore2 addr addr2 args src mv1 args1' src1' mv2 args2' src2' s)
                         (Istore Mint64 addr args src s)
                         (expand_moves mv1
                           (Lstore Mint32 addr args1' src1' ::
                            expand_moves mv2
                             (Lstore Mint32 addr2 args2' src2' ::
                              Lbranch s :: k)))
  | ebs_call: forall sg ros args res mv1 ros' mv2 s k,
      wf_moves mv1 -> wf_moves mv2 ->
      expand_block_shape (BScall sg ros args res mv1 ros' mv2 s)
                         (Icall sg ros args res s)
                         (expand_moves mv1
                           (Lcall sg ros' :: expand_moves mv2 (Lbranch s :: k)))
  | ebs_tailcall: forall sg ros args mv ros' k,
      wf_moves mv ->
      expand_block_shape (BStailcall sg ros args mv ros')
                         (Itailcall sg ros args)
                         (expand_moves mv (Ltailcall sg ros' :: k))
  | ebs_builtin: forall ef args res mv1 args' res' mv2 s k,
      wf_moves mv1 -> wf_moves mv2 ->
      expand_block_shape (BSbuiltin ef args res mv1 args' res' mv2 s)
                         (Ibuiltin ef args res s)
                         (expand_moves mv1
                           (Lbuiltin ef args' res' :: expand_moves mv2 (Lbranch s :: k)))
  | ebs_cond: forall cond args mv args' s1 s2 k,
      wf_moves mv ->
      expand_block_shape (BScond cond args mv args' s1 s2)
                         (Icond cond args s1 s2)
                         (expand_moves mv (Lcond cond args' s1 s2 :: k))
  | ebs_jumptable: forall arg mv arg' tbl k,
      wf_moves mv ->
      expand_block_shape (BSjumptable arg mv arg' tbl)
                         (Ijumptable arg tbl)
                         (expand_moves mv (Ljumptable arg' tbl :: k))
  | ebs_return: forall optarg mv k,
      wf_moves mv ->
      expand_block_shape (BSreturn optarg mv)
                         (Ireturn optarg)
                         (expand_moves mv (Lreturn :: k)).

Ltac MonadInv :=
  match goal with
  | [ H: match ?x with Some _ => _ | None => None end = Some _ |- _ ] =>
        destruct x as [] eqn:? ; [MonadInv|discriminate]
  | [ H: match ?x with left _ => _ | right _ => None end = Some _ |- _ ] =>
        destruct x; [MonadInv|discriminate]
  | [ H: match negb (proj_sumbool ?x) with true => _ | false => None end = Some _ |- _ ] =>
        destruct x; [discriminate|simpl in H; MonadInv]
  | [ H: match negb ?x with true => _ | false => None end = Some _ |- _ ] =>
        destruct x as [] eqn:? ; [discriminate|simpl in H; MonadInv]
  | [ H: match ?x with true => _ | false => None end = Some _ |- _ ] =>
        destruct x as [] eqn:? ; [MonadInv|discriminate]
  | [ H: match ?x with (_, _) => _ end = Some _ |- _ ] =>
        destruct x as [] eqn:? ; MonadInv
  | [ H: Some _ = Some _ |- _ ] =>
        inv H; MonadInv
  | [ H: None = Some _ |- _ ] =>
        discriminate
  | _ =>
        idtac
  end.

Remark expand_moves_cons:
  forall m accu b,
  expand_moves (rev (m :: accu)) b = expand_moves (rev accu) (expand_move m :: b).
Proof.
  unfold expand_moves; intros. simpl. rewrite map_app. rewrite app_ass. auto.
Qed.

Lemma extract_moves_sound:
  forall b mv b',
  extract_moves nil b = (mv, b') ->
  wf_moves mv /\ b = expand_moves mv b'.
Proof.
  assert (BASE:
      forall accu b,
      wf_moves accu ->
      wf_moves (List.rev accu) /\ expand_moves (List.rev accu) b = expand_moves (List.rev accu) b).
   { intros; split; auto. unfold wf_moves in *; rewrite Forall_forall in *.
     intros. apply H. rewrite <- in_rev in H0; auto. }

  assert (IND: forall b accu mv b',
          extract_moves accu b = (mv, b') ->
          wf_moves accu ->
          wf_moves mv /\ expand_moves (List.rev accu) b = expand_moves mv b').
  { induction b; simpl; intros.
  - inv H. auto.
  - destruct a; try (inv H; apply BASE; auto; fail).
  + destruct (is_move_operation op args) as [arg|] eqn:E.
    exploit is_move_operation_correct; eauto. intros [A B]; subst.
    (* reg-reg move *)
    exploit IHb; eauto. constructor; auto. exact I. rewrite expand_moves_cons; auto.
    inv H; apply BASE; auto.
  + (* stack-reg move *)
    exploit IHb; eauto. constructor; auto. exact I. rewrite expand_moves_cons; auto.
  + (* reg-stack move *)
    exploit IHb; eauto. constructor; auto. exact I. rewrite expand_moves_cons; auto.
  }
  intros. exploit IND; eauto. constructor.
Qed.

Lemma extract_moves_ext_sound:
  forall b mv b',
  extract_moves_ext nil b = (mv, b') ->
  wf_moves mv /\ b = expand_moves mv b'.
Proof.
  assert (BASE:
      forall accu b,
      wf_moves accu ->
      wf_moves (List.rev accu) /\ expand_moves (List.rev accu) b = expand_moves (List.rev accu) b).
   { intros; split; auto. unfold wf_moves in *; rewrite Forall_forall in *.
     intros. apply H. rewrite <- in_rev in H0; auto. }

  assert (IND: forall b accu mv b',
          extract_moves_ext accu b = (mv, b') ->
          wf_moves accu ->
          wf_moves mv /\ expand_moves (List.rev accu) b = expand_moves mv b').
  { induction b; simpl; intros.
  - inv H. auto.
  - destruct a; try (inv H; apply BASE; auto; fail).
  + destruct (classify_operation op args).
  * (* reg-reg move *)
    exploit IHb; eauto. constructor; auto. exact I. rewrite expand_moves_cons; auto.
  * (* makelong *)
    exploit IHb; eauto. constructor; auto. exact I. rewrite expand_moves_cons; auto.
  * (* lowlong *)
    exploit IHb; eauto. constructor; auto. exact I. rewrite expand_moves_cons; auto.
  * (* highlong *)
    exploit IHb; eauto. constructor; auto. exact I. rewrite expand_moves_cons; auto.
  * (* default *)
    inv H; apply BASE; auto.
  + (* stack-reg move *)
    exploit IHb; eauto. constructor; auto. exact I. rewrite expand_moves_cons; auto.
  + (* reg-stack move *)
    exploit IHb; eauto. constructor; auto. exact I. rewrite expand_moves_cons; auto.
  }
  intros. exploit IND; eauto. constructor.
Qed.

Lemma check_succ_sound:
  forall s b, check_succ s b = true -> exists k, b = Lbranch s :: k.
Proof.
  intros. destruct b; simpl in H; try discriminate.
  destruct i; try discriminate.
  destruct (peq s s0); simpl in H; inv H. exists b; auto.
Qed.

Ltac UseParsingLemmas :=
  match goal with
  | [ H: extract_moves nil _ = (_, _) |- _ ] =>
      destruct (extract_moves_sound _ _ _ H); clear H; subst; UseParsingLemmas
  | [ H: extract_moves_ext nil _ = (_, _) |- _ ] =>
      destruct (extract_moves_ext_sound _ _ _ H); clear H; subst; UseParsingLemmas
  | [ H: check_succ _ _ = true |- _ ] =>
      try (discriminate H);
      destruct (check_succ_sound _ _ H); clear H; subst; UseParsingLemmas
  | _ => idtac
  end.

Lemma pair_instr_block_sound:
  forall i b bsh,
  pair_instr_block i b = Some bsh -> expand_block_shape bsh i b.
Proof.
  assert (OP: forall op args res s b bsh,
    pair_Iop_block op args res s b = Some bsh -> expand_block_shape bsh (Iop op args res s) b).
  {
    unfold pair_Iop_block; intros. MonadInv. destruct b0.
    MonadInv; UseParsingLemmas.
    destruct i; MonadInv; UseParsingLemmas.
    eapply ebs_op; eauto.
    inv H0. eapply ebs_op_dead; eauto. }

  intros; destruct i; simpl in H; MonadInv; UseParsingLemmas.
- (* nop *)
  econstructor; eauto.
- (* op *)
  destruct (classify_operation o l).
+ (* move *)
  MonadInv; UseParsingLemmas. econstructor; eauto.
+ (* makelong *)
  destruct Archi.splitlong eqn:SL; eauto.
  MonadInv; UseParsingLemmas. econstructor; eauto.
+ (* lowlong *)
  destruct Archi.splitlong eqn:SL; eauto.
  MonadInv; UseParsingLemmas. econstructor; eauto.
+ (* highlong *)
  destruct Archi.splitlong eqn:SL; eauto.
  MonadInv; UseParsingLemmas. econstructor; eauto.
+ (* other ops *)
  eauto.
- (* load *)
  destruct b0 as [ | [] b0]; MonadInv; UseParsingLemmas.
  destruct (chunk_eq m Mint64 && Archi.splitlong) eqn:A; MonadInv; UseParsingLemmas.
  destruct b as [ | [] b]; MonadInv; UseParsingLemmas.
  InvBooleans. subst m. eapply ebs_load2; eauto.
  InvBooleans. subst m.
  destruct (eq_addressing a addr).
  inv H; inv H2. eapply ebs_load2_1; eauto.
  destruct (option_eq eq_addressing (offset_addressing a 4) (Some addr)).
  inv H; inv H2. eapply ebs_load2_2; eauto.
  discriminate.
  eapply ebs_load; eauto.
  inv H. eapply ebs_load_dead; eauto.
- (* store *)
  destruct b0; MonadInv. destruct i; MonadInv; UseParsingLemmas.
  destruct (chunk_eq m Mint64 && Archi.splitlong) eqn:A; MonadInv; UseParsingLemmas.
  destruct b as [ | [] b]; MonadInv; UseParsingLemmas.
  InvBooleans. subst m. eapply ebs_store2; eauto.
  eapply ebs_store; eauto.
- (* call *)
  destruct b0 as [|[] ]; MonadInv; UseParsingLemmas. econstructor; eauto.
- (* tailcall *)
  destruct b0 as [|[] ]; MonadInv; UseParsingLemmas. econstructor; eauto.
- (* builtin *)
  destruct b1 as [|[] ]; MonadInv; UseParsingLemmas. econstructor; eauto.
- (* cond *)
  destruct b0 as [|[]]; MonadInv; UseParsingLemmas. econstructor; eauto.
- (* jumptable *)
  destruct b0 as [|[]]; MonadInv; UseParsingLemmas. econstructor; eauto.
- (* return *)
  destruct b0 as [|[]]; MonadInv; UseParsingLemmas. econstructor; eauto.
Qed.

Lemma matching_instr_block:
  forall f1 f2 pc bsh i,
  (pair_codes f1 f2)!pc = Some bsh ->
  (RTL.fn_code f1)!pc = Some i ->
  exists b, (LTL.fn_code f2)!pc = Some b /\ expand_block_shape bsh i b.
Proof.
  intros. unfold pair_codes in H. rewrite PTree.gcombine in H; auto. rewrite H0 in H.
  destruct (LTL.fn_code f2)!pc as [b|].
  exists b; split; auto. apply pair_instr_block_sound; auto.
  discriminate.
Qed.

(** * Properties of equations *)

Module ESF := FSetFacts.Facts(EqSet).
Module ESP := FSetProperties.Properties(EqSet).
Module ESD := FSetDecide.Decide(EqSet).

Definition sel_val (k: equation_kind) (v: val) : val :=
  match k with
  | Full => v
  | Low => Val.loword v
  | High => Val.hiword v
  end.

(** A set of equations [e] is satisfied in a RTL pseudoreg state [rs]
  and an LTL location state [ls] if, for every equation [r = l [k]] in [e],
  [sel_val k (rs#r)] (the [k] fragment of [r]'s value in the RTL code)
  is less defined than [ls l] (the value of [l] in the LTL code). *)

Definition satisf (rs: regset) (ls: locset) (e: eqs) : Prop :=
  forall q, EqSet.In q e -> Val.lessdef (sel_val (ekind q) rs#(ereg q)) (ls (eloc q)).

Lemma empty_eqs_satisf:
  forall rs ls, satisf rs ls empty_eqs.
Proof.
  unfold empty_eqs; intros; red; intros. ESD.fsetdec.
Qed.

Lemma satisf_incr:
  forall rs ls (e1 e2: eqs),
  satisf rs ls e2 -> EqSet.Subset e1 e2 -> satisf rs ls e1.
Proof.
  unfold satisf; intros. apply H. ESD.fsetdec.
Qed.

Lemma satisf_undef_reg:
  forall rs ls e r,
  satisf rs ls e ->
  satisf (rs#r <- Vundef) ls e.
Proof.
  intros; red; intros. rewrite Regmap.gsspec. destruct (peq (ereg q) r); auto.
  destruct (ekind q); simpl; auto.
Qed.

Lemma add_equation_lessdef:
  forall rs ls q e,
  satisf rs ls (add_equation q e) -> Val.lessdef (sel_val (ekind q) rs#(ereg q)) (ls (eloc q)).
Proof.
  intros. apply H. unfold add_equation. simpl. apply EqSet.add_1. auto.
Qed.

Lemma add_equation_satisf:
  forall rs ls q e,
  satisf rs ls (add_equation q e) -> satisf rs ls e.
Proof.
  intros. eapply satisf_incr; eauto. unfold add_equation. simpl. ESD.fsetdec.
Qed.

Lemma add_equations_satisf:
  forall rs ls rl ml e e',
  add_equations rl ml e = Some e' ->
  satisf rs ls e' -> satisf rs ls e.
Proof.
  induction rl; destruct ml; simpl; intros; MonadInv.
  auto.
  eapply add_equation_satisf; eauto.
Qed.

Lemma add_equations_lessdef:
  forall rs ls rl ml e e',
  add_equations rl ml e = Some e' ->
  satisf rs ls e' ->
  Val.lessdef_list (rs##rl) (reglist ls ml).
Proof.
  induction rl; destruct ml; simpl; intros; MonadInv.
  constructor.
  constructor; eauto.
  apply add_equation_lessdef with (e := e) (q := Eq Full a (R m)).
  eapply add_equations_satisf; eauto.
Qed.

Lemma add_equations_args_satisf:
  forall rs ls rl tyl ll e e',
  add_equations_args rl tyl ll e = Some e' ->
  satisf rs ls e' -> satisf rs ls e.
Proof.
  intros until e'. functional induction (add_equations_args rl tyl ll e); intros.
- inv H; auto.
- eapply add_equation_satisf; eauto.
- discriminate.
- eapply add_equation_satisf. eapply add_equation_satisf. eauto.
- congruence.
Qed.

Lemma val_longofwords_eq_1:
  forall v,
  Val.has_type v Tlong -> Archi.ptr64 = false ->
  Val.longofwords (Val.hiword v) (Val.loword v) = v.
Proof.
  intros. red in H. destruct v; try contradiction.
- reflexivity.
- simpl. rewrite Int64.ofwords_recompose. auto.
- congruence.
Qed.

Lemma val_longofwords_eq_2:
  forall v,
  Val.has_type v Tlong -> Archi.splitlong = true ->
  Val.longofwords (Val.hiword v) (Val.loword v) = v.
Proof.
  intros. apply Archi.splitlong_ptr32 in H0. apply val_longofwords_eq_1; assumption.
Qed.

Lemma add_equations_args_lessdef:
  forall rs ls rl tyl ll e e',
  add_equations_args rl tyl ll e = Some e' ->
  satisf rs ls e' ->
  Val.has_type_list (rs##rl) tyl ->
  Val.lessdef_list (rs##rl) (map (fun p => Locmap.getpair p ls) ll).
Proof.
  intros until e'. functional induction (add_equations_args rl tyl ll e); simpl; intros.
- inv H; auto.
- destruct H1. constructor; auto.
  eapply add_equation_lessdef with (q := Eq Full r1 l1). eapply add_equations_args_satisf; eauto.
- discriminate.
- destruct H1. constructor; auto.
  rewrite <- (val_longofwords_eq_1 (rs#r1)) by auto. apply Val.longofwords_lessdef.
  eapply add_equation_lessdef with (q := Eq High r1 l1).
  eapply add_equation_satisf. eapply add_equations_args_satisf; eauto.
  eapply add_equation_lessdef with (q := Eq Low r1 l2).
  eapply add_equations_args_satisf; eauto.
- discriminate.
Qed.

Lemma add_equation_ros_satisf:
  forall rs ls ros mos e e',
  add_equation_ros ros mos e = Some e' ->
  satisf rs ls e' -> satisf rs ls e.
Proof.
  unfold add_equation_ros; intros. destruct ros; destruct mos; MonadInv.
  eapply add_equation_satisf; eauto.
  auto.
Qed.

Lemma remove_equation_satisf:
  forall rs ls q e,
  satisf rs ls e -> satisf rs ls (remove_equation q e).
Proof.
  intros. eapply satisf_incr; eauto. unfold remove_equation; simpl. ESD.fsetdec.
Qed.

Lemma remove_equation_res_satisf:
  forall rs ls r l e e',
  remove_equations_res r l e = Some e' ->
  satisf rs ls e -> satisf rs ls e'.
Proof.
  intros. functional inversion H.
  apply remove_equation_satisf; auto.
  apply remove_equation_satisf. apply remove_equation_satisf; auto.
Qed.

Remark select_reg_l_monotone:
  forall r q1 q2,
  OrderedEquation.eq q1 q2 \/ OrderedEquation.lt q1 q2 ->
  select_reg_l r q1 = true -> select_reg_l r q2 = true.
Proof.
  unfold select_reg_l; intros. destruct H.
  red in H. congruence.
  rewrite Pos.leb_le in *. red in H. destruct H as [A | [A B]].
  red in A. zify; omega.
  rewrite <- A; auto.
Qed.

Remark select_reg_h_monotone:
  forall r q1 q2,
  OrderedEquation.eq q1 q2 \/ OrderedEquation.lt q2 q1 ->
  select_reg_h r q1 = true -> select_reg_h r q2 = true.
Proof.
  unfold select_reg_h; intros. destruct H.
  red in H. congruence.
  rewrite Pos.leb_le in *. red in H. destruct H as [A | [A B]].
  red in A. zify; omega.
  rewrite A; auto.
Qed.

Remark select_reg_charact:
  forall r q, select_reg_l r q = true /\ select_reg_h r q = true <-> ereg q = r.
Proof.
  unfold select_reg_l, select_reg_h; intros; split.
  rewrite ! Pos.leb_le. unfold reg; zify; omega.
  intros. rewrite H. rewrite ! Pos.leb_refl; auto.
Qed.

Lemma reg_unconstrained_sound:
  forall r e q,
  reg_unconstrained r e = true ->
  EqSet.In q e ->
  ereg q <> r.
Proof.
  unfold reg_unconstrained; intros. red; intros.
  apply select_reg_charact in H1.
  assert (EqSet.mem_between (select_reg_l r) (select_reg_h r) e = true).
  {
    apply EqSet.mem_between_2 with q; auto.
    exact (select_reg_l_monotone r).
    exact (select_reg_h_monotone r).
    tauto.
    tauto.
  }
  rewrite H2 in H; discriminate.
Qed.

Lemma reg_unconstrained_satisf:
  forall r e rs ls v,
  reg_unconstrained r e = true ->
  satisf rs ls e ->
  satisf (rs#r <- v) ls e.
Proof.
  red; intros. rewrite PMap.gso. auto. eapply reg_unconstrained_sound; eauto.
Qed.

Remark select_loc_l_monotone:
  forall l q1 q2,
  OrderedEquation'.eq q1 q2 \/ OrderedEquation'.lt q1 q2 ->
  select_loc_l l q1 = true -> select_loc_l l q2 = true.
Proof.
  unfold select_loc_l; intros. set (lb := OrderedLoc.diff_low_bound l) in *.
  destruct H.
  red in H. subst q2; auto.
  assert (eloc q1 = eloc q2 \/ OrderedLoc.lt (eloc q1) (eloc q2)).
    red in H. tauto.
  destruct H1. rewrite <- H1; auto.
  destruct (OrderedLoc.compare (eloc q2) lb); auto.
  assert (OrderedLoc.lt (eloc q1) lb) by (eapply OrderedLoc.lt_trans; eauto).
  destruct (OrderedLoc.compare (eloc q1) lb).
  auto.
  eelim OrderedLoc.lt_not_eq; eauto.
  eelim OrderedLoc.lt_not_eq. eapply OrderedLoc.lt_trans. eexact l1. eexact H2. red; auto.
Qed.

Remark select_loc_h_monotone:
  forall l q1 q2,
  OrderedEquation'.eq q1 q2 \/ OrderedEquation'.lt q2 q1 ->
  select_loc_h l q1 = true -> select_loc_h l q2 = true.
Proof.
  unfold select_loc_h; intros. set (lb := OrderedLoc.diff_high_bound l) in *.
  destruct H.
  red in H. subst q2; auto.
  assert (eloc q2 = eloc q1 \/ OrderedLoc.lt (eloc q2) (eloc q1)).
    red in H. tauto.
  destruct H1. rewrite H1; auto.
  destruct (OrderedLoc.compare (eloc q2) lb); auto.
  assert (OrderedLoc.lt lb (eloc q1)) by (eapply OrderedLoc.lt_trans; eauto).
  destruct (OrderedLoc.compare (eloc q1) lb).
  eelim OrderedLoc.lt_not_eq. eapply OrderedLoc.lt_trans. eexact l1. eexact H2. red; auto.
  eelim OrderedLoc.lt_not_eq. eexact H2. apply OrderedLoc.eq_sym; auto.
  auto.
Qed.

Remark select_loc_charact:
  forall l q,
  select_loc_l l q = false \/ select_loc_h l q = false <-> Loc.diff l (eloc q).
Proof.
  unfold select_loc_l, select_loc_h; intros; split; intros.
  apply OrderedLoc.outside_interval_diff.
  destruct H.
  left. destruct (OrderedLoc.compare (eloc q) (OrderedLoc.diff_low_bound l)); assumption || discriminate.
  right. destruct (OrderedLoc.compare (eloc q) (OrderedLoc.diff_high_bound l)); assumption || discriminate.
  exploit OrderedLoc.diff_outside_interval. eauto.
  intros [A | A].
  left. destruct (OrderedLoc.compare (eloc q) (OrderedLoc.diff_low_bound l)).
  auto.
  eelim OrderedLoc.lt_not_eq; eauto.
  eelim OrderedLoc.lt_not_eq. eapply OrderedLoc.lt_trans; eauto. red; auto.
  right. destruct (OrderedLoc.compare (eloc q) (OrderedLoc.diff_high_bound l)).
  eelim OrderedLoc.lt_not_eq. eapply OrderedLoc.lt_trans; eauto. red; auto.
  eelim OrderedLoc.lt_not_eq; eauto. apply OrderedLoc.eq_sym; auto.
  auto.
Qed.

Lemma loc_unconstrained_sound:
  forall l e q,
  loc_unconstrained l e = true ->
  EqSet.In q e ->
  Loc.diff l (eloc q).
Proof.
  unfold loc_unconstrained; intros.
  destruct (select_loc_l l q) eqn:SL.
  destruct (select_loc_h l q) eqn:SH.
  assert (EqSet2.mem_between (select_loc_l l) (select_loc_h l) (eqs2 e) = true).
  {
    apply EqSet2.mem_between_2 with q; auto.
    exact (select_loc_l_monotone l).
    exact (select_loc_h_monotone l).
    apply eqs_same. auto.
  }
  rewrite H1 in H; discriminate.
  apply select_loc_charact; auto.
  apply select_loc_charact; auto.
Qed.

Lemma loc_unconstrained_satisf:
  forall rs ls k r mr e v,
  let l := R mr in
  satisf rs ls (remove_equation (Eq k r l) e) ->
  loc_unconstrained (R mr) (remove_equation (Eq k r l) e) = true ->
  Val.lessdef (sel_val k rs#r) v ->
  satisf rs (Locmap.set l v ls) e.
Proof.
  intros; red; intros.
  destruct (OrderedEquation.eq_dec q (Eq k r l)).
  subst q; simpl. unfold l; rewrite Locmap.gss. auto.
  assert (EqSet.In q (remove_equation (Eq k r l) e)).
    simpl. ESD.fsetdec.
  rewrite Locmap.gso. apply H; auto. eapply loc_unconstrained_sound; eauto.
Qed.

Lemma reg_loc_unconstrained_sound:
  forall r l e q,
  reg_loc_unconstrained r l e = true ->
  EqSet.In q e ->
  ereg q <> r /\ Loc.diff l (eloc q).
Proof.
  intros. destruct (andb_prop _ _ H).
  split. eapply reg_unconstrained_sound; eauto. eapply loc_unconstrained_sound; eauto.
Qed.

Lemma parallel_assignment_satisf:
  forall k r mr e rs ls v v',
  let l := R mr in
  Val.lessdef (sel_val k v) v' ->
  reg_loc_unconstrained r (R mr) (remove_equation (Eq k r l) e) = true ->
  satisf rs ls (remove_equation (Eq k r l) e) ->
  satisf (rs#r <- v) (Locmap.set l v' ls) e.
Proof.
  intros; red; intros.
  destruct (OrderedEquation.eq_dec q (Eq k r l)).
  subst q; simpl. unfold l; rewrite Regmap.gss; rewrite Locmap.gss; auto.
  assert (EqSet.In q (remove_equation {| ekind := k; ereg := r; eloc := l |} e)).
    simpl. ESD.fsetdec.
  exploit reg_loc_unconstrained_sound; eauto. intros [A B].
  rewrite Regmap.gso; auto. rewrite Locmap.gso; auto.
Qed.

Lemma parallel_assignment_satisf_2:
  forall rs ls res res' e e' v v',
  remove_equations_res res res' e = Some e' ->
  satisf rs ls e' ->
  reg_unconstrained res e' = true ->
  forallb (fun l => loc_unconstrained l e') (map R (regs_of_rpair res')) = true ->
  Val.lessdef v v' ->
  satisf (rs#res <- v) (Locmap.setpair res' v' ls) e.
Proof.
  intros. functional inversion H.
- (* One location *)
  subst. simpl in H2. InvBooleans. simpl.
  apply parallel_assignment_satisf with Full; auto.
  unfold reg_loc_unconstrained. rewrite H1, H4. auto.
- (* Two 32-bit halves *)
  subst.
  set (e' := remove_equation {| ekind := Low; ereg := res; eloc := R mr2 |}
          (remove_equation {| ekind := High; ereg := res; eloc := R mr1 |} e)) in *.
  simpl in H2. InvBooleans. simpl.
  red; intros.
  destruct (OrderedEquation.eq_dec q (Eq Low res (R mr2))).
  subst q; simpl. rewrite Regmap.gss. rewrite Locmap.gss.
  apply Val.loword_lessdef; auto.
  destruct (OrderedEquation.eq_dec q (Eq High res (R mr1))).
  subst q; simpl. rewrite Regmap.gss. rewrite Locmap.gso by auto. rewrite Locmap.gss.
  apply Val.hiword_lessdef; auto.
  assert (EqSet.In q e'). unfold e', remove_equation; simpl; ESD.fsetdec.
  rewrite Regmap.gso. rewrite ! Locmap.gso. auto.
  eapply loc_unconstrained_sound; eauto.
  eapply loc_unconstrained_sound; eauto.
  eapply reg_unconstrained_sound; eauto.
Qed.

Remark in_elements_between_1:
  forall r1 s q,
  EqSet.In q (EqSet.elements_between (select_reg_l r1) (select_reg_h r1) s) <-> EqSet.In q s /\ ereg q = r1.
Proof.
  intros. rewrite EqSet.elements_between_iff, select_reg_charact. tauto.
  exact (select_reg_l_monotone r1). exact (select_reg_h_monotone r1).
Qed.

Lemma in_subst_reg:
  forall r1 r2 q (e: eqs),
  EqSet.In q e ->
  ereg q = r1 /\ EqSet.In (Eq (ekind q) r2 (eloc q)) (subst_reg r1 r2 e)
  \/ ereg q <> r1 /\ EqSet.In q (subst_reg r1 r2 e).
Proof.
  intros r1 r2 q e0 IN0. unfold subst_reg.
  set (f := fun (q: EqSet.elt) e => add_equation (Eq (ekind q) r2 (eloc q)) (remove_equation q e)).
  generalize (in_elements_between_1 r1 e0).
  set (elt := EqSet.elements_between (select_reg_l r1) (select_reg_h r1) e0).
  intros IN_ELT.
  set (P := fun e1 e2 =>
         EqSet.In q e1 ->
         EqSet.In (Eq (ekind q) r2 (eloc q)) e2).
  assert (P elt (EqSet.fold f elt e0)).
  {
    apply ESP.fold_rec; unfold P; intros.
    - ESD.fsetdec.
    - simpl. red in H1. apply H1 in H3. destruct H3.
      + subst x. ESD.fsetdec.
      + rewrite ESF.add_iff. rewrite ESF.remove_iff.
        destruct (OrderedEquation.eq_dec x {| ekind := ekind q; ereg := r2; eloc := eloc q |}); auto.
        left. subst x; auto.
  }
  set (Q := fun e1 e2 =>
         ~EqSet.In q e1 ->
         EqSet.In q e2).
  assert (Q elt (EqSet.fold f elt e0)).
  {
    apply ESP.fold_rec; unfold Q; intros.
    - auto.
    - simpl. red in H2. rewrite H2 in H4. ESD.fsetdec.
  }
  destruct (ESP.In_dec q elt).
  left. split. apply IN_ELT. auto. apply H. auto.
  right. split. red; intros. elim n. rewrite IN_ELT. auto. apply H0. auto.
Qed.

Lemma subst_reg_satisf:
  forall src dst rs ls e,
  satisf rs ls (subst_reg dst src e) ->
  satisf (rs#dst <- (rs#src)) ls e.
Proof.
  intros; red; intros.
  destruct (in_subst_reg dst src q e H0) as [[A B] | [A B]].
  subst dst. rewrite Regmap.gss. exploit H; eauto.
  rewrite Regmap.gso; auto.
Qed.

Lemma in_subst_reg_kind:
  forall r1 k1 r2 k2 q (e: eqs),
  EqSet.In q e ->
  (ereg q, ekind q) = (r1, k1) /\ EqSet.In (Eq k2 r2 (eloc q)) (subst_reg_kind r1 k1 r2 k2 e)
  \/ EqSet.In q (subst_reg_kind r1 k1 r2 k2 e).
Proof.
  intros r1 k1 r2 k2 q e0 IN0. unfold subst_reg.
  set (f := fun (q: EqSet.elt) e =>
      if IndexedEqKind.eq (ekind q) k1
      then add_equation (Eq k2 r2 (eloc q)) (remove_equation q e)
      else e).
  generalize (in_elements_between_1 r1 e0).
  set (elt := EqSet.elements_between (select_reg_l r1) (select_reg_h r1) e0).
  intros IN_ELT.
  set (P := fun e1 e2 =>
         EqSet.In q e1 -> ekind q = k1 ->
         EqSet.In (Eq k2 r2 (eloc q)) e2).
  assert (P elt (EqSet.fold f elt e0)).
  {
    intros; apply ESP.fold_rec; unfold P; intros.
    - ESD.fsetdec.
    - simpl. red in H1. apply H1 in H3. destruct H3.
      + subst x. unfold f. destruct (IndexedEqKind.eq (ekind q) k1).
        simpl. ESD.fsetdec. contradiction.
      + unfold f. destruct (IndexedEqKind.eq (ekind x) k1).
        simpl. rewrite ESF.add_iff. rewrite ESF.remove_iff.
        destruct (OrderedEquation.eq_dec x {| ekind := k2; ereg := r2; eloc := eloc q |}); auto.
        left. subst x; auto.
        auto.
  }
  set (Q := fun e1 e2 =>
         ~EqSet.In q e1 \/ ekind q <> k1 ->
         EqSet.In q e2).
  assert (Q elt (EqSet.fold f elt e0)).
  {
    apply ESP.fold_rec; unfold Q; intros.
    - auto.
    - unfold f. red in H2. rewrite H2 in H4.
      destruct (IndexedEqKind.eq (ekind x) k1).
      simpl. rewrite ESF.add_iff. rewrite ESF.remove_iff.
      right. split. apply H3. tauto. intuition congruence.
      apply H3. intuition auto.
  }
  destruct (ESP.In_dec q elt).
  destruct (IndexedEqKind.eq (ekind q) k1).
  left. split. f_equal. apply IN_ELT. auto. auto. apply H. auto. auto.
  right. apply H0. auto.
  right. apply H0. auto.
Qed.

Lemma subst_reg_kind_satisf_makelong:
  forall src1 src2 dst rs ls e,
  let e1 := subst_reg_kind dst High src1 Full e in
  let e2 := subst_reg_kind dst Low src2 Full e1 in
  reg_unconstrained dst e2 = true ->
  satisf rs ls e2 ->
  satisf (rs#dst <- (Val.longofwords rs#src1 rs#src2)) ls e.
Proof.
  intros; red; intros.
  destruct (in_subst_reg_kind dst High src1 Full q e H1) as [[A B] | B]; fold e1 in B.
  destruct (in_subst_reg_kind dst Low src2 Full _ e1 B) as [[C D] | D]; fold e2 in D.
  simpl in C; simpl in D. inv C.
  inversion A. rewrite H3; rewrite H4. rewrite Regmap.gss.
  apply Val.lessdef_trans with (rs#src1).
  simpl. destruct (rs#src1); simpl; auto. destruct (rs#src2); simpl; auto.
  rewrite Int64.hi_ofwords. auto.
  exploit H0. eexact D. simpl. auto.
  destruct (in_subst_reg_kind dst Low src2 Full q e1 B) as [[C D] | D]; fold e2 in D.
  inversion C. rewrite H3; rewrite H4. rewrite Regmap.gss.
  apply Val.lessdef_trans with (rs#src2).
  simpl. destruct (rs#src1); simpl; auto. destruct (rs#src2); simpl; auto.
  rewrite Int64.lo_ofwords. auto.
  exploit H0. eexact D. simpl. auto.
  rewrite Regmap.gso. apply H0; auto. eapply reg_unconstrained_sound; eauto.
Qed.

Lemma subst_reg_kind_satisf_lowlong:
  forall src dst rs ls e,
  let e1 := subst_reg_kind dst Full src Low e in
  reg_unconstrained dst e1 = true ->
  satisf rs ls e1 ->
  satisf (rs#dst <- (Val.loword rs#src)) ls e.
Proof.
  intros; red; intros.
  destruct (in_subst_reg_kind dst Full src Low q e H1) as [[A B] | B]; fold e1 in B.
  inversion A. rewrite H3; rewrite H4. simpl. rewrite Regmap.gss.
  exploit H0. eexact B. simpl. auto.
  rewrite Regmap.gso. apply H0; auto. eapply reg_unconstrained_sound; eauto.
Qed.

Lemma subst_reg_kind_satisf_highlong:
  forall src dst rs ls e,
  let e1 := subst_reg_kind dst Full src High e in
  reg_unconstrained dst e1 = true ->
  satisf rs ls e1 ->
  satisf (rs#dst <- (Val.hiword rs#src)) ls e.
Proof.
  intros; red; intros.
  destruct (in_subst_reg_kind dst Full src High q e H1) as [[A B] | B]; fold e1 in B.
  inversion A. rewrite H3; rewrite H4. simpl. rewrite Regmap.gss.
  exploit H0. eexact B. simpl. auto.
  rewrite Regmap.gso. apply H0; auto. eapply reg_unconstrained_sound; eauto.
Qed.

Module ESF2 := FSetFacts.Facts(EqSet2).
Module ESP2 := FSetProperties.Properties(EqSet2).
Module ESD2 := FSetDecide.Decide(EqSet2).

Lemma partial_fold_ind:
  forall (A: Type) (P: EqSet2.t -> A -> Prop) f init final s,
  EqSet2.fold
         (fun q opte =>
            match opte with
            | None => None
            | Some e => f q e
            end)
         s (Some init) = Some final ->
  (forall s', EqSet2.Empty s' -> P s' init) ->
  (forall x a' a'' s' s'',
      EqSet2.In x s -> ~EqSet2.In x s' -> ESP2.Add x s' s'' ->
      f x a' = Some a'' -> P s' a' -> P s'' a'') ->
  P s final.
Proof.
  intros.
  set (g := fun q opte => match opte with Some e => f q e | None => None end) in *.
  set (Q := fun s1 opte => match opte with None => True | Some e => P s1 e end).
  change (Q s (Some final)).
  rewrite <- H. apply ESP2.fold_rec; unfold Q, g; intros.
  - auto.
  - destruct a as [e|]; auto. destruct (f x e) as [e'|] eqn:F; auto. eapply H1; eauto.
Qed.

Lemma in_subst_loc:
  forall l1 l2 q (e e': eqs),
  EqSet.In q e ->
  subst_loc l1 l2 e = Some e' ->
  (eloc q = l1 /\ EqSet.In (Eq (ekind q) (ereg q) l2) e') \/ (Loc.diff l1 (eloc q) /\ EqSet.In q e').
Proof.
  unfold subst_loc; intros l1 l2 q e0 e0' IN SUBST.
  set (elt := EqSet2.elements_between (select_loc_l l1) (select_loc_h l1) (eqs2 e0)) in *.
  set (f := fun q0 e =>
             if Loc.eq l1 (eloc q0) then
                Some (add_equation
                     {| ekind := ekind q0; ereg := ereg q0; eloc := l2 |}
                     (remove_equation q0 e))
             else None).
  set (P := fun e1 e2 => EqSet2.In q e1 -> eloc q = l1 /\ EqSet.In (Eq (ekind q) (ereg q) l2) e2).
  assert (A: P elt e0').
  { eapply partial_fold_ind with (f := f) (s := elt) (final := e0'). eexact SUBST.
  - unfold P; intros. ESD2.fsetdec.
  - unfold P, f; intros. destruct (Loc.eq l1 (eloc x)); inversion H2; subst a''; clear H2.
    simpl. rewrite ESF.add_iff, ESF.remove_iff.
    apply H1 in H4; destruct H4.
    subst x; rewrite e; auto.
    apply H3 in H2; destruct H2. split. congruence.
    destruct (OrderedEquation.eq_dec x {| ekind := ekind q; ereg := ereg q; eloc := l2 |}); auto.
    subst x; auto.
  }
  set (Q := fun e1 e2 => ~EqSet2.In q e1 -> EqSet.In q e2).
  assert (B: Q elt e0').
  { eapply partial_fold_ind with (f := f) (s := elt) (final := e0'). eexact SUBST.
  - unfold Q; intros. auto.
  - unfold Q, f; intros. destruct (Loc.eq l1 (eloc x)); inversion H2; subst a''; clear H2.
    simpl. rewrite ESF.add_iff, ESF.remove_iff.
    red in H1. rewrite H1 in H4. intuition auto. }
  destruct (ESP2.In_dec q elt).
  left. apply A; auto.
  right. split; auto.
  rewrite <- select_loc_charact.
  destruct (select_loc_l l1 q) eqn: LL; auto.
  destruct (select_loc_h l1 q) eqn: LH; auto.
  elim n. eapply EqSet2.elements_between_iff.
  exact (select_loc_l_monotone l1).
  exact (select_loc_h_monotone l1).
  split. apply eqs_same; auto. auto.
Qed.

Lemma loc_type_compat_charact:
  forall env l e q,
  loc_type_compat env l e = true ->
  EqSet.In q e ->
  subtype (sel_type (ekind q) (env (ereg q))) (Loc.type l) = true \/ Loc.diff l (eloc q).
Proof.
  unfold loc_type_compat; intros.
  rewrite EqSet2.for_all_between_iff in H.
  destruct (select_loc_l l q) eqn: LL.
  destruct (select_loc_h l q) eqn: LH.
  left; apply H; auto. apply eqs_same; auto.
  right. apply select_loc_charact. auto.
  right. apply select_loc_charact. auto.
  intros; subst; auto.
  exact (select_loc_l_monotone l).
  exact (select_loc_h_monotone l).
Qed.

Lemma well_typed_move_charact:
  forall env l e k r rs,
  well_typed_move env l e = true ->
  EqSet.In (Eq k r l) e ->
  wt_regset env rs ->
  match l with
  | R mr => True
  | S sl ofs ty => Val.has_type (sel_val k rs#r) ty
  end.
Proof.
  unfold well_typed_move; intros.
  destruct l as [mr | sl ofs ty].
  auto.
  exploit loc_type_compat_charact; eauto. intros [A | A].
  simpl in A. eapply Val.has_subtype; eauto.
  generalize (H1 r). destruct k; simpl; intros.
  auto.
  destruct (rs#r); exact I.
  destruct (rs#r); exact I.
  eelim Loc.diff_not_eq. eexact A. auto.
Qed.

Remark val_lessdef_normalize:
  forall v v' ty,
  Val.has_type v ty -> Val.lessdef v v' ->
  Val.lessdef v (Val.load_result (chunk_of_type ty) v').
Proof.
  intros. inv H0. rewrite Val.load_result_same; auto. auto.
Qed.

Lemma subst_loc_satisf:
  forall env src dst rs ls e e',
  subst_loc dst src e = Some e' ->
  well_typed_move env dst e = true ->
  wt_regset env rs ->
  satisf rs ls e' ->
  satisf rs (Locmap.set dst (ls src) ls) e.
Proof.
  intros; red; intros.
  exploit in_subst_loc; eauto. intros [[A B] | [A B]].
  subst dst. rewrite Locmap.gss.
  destruct q as [k r l]; simpl in *.
  exploit well_typed_move_charact; eauto.
  destruct l as [mr | sl ofs ty]; intros.
  apply (H2 _ B).
  apply val_lessdef_normalize; auto. apply (H2 _ B).
  rewrite Locmap.gso; auto.
Qed.

Lemma in_subst_loc_part:
  forall l1 l2 k q (e e': eqs),
  EqSet.In q e ->
  subst_loc_part l1 l2 k e = Some e' ->
  (eloc q = l1 /\ ekind q = k /\ EqSet.In (Eq Full (ereg q) l2) e') \/ (Loc.diff l1 (eloc q) /\ EqSet.In q e').
Proof.
  unfold subst_loc_part; intros l1 l2 k q e0 e0' IN SUBST.
  set (elt := EqSet2.elements_between (select_loc_l l1) (select_loc_h l1) (eqs2 e0)) in *.
  set (f := fun q0 e =>
             if Loc.eq l1 (eloc q0) then
             if IndexedEqKind.eq (ekind q0) k then
                Some (add_equation
                     {| ekind := Full; ereg := ereg q0; eloc := l2 |}
                     (remove_equation q0 e))
             else None else None).
  set (P := fun e1 e2 => EqSet2.In q e1 -> eloc q = l1 /\ ekind q = k /\ EqSet.In (Eq Full (ereg q) l2) e2).
  assert (A: P elt e0').
  { eapply partial_fold_ind with (f := f) (s := elt) (final := e0'). eexact SUBST.
  - unfold P; intros. ESD2.fsetdec.
  - unfold P, f; intros. destruct (Loc.eq l1 (eloc x)); try discriminate.
    destruct (IndexedEqKind.eq (ekind x) k); inversion H2; subst a''; clear H2.
    simpl. rewrite ESF.add_iff, ESF.remove_iff.
    apply H1 in H4; destruct H4.
    subst x; rewrite e, <- e1; auto.
    apply H3 in H2; destruct H2 as (X & Y & Z). split; auto. split; auto.
    destruct (OrderedEquation.eq_dec x {| ekind := Full; ereg := ereg q; eloc := l2 |}); auto.
    subst x; auto.
  }
  set (Q := fun e1 e2 => ~EqSet2.In q e1 -> EqSet.In q e2).
  assert (B: Q elt e0').
  { eapply partial_fold_ind with (f := f) (s := elt) (final := e0'). eexact SUBST.
  - unfold Q; intros. auto.
  - unfold Q, f; intros. destruct (Loc.eq l1 (eloc x)); try congruence.
    destruct (IndexedEqKind.eq (ekind x) k); inversion H2; subst a''; clear H2.
    simpl. rewrite ESF.add_iff, ESF.remove_iff.
    red in H1. rewrite H1 in H4. intuition auto. }
  destruct (ESP2.In_dec q elt).
  left. apply A; auto.
  right. split; auto.
  rewrite <- select_loc_charact.
  destruct (select_loc_l l1 q) eqn: LL; auto.
  destruct (select_loc_h l1 q) eqn: LH; auto.
  elim n. eapply EqSet2.elements_between_iff.
  exact (select_loc_l_monotone l1).
  exact (select_loc_h_monotone l1).
  split. apply eqs_same; auto. auto.
Qed.

Lemma subst_loc_part_satisf_lowlong:
  forall src dst rs ls e e',
  subst_loc_part (R dst) (R src) Low e = Some e' ->
  satisf rs ls e' ->
  satisf rs (Locmap.set (R dst) (Val.loword (ls (R src))) ls) e.
Proof.
  intros; red; intros.
  exploit in_subst_loc_part; eauto. intros [[A [B C]] | [A B]].
  rewrite A, B. apply H0 in C. rewrite Locmap.gss. apply Val.loword_lessdef. exact C.
  rewrite Locmap.gso; auto.
Qed.

Lemma subst_loc_part_satisf_highlong:
  forall src dst rs ls e e',
  subst_loc_part (R dst) (R src) High e = Some e' ->
  satisf rs ls e' ->
  satisf rs (Locmap.set (R dst) (Val.hiword (ls (R src))) ls) e.
Proof.
  intros; red; intros.
  exploit in_subst_loc_part; eauto. intros [[A [B C]] | [A B]].
  rewrite A, B. apply H0 in C. rewrite Locmap.gss. apply Val.hiword_lessdef. exact C.
  rewrite Locmap.gso; auto.
Qed.

Lemma in_subst_loc_pair:
  forall l1 l2 l2' q (e e': eqs),
  EqSet.In q e ->
  subst_loc_pair l1 l2  l2' e = Some e' ->
  (eloc q = l1 /\ ekind q = Full /\ EqSet.In (Eq High (ereg q) l2) e' /\ EqSet.In (Eq Low (ereg q) l2') e')
  \/ (Loc.diff l1 (eloc q) /\ EqSet.In q e').
Proof.
  unfold subst_loc_pair; intros l1 l2 l2' q e0 e0' IN SUBST.
  set (elt := EqSet2.elements_between (select_loc_l l1) (select_loc_h l1) (eqs2 e0)) in *.
  set (f := fun q0 e =>
             if Loc.eq l1 (eloc q0) then
             if IndexedEqKind.eq (ekind q0) Full then
                Some (add_equation {| ekind := High; ereg := ereg q0; eloc := l2 |}
                     (add_equation {| ekind := Low; ereg := ereg q0; eloc := l2' |}
                     (remove_equation q0 e)))
             else None else None).
  set (P := fun e1 e2 => EqSet2.In q e1 -> eloc q = l1 /\ ekind q = Full
                                        /\ EqSet.In (Eq High (ereg q) l2) e2
                                        /\ EqSet.In (Eq Low (ereg q) l2') e2).
  assert (A: P elt e0').
  { eapply partial_fold_ind with (f := f) (s := elt) (final := e0'). eexact SUBST.
  - unfold P; intros. ESD2.fsetdec.
  - unfold P, f; intros. destruct (Loc.eq l1 (eloc x)); try discriminate.
    destruct (IndexedEqKind.eq (ekind x) Full); inversion H2; subst a''; clear H2.
    simpl. rewrite ! ESF.add_iff, ! ESF.remove_iff.
    apply H1 in H4; destruct H4.
    subst x. rewrite e, e1. intuition auto.
    apply H3 in H2; destruct H2 as (U & V & W & X).
    destruct (OrderedEquation.eq_dec x {| ekind := High; ereg := ereg q; eloc := l2 |}).
    subst x. intuition auto.
    destruct (OrderedEquation.eq_dec x {| ekind := Low; ereg := ereg q; eloc := l2' |}).
    subst x. intuition auto.
    intuition auto. }
  set (Q := fun e1 e2 => ~EqSet2.In q e1 -> EqSet.In q e2).
  assert (B: Q elt e0').
  { eapply partial_fold_ind with (f := f) (s := elt) (final := e0'). eexact SUBST.
  - unfold Q; intros. auto.
  - unfold Q, f; intros. destruct (Loc.eq l1 (eloc x)); try congruence.
    destruct (IndexedEqKind.eq (ekind x) Full); inversion H2; subst a''; clear H2.
    simpl. rewrite ! ESF.add_iff, ! ESF.remove_iff.
    red in H1. rewrite H1 in H4. intuition auto. }
  destruct (ESP2.In_dec q elt).
  left. apply A; auto.
  right. split; auto.
  rewrite <- select_loc_charact.
  destruct (select_loc_l l1 q) eqn: LL; auto.
  destruct (select_loc_h l1 q) eqn: LH; auto.
  elim n. eapply EqSet2.elements_between_iff.
  exact (select_loc_l_monotone l1).
  exact (select_loc_h_monotone l1).
  split. apply eqs_same; auto. auto.
Qed.

Lemma long_type_compat_charact:
  forall env l e q,
  long_type_compat env l e = true ->
  EqSet.In q e ->
  subtype (env (ereg q)) Tlong = true \/ Loc.diff l (eloc q).
Proof.
  unfold long_type_compat; intros.
  rewrite EqSet2.for_all_between_iff in H.
  destruct (select_loc_l l q) eqn: LL.
  destruct (select_loc_h l q) eqn: LH.
  left; apply H; auto. apply eqs_same; auto.
  right. apply select_loc_charact. auto.
  right. apply select_loc_charact. auto.
  intros; subst; auto.
  exact (select_loc_l_monotone l).
  exact (select_loc_h_monotone l).
Qed.

Lemma subst_loc_pair_satisf_makelong:
  forall env src1 src2 dst rs ls e e',
  subst_loc_pair (R dst) (R src1) (R src2) e = Some e' ->
  long_type_compat env (R dst) e = true ->
  wt_regset env rs ->
  satisf rs ls e' ->
  Archi.ptr64 = false ->
  satisf rs (Locmap.set (R dst) (Val.longofwords (ls (R src1)) (ls (R src2))) ls) e.
Proof.
  intros; red; intros.
  exploit in_subst_loc_pair; eauto. intros [[A [B [C D]]] | [A B]].
- rewrite A, B. apply H2 in C. apply H2 in D.
  assert (subtype (env (ereg q)) Tlong = true).
  { exploit long_type_compat_charact; eauto. intros [P|P]; auto.
    eelim Loc.diff_not_eq; eauto. }
  rewrite Locmap.gss. simpl. rewrite <- (val_longofwords_eq_1 rs#(ereg q)).
  apply Val.longofwords_lessdef. exact C. exact D.
  eapply Val.has_subtype; eauto.
  assumption.
- rewrite Locmap.gso; auto.
Qed.

Lemma can_undef_sound:
  forall e ml q,
  can_undef ml e = true -> EqSet.In q e -> Loc.notin (eloc q) (map R ml).
Proof.
  induction ml; simpl; intros.
  tauto.
  InvBooleans. split.
  apply Loc.diff_sym. eapply loc_unconstrained_sound; eauto.
  eauto.
Qed.

Lemma undef_regs_outside:
  forall ml ls l,
  Loc.notin l (map R ml) -> undef_regs ml ls l = ls l.
Proof.
  induction ml; simpl; intros. auto.
  rewrite Locmap.gso. apply IHml. tauto. apply Loc.diff_sym. tauto.
Qed.

Lemma can_undef_satisf:
  forall ml e rs ls,
  can_undef ml e = true ->
  satisf rs ls e ->
  satisf rs (undef_regs ml ls) e.
Proof.
  intros; red; intros. rewrite undef_regs_outside. eauto.
  eapply can_undef_sound; eauto.
Qed.

Lemma can_undef_except_sound:
  forall lx e ml q,
  can_undef_except lx ml e = true -> EqSet.In q e -> Loc.diff (eloc q) lx -> Loc.notin (eloc q) (map R ml).
Proof.
  induction ml; simpl; intros.
  tauto.
  InvBooleans. split.
  destruct (orb_true_elim _ _ H2).
  apply proj_sumbool_true in e0. congruence.
  apply Loc.diff_sym. eapply loc_unconstrained_sound; eauto.
  eapply IHml; eauto.
Qed.

Lemma subst_loc_undef_satisf:
  forall env src dst rs ls ml e e',
  subst_loc dst src e = Some e' ->
  well_typed_move env dst e = true ->
  can_undef_except dst ml e = true ->
  wt_regset env rs ->
  satisf rs ls e' ->
  satisf rs (Locmap.set dst (ls src) (undef_regs ml ls)) e.
Proof.
  intros; red; intros.
  exploit in_subst_loc; eauto. intros [[A B] | [A B]].
  subst dst. rewrite Locmap.gss.
  destruct q as [k r l]; simpl in *.
  exploit well_typed_move_charact; eauto.
  destruct l as [mr | sl ofs ty]; intros.
  apply (H3 _ B).
  apply val_lessdef_normalize; auto. apply (H3 _ B).
  rewrite Locmap.gso; auto. rewrite undef_regs_outside. eauto.
  eapply can_undef_except_sound; eauto. apply Loc.diff_sym; auto.
Qed.

Lemma transfer_use_def_satisf:
  forall args res args' res' und e e' rs ls,
  transfer_use_def args res args' res' und e = Some e' ->
  satisf rs ls e' ->
  Val.lessdef_list rs##args (reglist ls args') /\
  (forall v v', Val.lessdef v v' ->
    satisf (rs#res <- v) (Locmap.set (R res') v' (undef_regs und ls)) e).
Proof.
  unfold transfer_use_def; intros. MonadInv.
  split. eapply add_equations_lessdef; eauto.
  intros. eapply parallel_assignment_satisf; eauto. assumption.
  eapply can_undef_satisf; eauto.
  eapply add_equations_satisf; eauto.
Qed.

Lemma add_equations_res_lessdef:
  forall r oty l e e' rs ls,
  add_equations_res r oty l e = Some e' ->
  satisf rs ls e' ->
  Val.has_type rs#r (match oty with Some ty => ty | None => Tint end) ->
  Val.lessdef rs#r (Locmap.getpair (map_rpair R l) ls).
Proof.
  intros. functional inversion H; simpl.
- subst. eapply add_equation_lessdef with (q := Eq Full r (R mr)); eauto.
- subst. rewrite <- (val_longofwords_eq_1 rs#r) by auto.
  apply Val.longofwords_lessdef.
  eapply add_equation_lessdef with (q := Eq High r (R mr1)).
  eapply add_equation_satisf. eauto.
  eapply add_equation_lessdef with (q := Eq Low r (R mr2)).
  eauto.
Qed.

Definition callee_save_loc (l: loc) :=
  match l with
  | R r => is_callee_save r = true
  | S sl ofs ty => sl <> Outgoing
  end.

Definition agree_callee_save (ls1 ls2: locset) : Prop :=
  forall l, callee_save_loc l -> ls1 l = ls2 l.

Lemma return_regs_agree_callee_save:
  forall caller callee,
  agree_callee_save caller (return_regs caller callee).
Proof.
  intros; red; intros. unfold return_regs. red in H.
  destruct l.
  rewrite H; auto.
  destruct sl; auto || congruence.
Qed.

Lemma no_caller_saves_sound:
  forall e q,
  no_caller_saves e = true ->
  EqSet.In q e ->
  callee_save_loc (eloc q).
Proof.
  unfold no_caller_saves, callee_save_loc; intros.
  exploit EqSet.for_all_2; eauto.
  hnf. intros. simpl in H1. rewrite H1. auto.
  lazy beta. destruct (eloc q). auto. destruct sl; congruence.
Qed.

Lemma val_hiword_longofwords:
  forall v1 v2, Val.lessdef (Val.hiword (Val.longofwords v1 v2)) v1.
Proof.
  intros. destruct v1; simpl; auto. destruct v2; auto. unfold Val.hiword.
  rewrite Int64.hi_ofwords. auto.
Qed.

Lemma val_loword_longofwords:
  forall v1 v2, Val.lessdef (Val.loword (Val.longofwords v1 v2)) v2.
Proof.
  intros. destruct v1; simpl; auto. destruct v2; auto. unfold Val.loword.
  rewrite Int64.lo_ofwords. auto.
Qed.

Lemma function_return_satisf:
  forall rs ls_before ls_after res res' sg e e' v,
  res' = loc_result sg ->
  remove_equations_res res res' e = Some e' ->
  satisf rs ls_before e' ->
  forallb (fun l => reg_loc_unconstrained res l e') (map R (regs_of_rpair res')) = true ->
  no_caller_saves e' = true ->
  Val.lessdef v (Locmap.getpair (map_rpair R res') ls_after) ->
  agree_callee_save ls_before ls_after ->
  satisf (rs#res <- v) ls_after e.
Proof.
  intros; red; intros.
  functional inversion H0.
- (* One register *)
  subst. rewrite <- H8 in *. simpl in *. InvBooleans.
  set (e' := remove_equation {| ekind := Full; ereg := res; eloc := R mr |} e) in *.
  destruct (OrderedEquation.eq_dec q (Eq Full res (R mr))).
  subst q; simpl. rewrite Regmap.gss; auto.
  assert (EqSet.In q e'). unfold e', remove_equation; simpl. ESD.fsetdec.
  exploit reg_loc_unconstrained_sound; eauto. intros [A B].
  rewrite Regmap.gso; auto.
  exploit no_caller_saves_sound; eauto. intros.
  red in H5. rewrite <- H5; auto.
- (* Two 32-bit halves *)
  subst. rewrite <- H9 in *. simpl in *.
  set (e' := remove_equation {| ekind := Low; ereg := res; eloc := R mr2 |}
          (remove_equation {| ekind := High; ereg := res; eloc := R mr1 |} e)) in *.
  InvBooleans.
  destruct (OrderedEquation.eq_dec q (Eq Low res (R mr2))).
  subst q; simpl. rewrite Regmap.gss.
  eapply Val.lessdef_trans. apply Val.loword_lessdef. eauto. apply val_loword_longofwords.
  destruct (OrderedEquation.eq_dec q (Eq High res (R mr1))).
  subst q; simpl. rewrite Regmap.gss.
  eapply Val.lessdef_trans. apply Val.hiword_lessdef. eauto. apply val_hiword_longofwords.
  assert (EqSet.In q e'). unfold e', remove_equation; simpl; ESD.fsetdec.
  exploit reg_loc_unconstrained_sound. eexact H. eauto. intros [A B].
  exploit reg_loc_unconstrained_sound. eexact H2. eauto. intros [C D].
  rewrite Regmap.gso; auto.
  exploit no_caller_saves_sound; eauto. intros.
  red in H5. rewrite <- H5; auto.
Qed.

Lemma compat_left_sound:
  forall r l e q,
  compat_left r l e = true -> EqSet.In q e -> ereg q = r -> ekind q = Full /\ eloc q = l.
Proof.
  unfold compat_left; intros.
  rewrite EqSet.for_all_between_iff in H.
  apply select_reg_charact in H1. destruct H1.
  exploit H; eauto. intros.
  destruct (ekind q); try discriminate.
  destruct (Loc.eq l (eloc q)); try discriminate.
  auto.
  intros. subst x2. auto.
  exact (select_reg_l_monotone r).
  exact (select_reg_h_monotone r).
Qed.

Lemma compat_left2_sound:
  forall r l1 l2 e q,
  compat_left2 r l1 l2 e = true -> EqSet.In q e -> ereg q = r ->
  (ekind q = High /\ eloc q = l1) \/ (ekind q = Low /\ eloc q = l2).
Proof.
  unfold compat_left2; intros.
  rewrite EqSet.for_all_between_iff in H.
  apply select_reg_charact in H1. destruct H1.
  exploit H; eauto. intros.
  destruct (ekind q); try discriminate.
  InvBooleans. auto.
  InvBooleans. auto.
  intros. subst x2. auto.
  exact (select_reg_l_monotone r).
  exact (select_reg_h_monotone r).
Qed.

Lemma compat_entry_satisf:
  forall rl ll e,
  compat_entry rl ll e = true ->
  forall vl ls,
  Val.lessdef_list vl (map (fun p => Locmap.getpair p ls) ll) ->
  satisf (init_regs vl rl) ls e.
Proof.
  intros until e. functional induction (compat_entry rl ll e); intros.
- (* no params *)
  simpl. red; intros. rewrite Regmap.gi. destruct (ekind q); simpl; auto.
- (* a param in a single location *)
  InvBooleans. simpl in H0. inv H0. simpl.
  red; intros. rewrite Regmap.gsspec. destruct (peq (ereg q) r1).
  exploit compat_left_sound; eauto. intros [A B]. rewrite A; rewrite B; auto.
  eapply IHb; eauto.
- (* a param split across two locations *)
  InvBooleans. simpl in H0. inv H0. simpl.
  red; intros. rewrite Regmap.gsspec. destruct (peq (ereg q) r1).
  exploit compat_left2_sound; eauto.
  intros [[A B] | [A B]]; rewrite A; rewrite B; simpl.
  apply Val.lessdef_trans with (Val.hiword (Val.longofwords (ls l1) (ls l2))).
  apply Val.hiword_lessdef; auto. apply val_hiword_longofwords.
  apply Val.lessdef_trans with (Val.loword (Val.longofwords (ls l1) (ls l2))).
  apply Val.loword_lessdef; auto. apply val_loword_longofwords.
  eapply IHb; eauto.
- (* error case *)
  discriminate.
Qed.

Lemma call_regs_param_values:
  forall sg ls,
  map (fun p => Locmap.getpair p (call_regs ls)) (loc_parameters sg)
  = map (fun p => Locmap.getpair p ls) (loc_arguments sg).
Proof.
  intros. unfold loc_parameters. rewrite list_map_compose.
  apply list_map_exten; intros. symmetry.
  assert (A: forall l, loc_argument_acceptable l -> call_regs ls (parameter_of_argument l) = ls l).
  { destruct l as [r | [] ofs ty]; simpl; auto; contradiction. }
  exploit loc_arguments_acceptable; eauto. destruct x; simpl; intros.
- auto.
- destruct H0; f_equal; auto.
Qed.

Lemma return_regs_arg_values:
  forall sg ls1 ls2,
  tailcall_is_possible sg = true ->
  map (fun p => Locmap.getpair p (return_regs ls1 ls2)) (loc_arguments sg)
  = map (fun p => Locmap.getpair p ls2) (loc_arguments sg).
Proof.
  intros.
  apply tailcall_is_possible_correct in H.
  apply list_map_exten; intros.
  apply Locmap.getpair_exten; intros.
  assert (In l (regs_of_rpairs (loc_arguments sg))) by (eapply in_regs_of_rpairs; eauto).
  exploit loc_arguments_acceptable_2; eauto. exploit H; eauto.
  destruct l; simpl; intros; try contradiction. rewrite H4; auto.
Qed.

Lemma find_function_tailcall:
  forall tge ros ls1 ls2,
  ros_compatible_tailcall ros = true ->
  find_function tge ros (return_regs ls1 ls2) = find_function tge ros ls2.
Proof.
  unfold ros_compatible_tailcall, find_function; intros.
  destruct ros as [r|id]; auto.
  unfold return_regs. destruct (is_callee_save r). discriminate. auto.
Qed.

Lemma loadv_int64_split:
  forall m a v,
  Mem.loadv Mint64 m a = Some v -> Archi.splitlong = true ->
  exists v1 v2,
     Mem.loadv Mint32 m a = Some (if Archi.big_endian then v1 else v2)
  /\ Mem.loadv Mint32 m (Val.add a (Vint (Int.repr 4))) = Some (if Archi.big_endian then v2 else v1)
  /\ Val.lessdef (Val.hiword v) v1
  /\ Val.lessdef (Val.loword v) v2.
Proof.
  intros. apply Archi.splitlong_ptr32 in H0.
  exploit Mem.loadv_int64_split; eauto. intros (v1 & v2 & A & B & C).
  exists v1, v2. split; auto. split; auto.
  inv C; auto. destruct v1, v2; simpl; auto.
  rewrite Int64.hi_ofwords, Int64.lo_ofwords; auto.
Qed.

Lemma add_equations_builtin_arg_satisf:
  forall env rs ls arg arg' e e',
  add_equations_builtin_arg env arg arg' e = Some e' ->
  satisf rs ls e' -> satisf rs ls e.
Proof.
  induction arg; destruct arg'; simpl; intros; MonadInv; eauto.
  eapply add_equation_satisf; eauto.
  destruct arg'1; MonadInv. destruct arg'2; MonadInv. eauto using add_equation_satisf.
Qed.

Lemma add_equations_builtin_arg_lessdef:
  forall env (ge: RTL.genv) sp rs ls m arg v,
  eval_builtin_arg ge (fun r => rs#r) sp m arg v ->
  forall e e' arg',
  add_equations_builtin_arg env arg arg' e = Some e' ->
  satisf rs ls e' ->
  wt_regset env rs ->
  exists v', eval_builtin_arg ge ls sp m arg' v' /\ Val.lessdef v v'.
Proof.
  induction 1; simpl; intros e e' arg' AE SAT WT; destruct arg'; MonadInv.
- exploit add_equation_lessdef; eauto. simpl; intros.
  exists (ls x0); auto with barg.
- destruct arg'1; MonadInv. destruct arg'2; MonadInv.
  exploit add_equation_lessdef. eauto. simpl; intros LD1.
  exploit add_equation_lessdef. eapply add_equation_satisf. eauto. simpl; intros LD2.
  exists (Val.longofwords (ls x0) (ls x1)); split; auto with barg.
  rewrite <- (val_longofwords_eq_2 rs#x); auto. apply Val.longofwords_lessdef; auto.
  rewrite <- e0; apply WT.
- econstructor; eauto with barg.
- econstructor; eauto with barg.
- econstructor; eauto with barg.
- econstructor; eauto with barg.
- econstructor; eauto with barg.
- econstructor; eauto with barg.
- econstructor; eauto with barg.
- econstructor; eauto with barg.
- exploit IHeval_builtin_arg1; eauto. eapply add_equations_builtin_arg_satisf; eauto.
  intros (v1 & A & B).
  exploit IHeval_builtin_arg2; eauto. intros (v2 & C & D).
  exists (Val.longofwords v1 v2); split; auto with barg. apply Val.longofwords_lessdef; auto.
- exploit IHeval_builtin_arg1; eauto. eapply add_equations_builtin_arg_satisf; eauto.
  intros (v1' & A & B).
  exploit IHeval_builtin_arg2; eauto. intros (v2' & C & D).
  econstructor; split. eauto with barg.
  destruct Archi.ptr64; auto using Val.add_lessdef, Val.addl_lessdef.
Qed.

Lemma add_equations_builtin_args_satisf:
  forall env rs ls arg arg' e e',
  add_equations_builtin_args env arg arg' e = Some e' ->
  satisf rs ls e' -> satisf rs ls e.
Proof.
  induction arg; destruct arg'; simpl; intros; MonadInv; eauto using add_equations_builtin_arg_satisf.
Qed.

Lemma add_equations_builtin_args_lessdef:
  forall env (ge: RTL.genv) sp rs ls m tm arg vl,
  eval_builtin_args ge (fun r => rs#r) sp m arg vl ->
  forall arg' e e',
  add_equations_builtin_args env arg arg' e = Some e' ->
  satisf rs ls e' ->
  wt_regset env rs ->
  Mem.extends m tm ->
  exists vl', eval_builtin_args ge ls sp tm arg' vl' /\ Val.lessdef_list vl vl'.
Proof.
  induction 1; simpl; intros; destruct arg'; MonadInv.
- exists (@nil val); split; constructor.
- exploit IHlist_forall2; eauto. intros (vl' & A & B).
  exploit add_equations_builtin_arg_lessdef; eauto.
  eapply add_equations_builtin_args_satisf; eauto. intros (v1' & C & D).
  exploit (@eval_builtin_arg_lessdef _ ge ls ls); eauto. intros (v1'' & E & F).
  exists (v1'' :: vl'); split; constructor; auto. eapply Val.lessdef_trans; eauto.
Qed.

Lemma add_equations_debug_args_satisf:
  forall env rs ls arg arg' e e',
  add_equations_debug_args env arg arg' e = Some e' ->
  satisf rs ls e' -> satisf rs ls e.
Proof.
  induction arg; destruct arg'; simpl; intros; MonadInv; auto.
  destruct (add_equations_builtin_arg env a b e) as [e1|] eqn:A;
  eauto using add_equations_builtin_arg_satisf.
Qed.

Lemma add_equations_debug_args_eval:
  forall env (ge: RTL.genv) sp rs ls m tm arg vl,
  eval_builtin_args ge (fun r => rs#r) sp m arg vl ->
  forall arg' e e',
  add_equations_debug_args env arg arg' e = Some e' ->
  satisf rs ls e' ->
  wt_regset env rs ->
  Mem.extends m tm ->
  exists vl', eval_builtin_args ge ls sp tm arg' vl'.
Proof.
  induction 1; simpl; intros; destruct arg'; MonadInv.
- exists (@nil val); constructor.
- exists (@nil val); constructor.
- destruct (add_equations_builtin_arg env a1 b e) as [e1|] eqn:A.
+ exploit IHlist_forall2; eauto. intros (vl' & B).
  exploit add_equations_builtin_arg_lessdef; eauto.
  eapply add_equations_debug_args_satisf; eauto. intros (v1' & C & D).
  exploit (@eval_builtin_arg_lessdef _ ge ls ls); eauto. intros (v1'' & E & F).
  exists (v1'' :: vl'); constructor; auto.
+ eauto.
Qed.

Lemma add_equations_builtin_eval:
  forall ef env args args' e1 e2 m1 m1' rs ls (ge: RTL.genv) sp vargs t vres m2,
  wt_regset env rs ->
  match ef with
  | EF_debug _ _ _ => add_equations_debug_args env args args' e1
  | _              => add_equations_builtin_args env args args' e1
  end = Some e2 ->
  Mem.extends m1 m1' ->
  satisf rs ls e2 ->
  eval_builtin_args ge (fun r => rs # r) sp m1 args vargs ->
  external_call ef ge vargs m1 t vres m2 ->
  satisf rs ls e1 /\
  exists w, forall t', match_events ge cc_extends w t t' ->
  exists vargs' vres' m2',
     eval_builtin_args ge ls sp m1' args' vargs'
  /\ external_call ef ge vargs' m1' t' vres' m2'
  /\ Val.lessdef vres vres'
  /\ Mem.extends m2 m2'.
Proof.
  intros.
  assert (DEFAULT: add_equations_builtin_args env args args' e1 = Some e2 ->
    satisf rs ls e1 /\
    exists w, forall t', match_events ge cc_extends w t t' ->
    exists vargs' vres' m2',
       eval_builtin_args ge ls sp m1' args' vargs'
    /\ external_call ef ge vargs' m1' t' vres' m2'
    /\ Val.lessdef vres vres'
    /\ Mem.extends m2 m2').
  {
    intros. split. eapply add_equations_builtin_args_satisf; eauto.
    exploit add_equations_builtin_args_lessdef; eauto.
    intros (vargs' & A & B).
    exploit external_call_mem_extends; eauto.
    intros [w Hw]. exists w; intros t' Ht'. specialize (Hw t' Ht').
    destruct Hw as (vres' & m2' & C & D & E & F).
    exists vargs', vres', m2'; auto.
  }
  destruct ef; auto.
  split. eapply add_equations_debug_args_satisf; eauto.
  exploit add_equations_debug_args_eval; eauto.
  intros (vargs' & A).
  simpl in H4; inv H4.
  exists dummy_world.
  exists vargs', Vundef, m1'. inv H4. intuition auto. simpl. constructor.
Qed.

Lemma parallel_set_builtin_res_satisf:
  forall env res res' e0 e1 rs ls v v',
  remove_equations_builtin_res env res res' e0 = Some e1 ->
  forallb (fun r => reg_unconstrained r e1) (params_of_builtin_res res) = true ->
  forallb (fun mr => loc_unconstrained (R mr) e1) (params_of_builtin_res res') = true ->
  satisf rs ls e1 ->
  Val.lessdef v v' ->
  satisf (regmap_setres res v rs) (Locmap.setres res' v' ls) e0.
Proof.
  intros. rewrite forallb_forall in *.
  destruct res, res'; simpl in *; inv H.
- apply parallel_assignment_satisf with (k := Full); auto.
  unfold reg_loc_unconstrained. rewrite H0 by auto. rewrite H1 by auto. auto.
- destruct res'1; try discriminate. destruct res'2; try discriminate.
  rename x0 into hi; rename x1 into lo. MonadInv. destruct (mreg_eq hi lo); inv H5.
  set (e' := remove_equation {| ekind := High; ereg := x; eloc := R hi |} e0) in *.
  set (e'' := remove_equation {| ekind := Low; ereg := x; eloc := R lo |} e') in *.
  simpl in *. red; intros.
  destruct (OrderedEquation.eq_dec q (Eq Low x (R lo))).
  subst q; simpl. rewrite Regmap.gss. rewrite Locmap.gss. apply Val.loword_lessdef; auto.
  destruct (OrderedEquation.eq_dec q (Eq High x (R hi))).
  subst q; simpl. rewrite Regmap.gss. rewrite Locmap.gso by (red; auto).
  rewrite Locmap.gss. apply Val.hiword_lessdef; auto.
  assert (EqSet.In q e'').
  { unfold e'', e', remove_equation; simpl; ESD.fsetdec. }
  rewrite Regmap.gso. rewrite ! Locmap.gso. auto.
  eapply loc_unconstrained_sound; eauto.
  eapply loc_unconstrained_sound; eauto.
  eapply reg_unconstrained_sound; eauto.
- auto.
Qed.

(** * Properties of the dataflow analysis *)

Lemma analyze_successors:
  forall f env bsh an pc bs s e,
  analyze f env bsh = Some an ->
  bsh!pc = Some bs ->
  In s (successors_block_shape bs) ->
  an!!pc = OK e ->
  exists e', transfer f env bsh s an!!s = OK e' /\ EqSet.Subset e' e.
Proof.
  unfold analyze; intros. exploit DS.fixpoint_allnodes_solution; eauto.
  rewrite H2. unfold DS.L.ge. destruct (transfer f env bsh s an#s); intros.
  exists e0; auto.
  contradiction.
Qed.

Lemma satisf_successors:
  forall f env bsh an pc bs s e rs ls,
  analyze f env bsh = Some an ->
  bsh!pc = Some bs ->
  In s (successors_block_shape bs) ->
  an!!pc = OK e ->
  satisf rs ls e ->
  exists e', transfer f env bsh s an!!s = OK e' /\ satisf rs ls e'.
Proof.
  intros. exploit analyze_successors; eauto. intros [e' [A B]].
  exists e'; split; auto. eapply satisf_incr; eauto.
Qed.

(** Inversion on [transf_function] *)

Inductive transf_function_spec (f: RTL.function) (tf: LTL.function) : Prop :=
  | transf_function_spec_intro:
      forall env an mv k e1 e2,
      wt_function f env ->
      analyze f env (pair_codes f tf) = Some an ->
      (LTL.fn_code tf)!(LTL.fn_entrypoint tf) = Some(expand_moves mv (Lbranch (RTL.fn_entrypoint f) :: k)) ->
      wf_moves mv ->
      transfer f env (pair_codes f tf) (RTL.fn_entrypoint f) an!!(RTL.fn_entrypoint f) = OK e1 ->
      track_moves env mv e1 = Some e2 ->
      compat_entry (RTL.fn_params f) (loc_parameters (fn_sig tf)) e2 = true ->
      can_undef destroyed_at_function_entry e2 = true ->
      RTL.fn_stacksize f = LTL.fn_stacksize tf ->
      RTL.fn_sig f = LTL.fn_sig tf ->
      transf_function_spec f tf.

Lemma transf_function_inv:
  forall f tf,
  transf_function f = OK tf ->
  transf_function_spec f tf.
Proof.
  unfold transf_function; intros.
  destruct (type_function f) as [env|] eqn:TY; try discriminate.
  destruct (regalloc f); try discriminate.
  destruct (check_function f f0 env) as [] eqn:?; inv H.
  unfold check_function in Heqr.
  destruct (analyze f env (pair_codes f tf)) as [an|] eqn:?; try discriminate.
  monadInv Heqr.
  destruct (check_entrypoints_aux f tf env x) as [y|] eqn:?; try discriminate.
  unfold check_entrypoints_aux, pair_entrypoints in Heqo0. MonadInv.
  exploit extract_moves_ext_sound; eauto. intros [A B]. subst b.
  exploit check_succ_sound; eauto. intros [k EQ1]. subst b0.
  econstructor; eauto. eapply type_function_correct; eauto. congruence.
Qed.

Lemma invert_code:
  forall f env tf pc i opte e,
  wt_function f env ->
  (RTL.fn_code f)!pc = Some i ->
  transfer f env (pair_codes f tf) pc opte = OK e ->
  exists eafter, exists bsh, exists bb,
  opte = OK eafter /\
  (pair_codes f tf)!pc = Some bsh /\
  (LTL.fn_code tf)!pc = Some bb /\
  expand_block_shape bsh i bb /\
  transfer_aux f env bsh eafter = Some e /\
  wt_instr f env i.
Proof.
  intros. destruct opte as [eafter|]; simpl in H1; try discriminate. exists eafter.
  destruct (pair_codes f tf)!pc as [bsh|] eqn:?; try discriminate. exists bsh.
  exploit matching_instr_block; eauto. intros [bb [A B]].
  destruct (transfer_aux f env bsh eafter) as [e1|] eqn:?; inv H1.
  exists bb. exploit wt_instr_at; eauto.
  tauto.
Qed.

(** * Semantic preservation *)

Section PRESERVATION.

Variable prog: RTL.program.
Variable tprog: LTL.program.
Hypothesis TRANSF: match_prog prog tprog.

Let ge := Genv.globalenv prog.
Let tge := Genv.globalenv tprog.

Lemma symbols_preserved:
  forall (s: ident), Genv.find_symbol tge s = Genv.find_symbol ge s.
Proof (Genv.find_symbol_match TRANSF).

Lemma senv_preserved:
  Senv.equiv ge tge.
Proof (Genv.senv_match TRANSF).

Lemma genv_next_preserved:
  Genv.genv_next tge = Genv.genv_next ge.
Proof.
  apply senv_preserved.
Qed.

Lemma functions_translated:
  forall (v: val) (f: RTL.fundef),
  Genv.find_funct ge v = Some f ->
  exists tf,
  Genv.find_funct tge v = Some tf /\ transf_fundef f = OK tf.
Proof (Genv.find_funct_transf_partial TRANSF).

Lemma function_ptr_translated:
  forall (b: block) (f: RTL.fundef),
  Genv.find_funct_ptr ge b = Some f ->
  exists tf,
  Genv.find_funct_ptr tge b = Some tf /\ transf_fundef f = OK tf.
Proof (Genv.find_funct_ptr_transf_partial TRANSF).

Lemma sig_function_translated:
  forall f tf,
  transf_fundef f = OK tf ->
  LTL.funsig tf = RTL.funsig f.
Proof.
  intros; destruct f; monadInv H.
  destruct (transf_function_inv _ _ EQ). simpl; auto.
  auto.
Qed.

Lemma find_function_translated:
  forall ros rs fd ros' e e' ls,
  RTL.find_function ge ros rs = Some fd ->
  add_equation_ros ros ros' e = Some e' ->
  satisf rs ls e' ->
  exists tfd,
  LTL.find_function tge ros' ls = Some tfd /\ transf_fundef fd = OK tfd.
Proof.
  unfold RTL.find_function, LTL.find_function; intros.
  destruct ros as [r|id]; destruct ros' as [r'|id']; simpl in H0; MonadInv.
  (* two regs *)
  exploit add_equation_lessdef; eauto. intros LD. inv LD.
  eapply functions_translated; eauto.
  rewrite <- H2 in H. simpl in H. congruence.
  (* two symbols *)
  rewrite symbols_preserved. rewrite Heqo.
  eapply function_ptr_translated; eauto.
Qed.

Section WITHINILS.

Variable init_ls: locset.

Lemma exec_moves:
  forall mv env rs s f sp bb m e e' ls,
  track_moves env mv e = Some e' ->
  wf_moves mv ->
  satisf rs ls e' ->
  wt_regset env rs ->
  exists ls',
    star (step init_ls) tge (Block s f sp (expand_moves mv bb) ls m)
               E0 (Block s f sp bb ls' m)
  /\ satisf rs ls' e.
Proof.
Opaque destroyed_by_op.
  induction mv; simpl; intros.
  (* base *)
- unfold expand_moves; simpl. inv H. exists ls; split. apply star_refl. auto.
  (* step *)
- assert (wf_moves mv) by (inv H0; auto).
  destruct a; unfold expand_moves; simpl; MonadInv.
+ (* loc-loc move *)
  destruct src as [rsrc | ssrc]; destruct dst as [rdst | sdst].
* (* reg-reg *)
  exploit IHmv; eauto. eapply subst_loc_undef_satisf; eauto.
  intros [ls' [A B]]. exists ls'; split; auto. eapply star_left; eauto.
  econstructor. simpl. eauto. auto. auto.
* (* reg->stack *)
  exploit IHmv; eauto. eapply subst_loc_undef_satisf; eauto.
  intros [ls' [A B]]. exists ls'; split; auto. eapply star_left; eauto.
  econstructor. simpl. eauto. auto.
* (* stack->reg *)
  simpl in Heqb. exploit IHmv; eauto. eapply subst_loc_undef_satisf; eauto.
  intros [ls' [A B]]. exists ls'; split; auto. eapply star_left; eauto.
  econstructor. auto. auto.
* (* stack->stack *)
  inv H0. simpl in H6. contradiction.
+ (* makelong *)
  exploit IHmv; eauto. eapply subst_loc_pair_satisf_makelong; eauto.
  intros [ls' [A B]]. exists ls'; split; auto. eapply star_left; eauto.
  econstructor. simpl; eauto. reflexivity. traceEq.
+ (* lowlong *)
  exploit IHmv; eauto. eapply subst_loc_part_satisf_lowlong; eauto.
  intros [ls' [A B]]. exists ls'; split; auto. eapply star_left; eauto.
  econstructor. simpl; eauto. reflexivity. traceEq.
+ (* highlong *)
  exploit IHmv; eauto. eapply subst_loc_part_satisf_highlong; eauto.
  intros [ls' [A B]]. exists ls'; split; auto. eapply star_left; eauto.
  econstructor. simpl; eauto. reflexivity. traceEq.
Qed.

(** The simulation relation *)

Variable restype: option typ.

Inductive match_stackframes: list RTL.stackframe -> list LTL.stackframe -> signature -> Prop :=
  | match_stackframes_nil: forall sg,
      Some sg.(sig_res) = Some restype ->
      match_stackframes nil nil sg
  | match_stackframes_cons:
      forall res f sp pc rs s tf bb ls ts sg an e env
        (STACKS: match_stackframes s ts (fn_sig tf))
        (FUN: transf_function f = OK tf)
        (ANL: analyze f env (pair_codes f tf) = Some an)
        (EQ: transfer f env (pair_codes f tf) pc an!!pc = OK e)
        (WTF: wt_function f env)
        (WTRS: wt_regset env rs)
        (WTRES: env res = proj_sig_res sg)
        (STEPS: forall v ls1 m,
           Val.lessdef v (Locmap.getpair (map_rpair R (loc_result sg)) ls1) ->
           Val.has_type v (env res) ->
           agree_callee_save ls ls1 ->
           exists ls2,
           star (LTL.step init_ls) tge (Block ts tf sp bb ls1 m)
                          E0 (State ts tf sp pc ls2 m)
           /\ satisf (rs#res <- v) ls2 e),
      match_stackframes
        (RTL.Stackframe res f sp pc rs :: s)
        (LTL.Stackframe tf sp ls bb :: ts)
        sg.

Inductive match_states: RTL.state -> LTL.state -> Prop :=
  | match_states_intro:
      forall s f sp pc rs m ts tf ls m' an e env
        (STACKS: match_stackframes s ts (fn_sig tf))
        (FUN: transf_function f = OK tf)
        (ANL: analyze f env (pair_codes f tf) = Some an)
        (EQ: transfer f env (pair_codes f tf) pc an!!pc = OK e)
        (SAT: satisf rs ls e)
        (MEM: Mem.extends m m')
        (WTF: wt_function f env)
        (WTRS: wt_regset env rs),
      match_states (RTL.State s f sp pc rs m)
                   (LTL.State ts tf sp pc ls m')
  | match_states_call:
      forall s f args m ts tf ls m'
        (STACKS: match_stackframes s ts (funsig tf))
        (FUN: transf_fundef f = OK tf)
        (ARGS: Val.lessdef_list args (map (fun p => Locmap.getpair p ls) (loc_arguments (funsig tf))))
        (AG: agree_callee_save (parent_locset init_ls ts) ls)
        (MEM: Mem.extends m m')
        (WTARGS: Val.has_type_list args (sig_args (funsig tf))),
      match_states (RTL.Callstate s f args m)
                   (LTL.Callstate ts tf ls m')
  | match_states_return:
      forall s res m ts ls m' sg
        (STACKS: match_stackframes s ts sg)
        (RES: Val.lessdef res (Locmap.getpair (map_rpair R (loc_result sg)) ls))
        (AG: agree_callee_save (parent_locset init_ls ts) ls)
        (MEM: Mem.extends m m')
        (WTRES: Val.has_type res (proj_sig_res sg)),
      match_states (RTL.Returnstate s res m)
                   (LTL.Returnstate ts ls m').

Lemma match_stackframes_change_sig:
  forall s ts sg sg',
  match_stackframes s ts sg ->
  sg'.(sig_res) = sg.(sig_res) ->
  match_stackframes s ts sg'.
Proof.
  intros. inv H.
  constructor. congruence.
  econstructor; eauto.
  unfold proj_sig_res in *. rewrite H0; auto.
  intros. rewrite (loc_result_exten sg' sg) in H by auto. eauto.
Qed.

Ltac UseShape :=
  match goal with
  | [ WT: wt_function _ _, CODE: (RTL.fn_code _)!_ = Some _, EQ: transfer _ _ _ _ _ = OK _ |- _ ] =>
      destruct (invert_code _ _ _ _ _ _ _ WT CODE EQ) as (eafter & bsh & bb & AFTER & BSH & TCODE & EBS & TR & WTI);
      inv EBS; unfold transfer_aux in TR; MonadInv
  end.

Remark addressing_not_long:
  forall env f addr args dst s r,
  wt_instr f env (Iload Mint64 addr args dst s) -> Archi.splitlong = true ->
  In r args -> r <> dst.
Proof.
  intros. inv H.
  assert (A: forall ty, In ty (type_of_addressing addr) -> ty = Tptr).
  { intros. destruct addr; simpl in H; intuition. }
  assert (B: In (env r) (type_of_addressing addr)).
  { rewrite <- H5. apply in_map; auto. }
  assert (C: env r = Tint).
  { apply A in B. rewrite B. unfold Tptr. rewrite Archi.splitlong_ptr32 by auto. auto. }
  red; intros; subst r. rewrite C in H8; discriminate.
Qed.

(** The proof of semantic preservation is a simulation argument of the
    "plus" kind. *)

Lemma step_simulation:
  forall S1 t S2, RTL.step ge S1 t S2 -> wt_state restype S1 ->
  forall S1', match_states S1 S1' ->
<<<<<<< HEAD
  exists w, forall t', match_events ge cc_extends w t t' ->
  exists S2', plus LTL.step tge S1' t' S2' /\ match_states S2 S2'.
=======
  exists S2', plus (LTL.step init_ls) tge S1' t S2' /\ match_states S2 S2'.
>>>>>>> 1d453951
Proof.
  induction 1; intros WT S1' MS; inv MS; try UseShape; try stable_step.

(* nop *)
- exploit exec_moves; eauto. intros [ls1 [X Y]].
  econstructor; split.
  eapply plus_left. econstructor; eauto.
  eapply star_right. eexact X. econstructor; eauto.
  eauto. traceEq.
  exploit satisf_successors; eauto. simpl; eauto. intros [enext [U V]].
  econstructor; eauto.

(* op move *)
- generalize (wt_exec_Iop _ _ _ _ _ _ _ _ _ _ _ WTI H0 WTRS). intros WTRS'.
  simpl in H0. inv H0.
  exploit (exec_moves mv); eauto. intros [ls1 [X Y]].
  econstructor; split.
  eapply plus_left. econstructor; eauto.
  eapply star_right. eexact X. econstructor; eauto.
  eauto. traceEq.
  exploit satisf_successors; eauto. simpl; eauto. eapply subst_reg_satisf; eauto.
  intros [enext [U V]].
  econstructor; eauto.

(* op makelong *)
- generalize (wt_exec_Iop _ _ _ _ _ _ _ _ _ _ _ WTI H0 WTRS). intros WTRS'.
  simpl in H0. inv H0.
  exploit (exec_moves mv); eauto. intros [ls1 [X Y]].
  econstructor; split.
  eapply plus_left. econstructor; eauto.
  eapply star_right. eexact X. econstructor; eauto.
  eauto. traceEq.
  exploit satisf_successors; eauto. simpl; eauto.
  eapply subst_reg_kind_satisf_makelong. eauto. eauto.
  intros [enext [U V]].
  econstructor; eauto.

(* op lowlong *)
- generalize (wt_exec_Iop _ _ _ _ _ _ _ _ _ _ _ WTI H0 WTRS). intros WTRS'.
  simpl in H0. inv H0.
  exploit (exec_moves mv); eauto. intros [ls1 [X Y]].
  econstructor; split.
  eapply plus_left. econstructor; eauto.
  eapply star_right. eexact X. econstructor; eauto.
  eauto. traceEq.
  exploit satisf_successors; eauto. simpl; eauto.
  eapply subst_reg_kind_satisf_lowlong. eauto. eauto.
  intros [enext [U V]].
  econstructor; eauto.

(* op highlong *)
- generalize (wt_exec_Iop _ _ _ _ _ _ _ _ _ _ _ WTI H0 WTRS). intros WTRS'.
  simpl in H0. inv H0.
  exploit (exec_moves mv); eauto. intros [ls1 [X Y]].
  econstructor; split.
  eapply plus_left. econstructor; eauto.
  eapply star_right. eexact X. econstructor; eauto.
  eauto. traceEq.
  exploit satisf_successors; eauto. simpl; eauto.
  eapply subst_reg_kind_satisf_highlong. eauto. eauto.
  intros [enext [U V]].
  econstructor; eauto.

(* op regular *)
- generalize (wt_exec_Iop _ _ _ _ _ _ _ _ _ _ _ WTI H0 WTRS). intros WTRS'.
  exploit (exec_moves mv1); eauto. intros [ls1 [A1 B1]].
  exploit transfer_use_def_satisf; eauto. intros [X Y].
  exploit eval_operation_lessdef; eauto. intros [v' [F G]].
  exploit (exec_moves mv2); eauto. intros [ls2 [A2 B2]].
  econstructor; split.
  eapply plus_left. econstructor; eauto.
  eapply star_trans. eexact A1.
  eapply star_left. econstructor. instantiate (1 := v'). rewrite <- F.
  apply eval_operation_preserved. exact symbols_preserved.
  eauto. eapply star_right. eexact A2. constructor.
  eauto. eauto. eauto. traceEq.
  exploit satisf_successors; eauto. simpl; eauto. intros [enext [U V]].
  econstructor; eauto.

(* op dead *)
- exploit exec_moves; eauto. intros [ls1 [X Y]].
  econstructor; split.
  eapply plus_left. econstructor; eauto.
  eapply star_right. eexact X. econstructor; eauto.
  eauto. traceEq.
  exploit satisf_successors. eauto. eauto. simpl; eauto. eauto.
  eapply reg_unconstrained_satisf; eauto.
  intros [enext [U V]].
  econstructor; eauto.
  eapply wt_exec_Iop; eauto.

(* load regular *)
- generalize (wt_exec_Iload _ _ _ _ _ _ _ _ _ _ _ WTI H1 WTRS). intros WTRS'.
  exploit (exec_moves mv1); eauto. intros [ls1 [A1 B1]].
  exploit transfer_use_def_satisf; eauto. intros [X Y].
  exploit eval_addressing_lessdef; eauto. intros [a' [F G]].
  exploit Mem.loadv_extends; eauto. intros [v' [P Q]].
  exploit (exec_moves mv2); eauto. intros [ls2 [A2 B2]].
  econstructor; split.
  eapply plus_left. econstructor; eauto.
  eapply star_trans. eexact A1.
  eapply star_left. econstructor. instantiate (1 := a'). rewrite <- F.
  apply eval_addressing_preserved. exact symbols_preserved. eauto. eauto.
  eapply star_right. eexact A2. constructor.
  eauto. eauto. eauto. traceEq.
  exploit satisf_successors; eauto. simpl; eauto. intros [enext [U V]].
  econstructor; eauto.

(* load pair *)
- generalize (wt_exec_Iload _ _ _ _ _ _ _ _ _ _ _ WTI H1 WTRS). intros WTRS'.
  exploit loadv_int64_split; eauto. intros (v1 & v2 & LOAD1 & LOAD2 & V1 & V2).
  set (v2' := if Archi.big_endian then v2 else v1) in *.
  set (v1' := if Archi.big_endian then v1 else v2) in *.
  exploit (exec_moves mv1); eauto. intros [ls1 [A1 B1]].
  assert (LD1: Val.lessdef_list rs##args (reglist ls1 args1')).
  { eapply add_equations_lessdef; eauto. }
  exploit eval_addressing_lessdef. eexact LD1. eauto. intros [a1' [F1 G1]].
  exploit Mem.loadv_extends. eauto. eexact LOAD1. eexact G1. intros (v1'' & LOAD1' & LD2).
  set (ls2 := Locmap.set (R dst1') v1'' (undef_regs (destroyed_by_load Mint32 addr) ls1)).
  assert (SAT2: satisf (rs#dst <- v) ls2 e2).
  { eapply loc_unconstrained_satisf. eapply can_undef_satisf; eauto.
    eapply reg_unconstrained_satisf. eauto.
    eapply add_equations_satisf; eauto. assumption.
    rewrite Regmap.gss.
    apply Val.lessdef_trans with v1'; unfold sel_val; unfold kind_first_word; unfold v1'; destruct Archi.big_endian; auto.
  }
  exploit (exec_moves mv2); eauto. intros [ls3 [A3 B3]].
  assert (LD3: Val.lessdef_list rs##args (reglist ls3 args2')).
  { replace (rs##args) with ((rs#dst<-v)##args).
    eapply add_equations_lessdef; eauto.
    apply list_map_exten; intros. rewrite Regmap.gso; auto.
    eapply addressing_not_long; eauto.
  }
  exploit eval_addressing_lessdef. eexact LD3.
  eapply eval_offset_addressing; eauto; apply Archi.splitlong_ptr32; auto.
  intros [a2' [F2 G2]].
  assert (LOADX: exists v2'', Mem.loadv Mint32 m' a2' = Some v2'' /\ Val.lessdef v2' v2'').
  { discriminate || (eapply Mem.loadv_extends; [eauto|eexact LOAD2|eexact G2]). }
  destruct LOADX as (v2'' & LOAD2' & LD4).
  set (ls4 := Locmap.set (R dst2') v2'' (undef_regs (destroyed_by_load Mint32 addr2) ls3)).
  assert (SAT4: satisf (rs#dst <- v) ls4 e0).
  { eapply loc_unconstrained_satisf. eapply can_undef_satisf; eauto.
    eapply add_equations_satisf; eauto. assumption.
    rewrite Regmap.gss.
    apply Val.lessdef_trans with v2'; unfold sel_val; unfold kind_second_word; unfold v2'; destruct Archi.big_endian; auto.
  }
  exploit (exec_moves mv3); eauto. intros [ls5 [A5 B5]].
  econstructor; split.
  eapply plus_left. econstructor; eauto.
  eapply star_trans. eexact A1.
  eapply star_left. econstructor.
  instantiate (1 := a1'). rewrite <- F1. apply eval_addressing_preserved. exact symbols_preserved.
  eexact LOAD1'. instantiate (1 := ls2); auto.
  eapply star_trans. eexact A3.
  eapply star_left. econstructor.
  instantiate (1 := a2'). rewrite <- F2. apply eval_addressing_preserved. exact symbols_preserved.
  eexact LOAD2'. instantiate (1 := ls4); auto.
  eapply star_right. eexact A5.
  constructor.
  eauto. eauto. eauto. eauto. eauto. traceEq.
  exploit satisf_successors; eauto. simpl; eauto. intros [enext [W Z]].
  econstructor; eauto.

(* load first word of a pair *)
- generalize (wt_exec_Iload _ _ _ _ _ _ _ _ _ _ _ WTI H1 WTRS). intros WTRS'.
  exploit loadv_int64_split; eauto. intros (v1 & v2 & LOAD1 & LOAD2 & V1 & V2).
  set (v2' := if Archi.big_endian then v2 else v1) in *.
  set (v1' := if Archi.big_endian then v1 else v2) in *.
  exploit (exec_moves mv1); eauto. intros [ls1 [A1 B1]].
  assert (LD1: Val.lessdef_list rs##args (reglist ls1 args')).
  { eapply add_equations_lessdef; eauto. }
  exploit eval_addressing_lessdef. eexact LD1. eauto. intros [a1' [F1 G1]].
  exploit Mem.loadv_extends. eauto. eexact LOAD1. eexact G1. intros (v1'' & LOAD1' & LD2).
  set (ls2 := Locmap.set (R dst') v1'' (undef_regs (destroyed_by_load Mint32 addr) ls1)).
  assert (SAT2: satisf (rs#dst <- v) ls2 e0).
  { eapply parallel_assignment_satisf; eauto.
    apply Val.lessdef_trans with v1';
    unfold sel_val; unfold kind_first_word; unfold v1'; destruct Archi.big_endian; auto.
    eapply can_undef_satisf. eauto. eapply add_equations_satisf; eauto.
  }
  exploit (exec_moves mv2); eauto. intros [ls3 [A3 B3]].
  econstructor; split.
  eapply plus_left. econstructor; eauto.
  eapply star_trans. eexact A1.
  eapply star_left. econstructor.
  instantiate (1 := a1'). rewrite <- F1. apply eval_addressing_preserved. exact symbols_preserved.
  eexact LOAD1'. instantiate (1 := ls2); auto.
  eapply star_right. eexact A3.
  constructor.
  eauto. eauto. eauto. traceEq.
  exploit satisf_successors; eauto. simpl; eauto. intros [enext [W Z]].
  econstructor; eauto.

(* load second word of a pair *)
- generalize (wt_exec_Iload _ _ _ _ _ _ _ _ _ _ _ WTI H1 WTRS). intros WTRS'.
  exploit loadv_int64_split; eauto. intros (v1 & v2 & LOAD1 & LOAD2 & V1 & V2).
  set (v2' := if Archi.big_endian then v2 else v1) in *.
  set (v1' := if Archi.big_endian then v1 else v2) in *.
  exploit (exec_moves mv1); eauto. intros [ls1 [A1 B1]].
  assert (LD1: Val.lessdef_list rs##args (reglist ls1 args')).
  { eapply add_equations_lessdef; eauto. }
  exploit eval_addressing_lessdef. eexact LD1.
  eapply eval_offset_addressing; eauto; apply Archi.splitlong_ptr32; auto.
  intros [a1' [F1 G1]].
  assert (LOADX: exists v2'', Mem.loadv Mint32 m' a1' = Some v2'' /\ Val.lessdef v2' v2'').
  { discriminate || (eapply Mem.loadv_extends; [eauto|eexact LOAD2|eexact G1]). }
  destruct LOADX as (v2'' & LOAD2' & LD2).
  set (ls2 := Locmap.set (R dst') v2'' (undef_regs (destroyed_by_load Mint32 addr2) ls1)).
  assert (SAT2: satisf (rs#dst <- v) ls2 e0).
  { eapply parallel_assignment_satisf; eauto.
    apply Val.lessdef_trans with v2'; unfold sel_val; unfold kind_second_word; unfold v2'; destruct Archi.big_endian; auto.
    eapply can_undef_satisf. eauto. eapply add_equations_satisf; eauto.
  }
  exploit (exec_moves mv2); eauto. intros [ls3 [A3 B3]].
  econstructor; split.
  eapply plus_left. econstructor; eauto.
  eapply star_trans. eexact A1.
  eapply star_left. econstructor.
  instantiate (1 := a1'). rewrite <- F1. apply eval_addressing_preserved. exact symbols_preserved.
  eexact LOAD2'. instantiate (1 := ls2); auto.
  eapply star_right. eexact A3.
  constructor.
  eauto. eauto. eauto. traceEq.
  exploit satisf_successors; eauto. simpl; eauto. intros [enext [W Z]].
  econstructor; eauto.

(* load dead *)
- exploit exec_moves; eauto. intros [ls1 [X Y]].
  econstructor; split.
  eapply plus_left. econstructor; eauto.
  eapply star_right. eexact X. econstructor; eauto.
  eauto. traceEq.
  exploit satisf_successors. eauto. eauto. simpl; eauto. eauto.
  eapply reg_unconstrained_satisf; eauto.
  intros [enext [U V]].
  econstructor; eauto.
  eapply wt_exec_Iload; eauto.

(* store *)
- exploit exec_moves; eauto. intros [ls1 [X Y]].
  exploit add_equations_lessdef; eauto. intros LD. simpl in LD. inv LD.
  exploit eval_addressing_lessdef; eauto. intros [a' [F G]].
  exploit Mem.storev_extends; eauto. intros [m'' [P Q]].
  econstructor; split.
  eapply plus_left. econstructor; eauto.
  eapply star_trans. eexact X.
  eapply star_two. econstructor. instantiate (1 := a'). rewrite <- F.
  apply eval_addressing_preserved. exact symbols_preserved. eauto. eauto.
  constructor. eauto. eauto. traceEq.
  exploit satisf_successors; eauto. simpl; eauto.
  eapply can_undef_satisf; eauto. eapply add_equations_satisf; eauto. intros [enext [U V]].
  econstructor; eauto.

(* store 2 *)
- assert (SF: Archi.ptr64 = false) by (apply Archi.splitlong_ptr32; auto).
  exploit Mem.storev_int64_split; eauto.
  replace (if Archi.big_endian then Val.hiword rs#src else Val.loword rs#src)
     with (sel_val kind_first_word rs#src)
       by (unfold kind_first_word; destruct Archi.big_endian; reflexivity).
  replace (if Archi.big_endian then Val.loword rs#src else Val.hiword rs#src)
     with (sel_val kind_second_word rs#src)
       by (unfold kind_second_word; destruct Archi.big_endian; reflexivity).
  intros [m1 [STORE1 STORE2]].
  exploit (exec_moves mv1); eauto. intros [ls1 [X Y]].
  exploit add_equations_lessdef. eexact Heqo1. eexact Y. intros LD1.
  exploit add_equation_lessdef. eapply add_equations_satisf. eexact Heqo1. eexact Y.
  simpl. intros LD2.
  set (ls2 := undef_regs (destroyed_by_store Mint32 addr) ls1).
  assert (SAT2: satisf rs ls2 e1).
    eapply can_undef_satisf. eauto.
    eapply add_equation_satisf. eapply add_equations_satisf; eauto.
  exploit eval_addressing_lessdef. eexact LD1. eauto. intros [a1' [F1 G1]].
  assert (F1': eval_addressing tge sp addr (reglist ls1 args1') = Some a1').
    rewrite <- F1. apply eval_addressing_preserved. exact symbols_preserved.
  exploit Mem.storev_extends. eauto. eexact STORE1. eexact G1. eauto.
  intros [m1' [STORE1' EXT1]].
  exploit (exec_moves mv2); eauto. intros [ls3 [U V]].
  exploit add_equations_lessdef. eexact Heqo. eexact V. intros LD3.
  exploit add_equation_lessdef. eapply add_equations_satisf. eexact Heqo. eexact V.
  simpl. intros LD4.
  exploit eval_addressing_lessdef. eexact LD3. eauto. intros [a2' [F2 G2]].
  assert (F2': eval_addressing tge sp addr (reglist ls3 args2') = Some a2').
    rewrite <- F2. apply eval_addressing_preserved. exact symbols_preserved.
  exploit (eval_offset_addressing tge); eauto. intros F2''.
  assert (STOREX: exists m2', Mem.storev Mint32 m1' (Val.add a2' (Vint (Int.repr 4))) (ls3 (R src2')) = Some m2' /\ Mem.extends m' m2').
  { try discriminate;
    (eapply Mem.storev_extends;
     [eexact EXT1 | eexact STORE2 | apply Val.add_lessdef; [eexact G2|eauto] | eauto]). }
  destruct STOREX as [m2' [STORE2' EXT2]].
  econstructor; split.
  eapply plus_left. econstructor; eauto.
  eapply star_trans. eexact X.
  eapply star_left.
  econstructor. eexact F1'. eexact STORE1'. instantiate (1 := ls2). auto.
  eapply star_trans. eexact U.
  eapply star_two.
  eapply exec_Lstore with (m' := m2'). eexact F2''. discriminate||exact STORE2'. eauto.
  constructor. eauto. eauto. eauto. eauto. traceEq.
  exploit satisf_successors; eauto. simpl; eauto.
  eapply can_undef_satisf. eauto.
  eapply add_equation_satisf. eapply add_equations_satisf; eauto.
  intros [enext [P Q]].
  econstructor; eauto.

(* call *)
- set (sg := RTL.funsig fd) in *.
  set (args' := loc_arguments sg) in *.
  set (res' := loc_result sg) in *.
  exploit (exec_moves mv1); eauto. intros [ls1 [A1 B1]].
  exploit find_function_translated. eauto. eauto. eapply add_equations_args_satisf; eauto.
  intros [tfd [E F]].
  assert (SIG: funsig tfd = sg). eapply sig_function_translated; eauto.
  econstructor; split.
  eapply plus_left. econstructor; eauto.
  eapply star_right. eexact A1. econstructor; eauto.
  eauto. traceEq.
  exploit analyze_successors; eauto. simpl. left; eauto. intros [enext [U V]].
  econstructor; eauto.
  econstructor; eauto.
  inv WTI. congruence.
  intros. exploit (exec_moves mv2). eauto. eauto.
  eapply function_return_satisf with (v := v) (ls_before := ls1) (ls_after := ls0); eauto.
  eapply add_equation_ros_satisf; eauto.
  eapply add_equations_args_satisf; eauto.
  congruence.
  apply wt_regset_assign; auto.
  intros [ls2 [A2 B2]].
  exists ls2; split.
  eapply star_right. eexact A2. constructor. traceEq.
  apply satisf_incr with eafter; auto.
  rewrite SIG. eapply add_equations_args_lessdef; eauto.
  inv WTI. rewrite <- H7. apply wt_regset_list; auto.
  simpl. red; auto.
  inv WTI. rewrite SIG. rewrite <- H7. apply wt_regset_list; auto.

(* tailcall *)
- set (sg := RTL.funsig fd) in *.
  set (args' := loc_arguments sg) in *.
  exploit Mem.free_parallel_extends; eauto. intros [m'' [P Q]].
  exploit (exec_moves mv); eauto. intros [ls1 [A1 B1]].
  exploit find_function_translated. eauto. eauto. eapply add_equations_args_satisf; eauto.
  intros [tfd [E F]].
  assert (SIG: funsig tfd = sg). eapply sig_function_translated; eauto.
  econstructor; split.
  eapply plus_left. econstructor; eauto.
  eapply star_right. eexact A1. econstructor; eauto.
  rewrite <- E. apply find_function_tailcall; auto.
  replace (fn_stacksize tf) with (RTL.fn_stacksize f); eauto.
  destruct (transf_function_inv _ _ FUN); auto.
  eauto. traceEq.
  econstructor; eauto.
  eapply match_stackframes_change_sig; eauto. rewrite SIG. rewrite e0. decEq.
  destruct (transf_function_inv _ _ FUN); auto.
  rewrite SIG. rewrite return_regs_arg_values; auto. eapply add_equations_args_lessdef; eauto.
  inv WTI. rewrite <- H6. apply wt_regset_list; auto.
  apply return_regs_agree_callee_save.
  rewrite SIG. inv WTI. rewrite <- H6. apply wt_regset_list; auto.

(* builtin *)
- exploit (exec_moves mv1); eauto. intros [ls1 [A1 B1]].
  exploit add_equations_builtin_eval; eauto.
  intros (C & w & Hw). exists w; intros t' Ht'. specialize (Hw t' Ht').
  destruct Hw as (vargs' & vres' & m'' & D & E & F & G).
  assert (WTRS': wt_regset env (regmap_setres res vres rs)) by (eapply wt_exec_Ibuiltin; eauto).
  set (ls2 := Locmap.setres res' vres' (undef_regs (destroyed_by_builtin ef) ls1)).
  assert (satisf (regmap_setres res vres rs) ls2 e0).
  { eapply parallel_set_builtin_res_satisf; eauto.
    eapply can_undef_satisf; eauto. }
  exploit (exec_moves mv2); eauto. intros [ls3 [A3 B3]].
  econstructor; split.
  eapply plus_left. econstructor; eauto.
  eapply star_trans. eexact A1.
  eapply star_left. econstructor.
  eapply eval_builtin_args_preserved with (ge1 := ge); eauto. exact symbols_preserved.
  eapply external_call_symbols_preserved. apply senv_preserved. eauto.
  instantiate (1 := ls2); auto.
  eapply star_right. eexact A3.
  econstructor.
  reflexivity. reflexivity. reflexivity. traceEq.
  exploit satisf_successors; eauto. simpl; eauto.
  intros [enext [U V]].
  econstructor; eauto.

(* cond *)
- exploit (exec_moves mv); eauto. intros [ls1 [A1 B1]].
  econstructor; split.
  eapply plus_left. econstructor; eauto.
  eapply star_right. eexact A1.
  econstructor. eapply eval_condition_lessdef; eauto. eapply add_equations_lessdef; eauto.
  eauto. eauto. eauto. traceEq.
  exploit satisf_successors; eauto.
  instantiate (1 := if b then ifso else ifnot). simpl. destruct b; auto.
  eapply can_undef_satisf. eauto. eapply add_equations_satisf; eauto.
  intros [enext [U V]].
  econstructor; eauto.

(* jumptable *)
- exploit (exec_moves mv); eauto. intros [ls1 [A1 B1]].
  assert (Val.lessdef (Vint n) (ls1 (R arg'))).
    rewrite <- H0. eapply add_equation_lessdef with (q := Eq Full arg (R arg')); eauto.
  inv H2.
  econstructor; split.
  eapply plus_left. econstructor; eauto.
  eapply star_right. eexact A1.
  econstructor. eauto. eauto. eauto. eauto. traceEq.
  exploit satisf_successors; eauto.
  instantiate (1 := pc'). simpl. eapply list_nth_z_in; eauto.
  eapply can_undef_satisf. eauto. eapply add_equation_satisf; eauto.
  intros [enext [U V]].
  econstructor; eauto.

(* return *)
- destruct (transf_function_inv _ _ FUN).
  exploit Mem.free_parallel_extends; eauto. rewrite H10. intros [m'' [P Q]].
  inv WTI; MonadInv.
+ (* without an argument *)
  exploit (exec_moves mv); eauto. intros [ls1 [A1 B1]].
  econstructor; split.
  eapply plus_left. econstructor; eauto.
  eapply star_right. eexact A1.
  econstructor. eauto. eauto. traceEq.
  simpl. econstructor; eauto.
  apply return_regs_agree_callee_save.
  constructor.
+ (* with an argument *)
  exploit (exec_moves mv); eauto. intros [ls1 [A1 B1]].
  econstructor; split.
  eapply plus_left. econstructor; eauto.
  eapply star_right. eexact A1.
  econstructor. eauto. eauto. traceEq.
  simpl. econstructor; eauto. rewrite <- H11.
  replace (Locmap.getpair (map_rpair R (loc_result (RTL.fn_sig f)))
                          (return_regs (parent_locset init_ls ts) ls1))
  with (Locmap.getpair (map_rpair R (loc_result (RTL.fn_sig f))) ls1).
  eapply add_equations_res_lessdef; eauto.
  rewrite H13. apply WTRS.
  generalize (loc_result_caller_save (RTL.fn_sig f)).
  destruct (loc_result (RTL.fn_sig f)); simpl.
  intros A; rewrite A; auto.
  intros [A B]; rewrite A, B; auto.
  apply return_regs_agree_callee_save.
  unfold proj_sig_res. rewrite <- H11; rewrite H13. apply WTRS.

(* internal function *)
- monadInv FUN. simpl in *.
  destruct (transf_function_inv _ _ EQ).
  exploit Mem.alloc_extends; eauto. apply Zle_refl. rewrite H8; apply Zle_refl.
  intros [m'' [U V]].
  assert (WTRS: wt_regset env (init_regs args (fn_params f))).
  { apply wt_init_regs. inv H0. rewrite wt_params. rewrite H9. auto. }
  exploit (exec_moves mv). eauto. eauto.
    eapply can_undef_satisf; eauto. eapply compat_entry_satisf; eauto.
    rewrite call_regs_param_values. eexact ARGS.
    exact WTRS.
  intros [ls1 [A B]].
  econstructor; split.
  eapply plus_left. econstructor; eauto.
  eapply star_left. econstructor; eauto.
  eapply star_right. eexact A.
  econstructor; eauto.
  eauto. eauto. traceEq.
  econstructor; eauto.

(* external function *)
- exploit external_call_mem_extends; eauto.
  intros [w Hw]. exists w; intros t' Ht'. specialize (Hw t' Ht').
  destruct Hw as [v' [m'' [F [G [J K]]]]].
  simpl in FUN; inv FUN.
  econstructor; split.
  apply plus_one. econstructor; eauto.
  eapply external_call_symbols_preserved with (ge1 := ge); eauto. apply senv_preserved.
  econstructor; eauto.
  simpl. destruct (loc_result (ef_sig ef)) eqn:RES; simpl.
  rewrite Locmap.gss; auto.
  generalize (loc_result_pair (ef_sig ef)); rewrite RES; intros (A & B & C & D & E).
  exploit external_call_well_typed; eauto. unfold proj_sig_res; rewrite B. intros WTRES'.
  rewrite Locmap.gss. rewrite Locmap.gso by (red; auto). rewrite Locmap.gss.
  rewrite val_longofwords_eq_1 by auto. auto.
  red; intros. rewrite (AG l H0).
  symmetry; apply Locmap.gpo.
  assert (X: forall r, is_callee_save r = false -> Loc.diff l (R r)).
  { intros. destruct l; simpl in *. congruence. auto. }
  generalize (loc_result_caller_save (ef_sig ef)). destruct (loc_result (ef_sig ef)); simpl; intuition auto.
  eapply external_call_well_typed; eauto.

(* return *)
- inv STACKS.
  exploit STEPS; eauto. rewrite WTRES0; auto. intros [ls2 [A B]].
  econstructor; split.
  eapply plus_left. constructor. eexact A. traceEq.
  econstructor; eauto.
  apply wt_regset_assign; auto. rewrite WTRES0; auto.
Qed.

End WITHINILS.

Lemma initial_states_simulation:
  forall st1, RTL.initial_state prog st1 ->
  exists st2, LTL.initial_state tprog st2 /\ match_states (Locmap.init Vundef) (Some Tint) st1 st2.
Proof.
  intros. inv H.
  exploit function_ptr_translated; eauto. intros [tf [FIND TR]].
  exploit sig_function_translated; eauto. intros SIG.
  exists (LTL.Callstate nil tf (Locmap.init Vundef) m0); split.
  econstructor; eauto.
  eapply (Genv.init_mem_transf_partial TRANSF); eauto.
  rewrite symbols_preserved.
  rewrite (match_program_main TRANSF).  auto.
  congruence.
  constructor; auto.
  constructor. rewrite SIG; rewrite H3; auto.
  rewrite SIG, H3, loc_arguments_main. auto.
  red; auto.
  apply Mem.extends_refl.
  rewrite SIG, H3. constructor.
Qed.

Lemma final_states_simulation:
  forall st1 st2 r,
  match_states (Locmap.init Vundef) (Some Tint) st1 st2 -> RTL.final_state st1 r -> LTL.final_state st2 r.
Proof.
  intros. inv H0. inv H. inv STACKS.
  econstructor. rewrite <- (loc_result_exten sg). inv RES; auto.
  inv H. rewrite H1. reflexivity.
Qed.

Lemma wt_prog: wt_program prog.
Proof.
  red; intros.
  exploit list_forall2_in_left. eexact (proj1 TRANSF). eauto.
  intros ([i' gd] & A & B & C). simpl in *; subst i'.
  inv C.
  inv H1.
  destruct f; simpl in *.
- monadInv H3.
  unfold transf_function in EQ.
  destruct (type_function f) as [env|] eqn:TF; try discriminate.
  econstructor. eapply type_function_correct; eauto.
- constructor.
Qed.

Theorem transf_program_correct:
  forward_simulation cc_extends (RTL.semantics prog) (LTL.semantics tprog).
Proof.
  set (ms := fun s s' => wt_state (Some Tint) s /\ match_states (Locmap.init Vundef) (Some Tint) s s').
  eapply forward_simulation_plus with (match_states := ms).
- apply senv_preserved.
- intros. exploit initial_states_simulation; eauto. intros [st2 [A B]].
  exists st2; split; auto. split; auto.
  apply wt_initial_state with (p := prog); auto. exact wt_prog.
- intros. destruct H. eapply final_states_simulation; eauto.
- intros. destruct H0.
  exploit step_simulation; eauto.
  intros [w Hw]. exists w; intros t' Ht'. specialize (Hw t' Ht').
  destruct Hw as [s2' [A B]].
  exists s2'; split. exact A. split.
  eapply subject_reduction; eauto. eexact wt_prog. eexact H.
  auto.
Qed.

End PRESERVATION.<|MERGE_RESOLUTION|>--- conflicted
+++ resolved
@@ -2014,12 +2014,8 @@
 Lemma step_simulation:
   forall S1 t S2, RTL.step ge S1 t S2 -> wt_state restype S1 ->
   forall S1', match_states S1 S1' ->
-<<<<<<< HEAD
   exists w, forall t', match_events ge cc_extends w t t' ->
-  exists S2', plus LTL.step tge S1' t' S2' /\ match_states S2 S2'.
-=======
-  exists S2', plus (LTL.step init_ls) tge S1' t S2' /\ match_states S2 S2'.
->>>>>>> 1d453951
+  exists S2', plus (LTL.step init_ls) tge S1' t' S2' /\ match_states S2 S2'.
 Proof.
   induction 1; intros WT S1' MS; inv MS; try UseShape; try stable_step.
 
