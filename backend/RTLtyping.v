(* *********************************************************************)
(*                                                                     *)
(*              The Compcert verified compiler                         *)
(*                                                                     *)
(*          Xavier Leroy, INRIA Paris-Rocquencourt                     *)
(*                                                                     *)
(*  Copyright Institut National de Recherche en Informatique et en     *)
(*  Automatique.  All rights reserved.  This file is distributed       *)
(*  under the terms of the INRIA Non-Commercial License Agreement.     *)
(*                                                                     *)
(* *********************************************************************)

(** Typing rules and a type inference algorithm for RTL. *)

Require Import Coqlib.
Require Import Errors.
Require Import Unityping.
Require Import Maps.
Require Import AST.
Require Import Op.
Require Import Registers.
Require Import Globalenvs.
Require Import Values.
Require Import Integers.
Require Import Memory.
Require Import Events.
Require Import RTL.
Require Import Conventions.
Require Import LanguageInterface.

(** * The type system *)

(** Like Cminor and all intermediate languages, RTL can be equipped with
  a simple type system that statically guarantees that operations
  and addressing modes are applied to the right number of arguments
  and that the arguments are of the correct types.   The type algebra
  is very simple, consisting of the four types [Tint] (for integers
  and pointers), [Tfloat] (for double-precision floats), [Tlong]
  (for 64-bit integers) and [Tsingle] (for single-precision floats).

  Additionally, we impose that each pseudo-register has the same type
  throughout the function.  This requirement helps with register allocation,
  enabling each pseudo-register to be mapped to a single hardware register
  or stack location of the correct type.

  Finally, we also check that the successors of instructions
  are valid, i.e. refer to non-empty nodes in the CFG.

  The typing judgement for instructions is of the form [wt_instr f env
  instr], where [f] is the current function (used to type-check
  [Ireturn] instructions) and [env] is a typing environment
  associating types to pseudo-registers.  Since pseudo-registers have
  unique types throughout the function, the typing environment does
  not change during type-checking of individual instructions.  One
  point to note is that we have one polymorphic operator, [Omove],
  which can work over both integers and floats.
*)

Definition regenv := reg -> typ.

Section WT_INSTR.

Variable funct: function.
Variable env: regenv.

Definition valid_successor (s: node) : Prop :=
  exists i, funct.(fn_code)!s = Some i.

Definition type_of_builtin_arg (a: builtin_arg reg) : typ :=
  match a with
  | BA r => env r
  | BA_int _ => Tint
  | BA_long _ => Tlong
  | BA_float _ => Tfloat
  | BA_single _ => Tsingle
  | BA_loadstack chunk ofs => type_of_chunk chunk
  | BA_addrstack ofs => Tptr
  | BA_loadglobal chunk id ofs => type_of_chunk chunk
  | BA_addrglobal id ofs => Tptr
  | BA_splitlong hi lo => Tlong
  | BA_addptr a1 a2 => Tptr
  end.

Definition type_of_builtin_res (r: builtin_res reg) : typ :=
  match r with
  | BR r => env r
  | _    => Tint
  end.

Inductive wt_instr : instruction -> Prop :=
  | wt_Inop:
      forall s,
      valid_successor s ->
      wt_instr (Inop s)
  | wt_Iopmove:
      forall r1 r s,
      env r = env r1 ->
      valid_successor s ->
      wt_instr (Iop Omove (r1 :: nil) r s)
  | wt_Iop:
      forall op args res s,
      op <> Omove ->
      map env args = fst (type_of_operation op) ->
      env res = snd (type_of_operation op) ->
      valid_successor s ->
      wt_instr (Iop op args res s)
  | wt_Iload:
      forall chunk addr args dst s,
      map env args = type_of_addressing addr ->
      env dst = type_of_chunk chunk ->
      valid_successor s ->
      wt_instr (Iload chunk addr args dst s)
  | wt_Istore:
      forall chunk addr args src s,
      map env args = type_of_addressing addr ->
      env src = type_of_chunk chunk ->
      valid_successor s ->
      wt_instr (Istore chunk addr args src s)
  | wt_Icall:
      forall sig ros args res s,
      match ros with inl r => env r = Tptr | inr s => True end ->
      map env args = sig.(sig_args) ->
      env res = proj_sig_res sig ->
      valid_successor s ->
      wt_instr (Icall sig ros args res s)
  | wt_Itailcall:
      forall sig ros args,
      match ros with inl r => env r = Tptr | inr s => True end ->
      map env args = sig.(sig_args) ->
      sig.(sig_res) = funct.(fn_sig).(sig_res) ->
      tailcall_possible sig ->
      wt_instr (Itailcall sig ros args)
  | wt_Ibuiltin:
      forall ef args res s,
      match ef with
      | EF_annot _ _ _ | EF_debug _ _ _ => True
      | _ => map type_of_builtin_arg args = (ef_sig ef).(sig_args)
      end ->
      type_of_builtin_res res = proj_sig_res (ef_sig ef) ->
      valid_successor s ->
      wt_instr (Ibuiltin ef args res s)
  | wt_Icond:
      forall cond args s1 s2,
      map env args = type_of_condition cond ->
      valid_successor s1 ->
      valid_successor s2 ->
      wt_instr (Icond cond args s1 s2)
  | wt_Ijumptable:
      forall arg tbl,
      env arg = Tint ->
      (forall s, In s tbl -> valid_successor s) ->
      list_length_z tbl * 4 <= Int.max_unsigned ->
      wt_instr (Ijumptable arg tbl)
  | wt_Ireturn_none:
      funct.(fn_sig).(sig_res) = None ->
      wt_instr (Ireturn None)
  | wt_Ireturn_some:
      forall arg ty,
      funct.(fn_sig).(sig_res) = Some ty ->
      env arg = ty ->
      wt_instr (Ireturn (Some arg)).

End WT_INSTR.

(** A function [f] is well-typed w.r.t. a typing environment [env],
   written [wt_function env f], if all instructions are well-typed,
   parameters agree in types with the function signature, and
   parameters are pairwise distinct. *)

Record wt_function (f: function) (env: regenv): Prop :=
  mk_wt_function {
    wt_params:
      map env f.(fn_params) = f.(fn_sig).(sig_args);
    wt_norepet:
      list_norepet f.(fn_params);
    wt_instrs:
      forall pc instr,
      f.(fn_code)!pc = Some instr -> wt_instr f env instr;
    wt_entrypoint:
      valid_successor f f.(fn_entrypoint)
}.

Inductive wt_fundef: fundef -> Prop :=
  | wt_fundef_external: forall ef,
      wt_fundef (External ef)
  | wt_function_internal: forall f env,
      wt_function f env ->
      wt_fundef (Internal f).

Definition wt_program (p: program): Prop :=
  forall i f, In (i, Gfun f) (prog_defs p) -> wt_fundef f.

(** * Type inference *)

(** Type inference reuses the generic solver for unification constraints
  defined in module [Unityping]. *)

Module RTLtypes <: TYPE_ALGEBRA.

Definition t := typ.
Definition eq := typ_eq.
Definition default := Tint.

End RTLtypes.

Module S := UniSolver(RTLtypes).

Section INFERENCE.

Local Open Scope error_monad_scope.

Variable f: function.

(** Checking the validity of successor nodes. *)

Definition check_successor (s: node): res unit :=
  match f.(fn_code)!s with
  | None => Error (MSG "bad successor " :: POS s :: nil)
  | Some i => OK tt
  end.

Fixpoint check_successors (sl: list node): res unit :=
  match sl with
  | nil => OK tt
  | s1 :: sl' => do x <- check_successor s1; check_successors sl'
  end.

(** Check structural constraints and process / record all type constraints. *)

Definition type_ros (e: S.typenv) (ros: reg + ident) : res S.typenv :=
  match ros with
  | inl r => S.set e r Tptr
  | inr s => OK e
  end.

Definition is_move (op: operation) : bool :=
  match op with Omove => true | _ => false end.

Definition type_expect (e: S.typenv) (t1 t2: typ) : res S.typenv :=
  if typ_eq t1 t2 then OK e else Error(msg "unexpected type").

Definition type_builtin_arg (e: S.typenv) (a: builtin_arg reg) (ty: typ) : res S.typenv :=
  match a with
  | BA r => S.set e r ty
  | BA_int _ => type_expect e ty Tint
  | BA_long _ => type_expect e ty Tlong
  | BA_float _ => type_expect e ty Tfloat
  | BA_single _ => type_expect e ty Tsingle
  | BA_loadstack chunk ofs => type_expect e ty (type_of_chunk chunk)
  | BA_addrstack ofs => type_expect e ty Tptr
  | BA_loadglobal chunk id ofs => type_expect e ty (type_of_chunk chunk)
  | BA_addrglobal id ofs => type_expect e ty Tptr
  | BA_splitlong hi lo => type_expect e ty Tlong
  | BA_addptr a1 a2 => type_expect e ty Tptr
  end.

Fixpoint type_builtin_args (e: S.typenv) (al: list (builtin_arg reg)) (tyl: list typ) : res S.typenv :=
  match al, tyl with
  | nil, nil => OK e
  | a1 :: al, ty1 :: tyl =>
      do e1 <- type_builtin_arg e a1 ty1; type_builtin_args e1 al tyl
  | _, _ =>
      Error (msg "builtin arity mismatch")
  end.

Definition type_builtin_res (e: S.typenv) (a: builtin_res reg) (ty: typ) : res S.typenv :=
  match a with
  | BR r => S.set e r ty
  | _    => type_expect e ty Tint
  end.

Definition type_instr (e: S.typenv) (i: instruction) : res S.typenv :=
  match i with
  | Inop s =>
      do x <- check_successor s; OK e
  | Iop op args res s =>
      do x <- check_successor s;
      if is_move op then
        match args with
        | arg :: nil => do (changed, e') <- S.move e res arg; OK e'
        | _ => Error (msg "ill-formed move")
        end
      else
       (let (targs, tres) := type_of_operation op in
        do e1 <- S.set_list e args targs; S.set e1 res tres)
  | Iload chunk addr args dst s =>
      do x <- check_successor s;
      do e1 <- S.set_list e args (type_of_addressing addr);
      S.set e1 dst (type_of_chunk chunk)
  | Istore chunk addr args src s =>
      do x <- check_successor s;
      do e1 <- S.set_list e args (type_of_addressing addr);
      S.set e1 src (type_of_chunk chunk)
  | Icall sig ros args res s =>
      do x <- check_successor s;
      do e1 <- type_ros e ros;
      do e2 <- S.set_list e1 args sig.(sig_args);
      S.set e2 res (proj_sig_res sig)
  | Itailcall sig ros args =>
      do e1 <- type_ros e ros;
      do e2 <- S.set_list e1 args sig.(sig_args);
      if opt_typ_eq sig.(sig_res) f.(fn_sig).(sig_res) then
        if tailcall_is_possible sig
        then OK e2
        else Error(msg "tailcall not possible")
      else Error(msg "bad return type in tailcall")
  | Ibuiltin ef args res s =>
      let sig := ef_sig ef in
      do x <- check_successor s;
      do e1 <-
        match ef with
        | EF_annot _ _ _ | EF_debug _ _ _ => OK e
        | _ => type_builtin_args e args sig.(sig_args)
        end;
      type_builtin_res e1 res (proj_sig_res sig)
 | Icond cond args s1 s2 =>
      do x1 <- check_successor s1;
      do x2 <- check_successor s2;
      S.set_list e args (type_of_condition cond)
 | Ijumptable arg tbl =>
      do x <- check_successors tbl;
      do e1 <- S.set e arg Tint;
      if zle (list_length_z tbl * 4) Int.max_unsigned
      then OK e1
      else Error(msg "jumptable too big")
  | Ireturn optres =>
      match optres, f.(fn_sig).(sig_res) with
      | None, None => OK e
      | Some r, Some t => S.set e r t
      | _, _ => Error(msg "bad return")
      end
  end.

Definition type_code (e: S.typenv): res S.typenv :=
  PTree.fold (fun re pc i =>
    match re with
    | Error _ => re
    | OK e =>
        match type_instr e i with
        | Error msg => Error(MSG "At PC " :: POS pc :: MSG ": " :: msg)
        | OK e' => OK e'
        end
    end)
  f.(fn_code) (OK e).

(** Solve remaining constraints *)

Definition check_params_norepet (params: list reg): res unit :=
  if list_norepet_dec Reg.eq params
  then OK tt
  else Error(msg "duplicate parameters").

Definition type_function : res regenv :=
  do e1 <- type_code S.initial;
  do e2 <- S.set_list e1 f.(fn_params) f.(fn_sig).(sig_args);
  do te <- S.solve e2;
  do x1 <- check_params_norepet f.(fn_params);
  do x2 <- check_successor f.(fn_entrypoint);
  OK te.

(** ** Soundness proof *)

Remark type_ros_incr:
  forall e ros e' te, type_ros e ros = OK e' -> S.satisf te e' -> S.satisf te e.
Proof.
  unfold type_ros; intros. destruct ros. eauto with ty. inv H; auto with ty.
Qed.

Hint Resolve type_ros_incr: ty.

Lemma type_ros_sound:
  forall e ros e' te, type_ros e ros = OK e' -> S.satisf te e' ->
  match ros with inl r => te r = Tptr | inr s => True end.
Proof.
  unfold type_ros; intros. destruct ros.
  eapply S.set_sound; eauto.
  auto.
Qed.

Lemma check_successor_sound:
  forall s x, check_successor s = OK x -> valid_successor f s.
Proof.
  unfold check_successor, valid_successor; intros.
  destruct (fn_code f)!s; inv H. exists i; auto.
Qed.

Hint Resolve check_successor_sound: ty.

Lemma check_successors_sound:
  forall sl x, check_successors sl = OK x -> forall s, In s sl -> valid_successor f s.
Proof.
  induction sl; simpl; intros.
  contradiction.
  monadInv H. destruct H0. subst a; eauto with ty. eauto.
Qed.

Remark type_expect_incr:
  forall e ty1 ty2 e' te, type_expect e ty1 ty2 = OK e' -> S.satisf te e' -> S.satisf te e.
Proof.
  unfold type_expect; intros. destruct (typ_eq ty1 ty2); inv H. auto.
Qed.

Hint Resolve type_expect_incr: ty.

Lemma type_expect_sound:
  forall e ty1 ty2 e', type_expect e ty1 ty2 = OK e' -> ty1 = ty2.
Proof.
  unfold type_expect; intros. destruct (typ_eq ty1 ty2); inv H. auto.
Qed.

Lemma type_builtin_arg_incr:
  forall e a ty e' te, type_builtin_arg e a ty = OK e' -> S.satisf te e' -> S.satisf te e.
Proof.
  unfold type_builtin_arg; intros; destruct a; eauto with ty.
Qed.

Lemma type_builtin_args_incr:
  forall a ty e e' te, type_builtin_args e a ty = OK e' -> S.satisf te e' -> S.satisf te e.
Proof.
  induction a; destruct ty; simpl; intros; try discriminate.
  inv H; auto.
  monadInv H. eapply type_builtin_arg_incr; eauto.
Qed.

Lemma type_builtin_res_incr:
  forall e a ty e' te, type_builtin_res e a ty = OK e' -> S.satisf te e' -> S.satisf te e.
Proof.
  unfold type_builtin_res; intros; destruct a; inv H; eauto with ty.
Qed.

Hint Resolve type_builtin_args_incr type_builtin_res_incr: ty.

Lemma type_builtin_arg_sound:
  forall e a ty e' te,
  type_builtin_arg e a ty = OK e' -> S.satisf te e' -> type_of_builtin_arg te a = ty.
Proof.
  intros. destruct a; simpl in *; try (symmetry; eapply type_expect_sound; eassumption).
  eapply S.set_sound; eauto.
Qed.

Lemma type_builtin_args_sound:
  forall al tyl e e' te,
  type_builtin_args e al tyl = OK e' -> S.satisf te e' -> List.map (type_of_builtin_arg te) al = tyl.
Proof.
  induction al as [|a al]; destruct tyl as [|ty tyl]; simpl; intros; try discriminate.
- auto.
- monadInv H. f_equal.
  eapply type_builtin_arg_sound; eauto with ty.
  eauto.
Qed.

Lemma type_builtin_res_sound:
  forall e a ty e' te,
  type_builtin_res e a ty = OK e' -> S.satisf te e' -> type_of_builtin_res te a = ty.
Proof.
  intros. destruct a; simpl in *.
  eapply S.set_sound; eauto.
  symmetry; eapply type_expect_sound; eauto.
  symmetry; eapply type_expect_sound; eauto.
Qed.

Lemma type_instr_incr:
  forall e i e' te,
  type_instr e i = OK e' -> S.satisf te e' -> S.satisf te e.
Proof.
  intros; destruct i; try (monadInv H); eauto with ty.
- (* op *)
  destruct (is_move o) eqn:ISMOVE.
  destruct l; try discriminate. destruct l; monadInv EQ0. eauto with ty.
  destruct (type_of_operation o) as [targs tres] eqn:TYOP. monadInv EQ0. eauto with ty.
- (* tailcall *)
  destruct (opt_typ_eq (sig_res s) (sig_res (fn_sig f))); try discriminate.
  destruct (tailcall_is_possible s) eqn:TCIP; inv EQ2.
  eauto with ty.
- (* builtin *)
  destruct e0; try monadInv EQ1; eauto with ty.
- (* jumptable *)
  destruct (zle (list_length_z l * 4) Int.max_unsigned); inv EQ2.
  eauto with ty.
- (* return *)
  simpl in H. destruct o as [r|] eqn: RET; destruct (sig_res (fn_sig f)) as [t|] eqn: RES; try discriminate.
  eauto with ty.
  inv H; auto with ty.
Qed.

Lemma type_instr_sound:
  forall e i e' te,
  type_instr e i = OK e' -> S.satisf te e' -> wt_instr f te i.
Proof.
  intros; destruct i; try (monadInv H); simpl.
- (* nop *)
  constructor; eauto with ty.
- (* op *)
  destruct (is_move o) eqn:ISMOVE.
  (* move *)
  + assert (o = Omove) by (unfold is_move in ISMOVE; destruct o; congruence).
    subst o.
    destruct l; try discriminate. destruct l; monadInv EQ0.
    constructor. eapply S.move_sound; eauto. eauto with ty.
  + destruct (type_of_operation o) as [targs tres] eqn:TYOP. monadInv EQ0.
    apply wt_Iop.
    unfold is_move in ISMOVE; destruct o; congruence.
    rewrite TYOP. eapply S.set_list_sound; eauto with ty.
    rewrite TYOP. eapply S.set_sound; eauto with ty.
    eauto with ty.
- (* load *)
  constructor.
  eapply S.set_list_sound; eauto with ty.
  eapply S.set_sound; eauto with ty.
  eauto with ty.
- (* store *)
  constructor.
  eapply S.set_list_sound; eauto with ty.
  eapply S.set_sound; eauto with ty.
  eauto with ty.
- (* call *)
  constructor.
  eapply type_ros_sound; eauto with ty.
  eapply S.set_list_sound; eauto with ty.
  eapply S.set_sound; eauto with ty.
  eauto with ty.
- (* tailcall *)
  destruct (opt_typ_eq (sig_res s) (sig_res (fn_sig f))); try discriminate.
  destruct (tailcall_is_possible s) eqn:TCIP; inv EQ2.
  constructor.
  eapply type_ros_sound; eauto with ty.
  eapply S.set_list_sound; eauto with ty.
  auto.
  apply tailcall_is_possible_correct; auto.
- (* builtin *)
  constructor.
  destruct e0; auto; eapply type_builtin_args_sound; eauto with ty.
  eapply type_builtin_res_sound; eauto.
  eauto with ty.
- (* cond *)
  constructor.
  eapply S.set_list_sound; eauto with ty.
  eauto with ty.
  eauto with ty.
- (* jumptable *)
  destruct (zle (list_length_z l * 4) Int.max_unsigned); inv EQ2.
  constructor.
  eapply S.set_sound; eauto.
  eapply check_successors_sound; eauto.
  auto.
- (* return *)
  simpl in H. destruct o as [r|] eqn: RET; destruct (sig_res (fn_sig f)) as [t|] eqn: RES; try discriminate.
  econstructor. eauto. eapply S.set_sound; eauto with ty.
  inv H. constructor. auto.
Qed.

Lemma type_code_sound:
  forall pc i e e' te,
  type_code e = OK e' ->
  f.(fn_code)!pc = Some i -> S.satisf te e' -> wt_instr f te i.
Proof.
  intros pc i e0 e1 te TCODE.
  set (P := fun c opte =>
         match opte with
         | Error _ => True
         | OK e' => c!pc = Some i -> S.satisf te e' -> wt_instr f te i
         end).
  change (P f.(fn_code) (OK e1)).
  rewrite <- TCODE. unfold type_code. apply PTree_Properties.fold_rec; unfold P; intros.
  - (* extensionality *)
    destruct a; auto; intros. rewrite <- H in H1. eapply H0; eauto.
  - (* base case *)
    rewrite PTree.gempty in H; discriminate.
  - (* inductive case *)
    destruct a as [e|?]; auto.
    destruct (type_instr e v) as [e'|?] eqn:TYINSTR; auto.
    intros. rewrite PTree.gsspec in H2. destruct (peq pc k).
    inv H2. eapply type_instr_sound; eauto.
    eapply H1; eauto. eapply type_instr_incr; eauto.
Qed.

Theorem type_function_correct:
  forall env, type_function = OK env -> wt_function f env.
Proof.
  unfold type_function; intros. monadInv H.
  assert (SAT0: S.satisf env x0) by (eapply S.solve_sound; eauto).
  assert (SAT1: S.satisf env x) by (eauto with ty).
  constructor.
- (* type of parameters *)
  eapply S.set_list_sound; eauto.
- (* parameters are unique *)
  unfold check_params_norepet in EQ2.
  destruct (list_norepet_dec Reg.eq (fn_params f)); inv EQ2; auto.
- (* instructions are well typed *)
  intros. eapply type_code_sound; eauto.
- (* entry point is valid *)
  eauto with ty.
Qed.

(** ** Completeness proof *)

Lemma type_ros_complete:
  forall te ros e,
  S.satisf te e ->
  match ros with inl r => te r = Tptr | inr s => True end ->
  exists e', type_ros e ros = OK e' /\ S.satisf te e'.
Proof.
  intros; destruct ros; simpl.
  eapply S.set_complete; eauto.
  exists e; auto.
Qed.

Lemma check_successor_complete:
  forall s, valid_successor f s -> check_successor s = OK tt.
Proof.
  unfold valid_successor, check_successor; intros.
  destruct H as [i EQ]; rewrite EQ; auto.
Qed.

Lemma type_expect_complete:
  forall e ty, type_expect e ty ty = OK e.
Proof.
  unfold type_expect; intros. rewrite dec_eq_true; auto.
Qed.

Lemma type_builtin_arg_complete:
  forall te a e,
  S.satisf te e ->
  exists e', type_builtin_arg e a (type_of_builtin_arg te a) = OK e' /\ S.satisf te e'.
Proof.
  intros. destruct a; simpl; try (exists e; split; [apply type_expect_complete|assumption]).
  apply S.set_complete; auto.
Qed.

Lemma type_builtin_args_complete:
  forall te al e,
  S.satisf te e ->
  exists e', type_builtin_args e al (List.map (type_of_builtin_arg te) al) = OK e' /\ S.satisf te e'.
Proof.
  induction al; simpl; intros.
- exists e; auto.
- destruct (type_builtin_arg_complete te a e) as (e1 & A & B); auto.
  destruct (IHal e1) as (e2 & C & D); auto.
  exists e2; split; auto. rewrite A. auto.
Qed.

Lemma type_builtin_res_complete:
  forall te a e,
  S.satisf te e ->
  exists e', type_builtin_res e a (type_of_builtin_res te a) = OK e' /\ S.satisf te e'.
Proof.
  intros. destruct a; simpl.
  apply S.set_complete; auto.
  exists e; auto.
  exists e; auto.
Qed.

Lemma type_instr_complete:
  forall te e i,
  S.satisf te e ->
  wt_instr f te i ->
  exists e', type_instr e i = OK e' /\ S.satisf te e'.
Proof.
  induction 2; simpl.
- (* nop *)
  econstructor; split. rewrite check_successor_complete; simpl; eauto. auto.
- (* move *)
  exploit S.move_complete; eauto. intros (changed & e' & A & B).
  exists e'; split. rewrite check_successor_complete by auto; simpl. rewrite A; auto. auto.
- (* other op *)
  destruct (type_of_operation op) as [targ tres]. simpl in *.
  exploit S.set_list_complete. eauto. eauto. intros [e1 [A B]].
  exploit S.set_complete. eexact B. eauto. intros [e2 [C D]].
  exists e2; split; auto.
  rewrite check_successor_complete by auto; simpl.
  replace (is_move op) with false. rewrite A; simpl; rewrite C; auto.
  destruct op; reflexivity || congruence.
- (* load *)
  exploit S.set_list_complete. eauto. eauto. intros [e1 [A B]].
  exploit S.set_complete. eexact B. eauto. intros [e2 [C D]].
  exists e2; split; auto.
  rewrite check_successor_complete by auto; simpl.
  rewrite A; simpl; rewrite C; auto.
- (* store *)
  exploit S.set_list_complete. eauto. eauto. intros [e1 [A B]].
  exploit S.set_complete. eexact B. eauto. intros [e2 [C D]].
  exists e2; split; auto.
  rewrite check_successor_complete by auto; simpl.
  rewrite A; simpl; rewrite C; auto.
- (* call *)
  exploit type_ros_complete. eauto. eauto. intros [e1 [A B]].
  exploit S.set_list_complete. eauto. eauto. intros [e2 [C D]].
  exploit S.set_complete. eexact D. eauto. intros [e3 [E F]].
  exists e3; split; auto.
  rewrite check_successor_complete by auto; simpl.
  rewrite A; simpl; rewrite C; simpl; rewrite E; auto.
- (* tailcall *)
  exploit type_ros_complete. eauto. eauto. intros [e1 [A B]].
  exploit S.set_list_complete. eauto. eauto. intros [e2 [C D]].
  exists e2; split; auto.
  rewrite A; simpl; rewrite C; simpl.
  rewrite H2; rewrite dec_eq_true.
  replace (tailcall_is_possible sig) with true; auto.
  symmetry. unfold tailcall_is_possible. apply forallb_forall.
  intros. apply H3 in H4. destruct x; intuition auto.
- (* builtin *)
  exploit type_builtin_args_complete; eauto. instantiate (1 := args). intros [e1 [A B]].
  exploit type_builtin_res_complete; eauto. instantiate (1 := res). intros [e2 [C D]].
  exploit type_builtin_res_complete. eexact H. instantiate (1 := res). intros [e3 [E F]].
  rewrite check_successor_complete by auto. simpl.
  exists (match ef with EF_annot _ _ _ | EF_debug _ _ _ => e3 | _ => e2 end); split.
  rewrite H1 in C, E.
  destruct ef; try (rewrite <- H0; rewrite A); simpl; auto.
  destruct ef; auto.
- (* cond *)
  exploit S.set_list_complete. eauto. eauto. intros [e1 [A B]].
  exists e1; split; auto.
  rewrite check_successor_complete by auto; simpl.
  rewrite check_successor_complete by auto; simpl.
  auto.
- (* jumptbl *)
  exploit S.set_complete. eauto. eauto. intros [e1 [A B]].
  exists e1; split; auto.
  replace (check_successors tbl) with (OK tt). simpl.
  rewrite A; simpl. apply zle_true; auto.
  revert H1. generalize tbl. induction tbl0; simpl; intros. auto.
  rewrite check_successor_complete by auto; simpl.
  apply IHtbl0; intros; auto.
- (* return none *)
  rewrite H0. exists e; auto.
- (* return some *)
  rewrite H0. apply S.set_complete; auto.
Qed.

Lemma type_code_complete:
  forall te e,
  (forall pc instr, f.(fn_code)!pc = Some instr -> wt_instr f te instr) ->
  S.satisf te e ->
  exists e', type_code e = OK e' /\ S.satisf te e'.
Proof.
  intros te e0 WTC SAT0.
  set (P := fun c res =>
        (forall pc i, c!pc = Some i -> wt_instr f te i) ->
        exists e', res = OK e' /\ S.satisf te e').
  assert (P f.(fn_code) (type_code e0)).
  {
    unfold type_code. apply PTree_Properties.fold_rec; unfold P; intros.
    - apply H0. intros. apply H1 with pc. rewrite <- H; auto.
    - exists e0; auto.
    - destruct H1 as [e [A B]].
      intros. apply H2 with pc. rewrite PTree.gso; auto. congruence.
      subst a.
      destruct (type_instr_complete te e v) as [e' [C D]].
      auto. apply H2 with k. apply PTree.gss.
      exists e'; split; auto. rewrite C; auto.
  }
  apply H; auto.
Qed.

Theorem type_function_complete:
  forall te, wt_function f te -> exists te, type_function = OK te.
Proof.
  intros. destruct H.
  destruct (type_code_complete te S.initial) as (e1 & A & B).
  auto. apply S.satisf_initial.
  destruct (S.set_list_complete te f.(fn_params) f.(fn_sig).(sig_args) e1) as (e2 & C & D); auto.
  destruct (S.solve_complete te e2) as (te' & E); auto.
  exists te'; unfold type_function.
  rewrite A; simpl. rewrite C; simpl. rewrite E; simpl.
  unfold check_params_norepet. rewrite pred_dec_true; auto. simpl.
  rewrite check_successor_complete by auto. auto.
Qed.

End INFERENCE.

(** * Type preservation during evaluation *)

(** The type system for RTL is not sound in that it does not guarantee
  progress: well-typed instructions such as [Icall] can fail because
  of run-time type tests (such as the equality between callee and caller's
  signatures).  However, the type system guarantees a type preservation
  property: if the execution does not fail because of a failed run-time
  test, the result values and register states match the static
  typing assumptions.  This preservation property will be useful
  later for the proof of semantic equivalence between [Linear] and [Mach].
  Even though we do not need it for [RTL], we show preservation for [RTL]
  here, as a warm-up exercise and because some of the lemmas will be
  useful later. *)

Definition wt_regset (env: regenv) (rs: regset) : Prop :=
  forall r, Val.has_type (rs#r) (env r).

Lemma wt_regset_assign:
  forall env rs v r,
  wt_regset env rs ->
  Val.has_type v (env r) ->
  wt_regset env (rs#r <- v).
Proof.
  intros; red; intros.
  rewrite Regmap.gsspec.
  case (peq r0 r); intro.
  subst r0. assumption.
  apply H.
Qed.

Lemma wt_regset_list:
  forall env rs,
  wt_regset env rs ->
  forall rl, Val.has_type_list (rs##rl) (List.map env rl).
Proof.
  induction rl; simpl.
  auto.
  split. apply H. apply IHrl.
Qed.

Lemma wt_regset_setres:
  forall env rs v res,
  wt_regset env rs ->
  Val.has_type v (type_of_builtin_res env res) ->
  wt_regset env (regmap_setres res v rs).
Proof.
  intros. destruct res; simpl in *; auto. apply wt_regset_assign; auto.
Qed.

Lemma wt_init_regs:
  forall env rl args,
  Val.has_type_list args (List.map env rl) ->
  wt_regset env (init_regs args rl).
Proof.
  induction rl; destruct args; simpl; intuition.
  red; intros. rewrite Regmap.gi. simpl; auto.
  apply wt_regset_assign; auto.
Qed.

Lemma wt_exec_Iop:
  forall (ge: genv) env f sp op args res s rs m v,
  wt_instr f env (Iop op args res s) ->
  eval_operation ge sp op rs##args m = Some v ->
  wt_regset env rs ->
  wt_regset env (rs#res <- v).
Proof.
  intros. inv H.
  simpl in H0. inv H0. apply wt_regset_assign; auto.
  rewrite H4; auto.
  eapply wt_regset_assign; auto.
  rewrite H8. eapply type_of_operation_sound; eauto.
Qed.

Lemma wt_exec_Iload:
  forall env f chunk addr args dst s m a v rs,
  wt_instr f env (Iload chunk addr args dst s) ->
  Mem.loadv chunk m a = Some v ->
  wt_regset env rs ->
  wt_regset env (rs#dst <- v).
Proof.
  intros. destruct a; simpl in H0; try discriminate. inv H.
  eapply wt_regset_assign; eauto. rewrite H8; eapply Mem.load_type; eauto.
Qed.

Lemma wt_exec_Ibuiltin:
  forall env f ef (ge: genv) args res s vargs m t vres m' rs,
  wt_instr f env (Ibuiltin ef args res s) ->
  external_call ef ge vargs m t vres m' ->
  wt_regset env rs ->
  wt_regset env (regmap_setres res vres rs).
Proof.
  intros. inv H.
  eapply wt_regset_setres; eauto.
  rewrite H7. eapply external_call_well_typed; eauto.
Qed.

Lemma wt_instr_at:
  forall f env pc i,
  wt_function f env -> f.(fn_code)!pc = Some i -> wt_instr f env i.
Proof.
  intros. inv H. eauto.
Qed.

Section WITHRESTYP.
Variable (restyp: option typ).

Inductive wt_stackframes: list stackframe -> signature -> Prop :=
  | wt_stackframes_nil: forall sg,
      Some sg.(sig_res) = Some restyp ->
      wt_stackframes nil sg
  | wt_stackframes_cons:
      forall s res f sp pc rs env sg,
      wt_function f env ->
      wt_regset env rs ->
      env res = proj_sig_res sg ->
      wt_stackframes s (fn_sig f) ->
      wt_stackframes (Stackframe res f sp pc rs :: s) sg.

Remark wt_stackframes_change_sig:
  forall s sg1 sg2,
  sg1.(sig_res) = sg2.(sig_res) -> wt_stackframes s sg1 -> wt_stackframes s sg2.
Proof.
  intros. inv H0.
- constructor; congruence.
- econstructor; eauto. rewrite H3. unfold proj_sig_res. rewrite H. auto.
Qed.

Section WTSTATE.

  Variable p: program.

  Let ge := Genv.globalenv p.

  Inductive wt_state: state -> Prop :=
  | wt_state_intro:
      forall s f sp pc rs m env
        (WT_STK: wt_stackframes s (fn_sig f))
        (WT_FN: wt_function f env)
        (WT_RS: wt_regset env rs),
        wt_state (State s f sp pc rs m)
  | wt_state_call:
      forall s fb f args m,
        Genv.find_funct_ptr ge fb = Some f ->
        wt_stackframes s (funsig f) ->
        wt_fundef f ->
        Val.has_type_list args (sig_args (funsig f)) ->
        wt_state (Callstate s fb args m)
  | wt_state_return:
      forall s v m sg,
        wt_stackframes s sg ->
        Val.has_type v (proj_sig_res sg) ->
        wt_state (Returnstate s v m).

End WTSTATE.

End WITHRESTYP.

Section SUBJECT_REDUCTION.

Variable p: program.

Hypothesis wt_p: wt_program p.

Let ge := Genv.globalenv p.

Variable restyp: option typ.

Lemma subject_reduction:
  forall st1 t st2, step ge st1 t st2 ->
<<<<<<< HEAD
  forall (WT: wt_state restyp st1), wt_state restyp st2.
=======
  forall (WT: wt_state p st1), wt_state p st2.
>>>>>>> 0423fc0c
Proof.
  induction 1; intros; inv WT;
  try (generalize (wt_instrs _ _ WT_FN pc _ H); intros WTI).
  (* Inop *)
  econstructor; eauto.
  (* Iop *)
  econstructor; eauto. eapply wt_exec_Iop; eauto.
  (* Iload *)
  econstructor; eauto. eapply wt_exec_Iload; eauto.
  (* Istore *)
  econstructor; eauto.
  (* Icall *)
  assert (wt_fundef fd).
    apply Genv.find_funct_ptr_prop with fundef unit p fb.
    exact wt_p. exact H1.
  econstructor; eauto.
  econstructor; eauto. inv WTI; auto.
  inv WTI. rewrite <- H9. apply wt_regset_list. auto.
  (* Itailcall *)
  assert (wt_fundef fd).
    pattern fd. apply Genv.find_funct_ptr_prop with fundef unit p fb.
    exact wt_p. exact H1.
  econstructor; eauto.
  inv WTI. apply wt_stackframes_change_sig with (fn_sig f); auto.
  inv WTI. rewrite <- H8. apply wt_regset_list. auto.
  (* Ibuiltin *)
  econstructor; eauto. eapply wt_exec_Ibuiltin; eauto.
  (* Icond *)
  econstructor; eauto.
  (* Ijumptable *)
  econstructor; eauto.
  (* Ireturn *)
  econstructor; eauto.
  inv WTI; simpl. auto. unfold proj_sig_res; rewrite H2. auto.
  (* internal function *)
  assert (f0 = Internal f) by (unfold ge in *; congruence). subst.
  simpl in *. inv H7.
  econstructor; eauto.
  inv H2. apply wt_init_regs; auto. rewrite wt_params0. auto.
  (* external function *)
  assert (f = External ef) by (unfold ge in *; congruence). subst.
  econstructor; eauto. simpl.
  eapply external_call_well_typed; eauto.
  (* return *)
  inv H1. econstructor; eauto.
  apply wt_regset_assign; auto. rewrite H10; auto.
Qed.

<<<<<<< HEAD
Lemma wt_initial_state b sg args m:
  forall S, initial_state ge (cq b sg args m) S -> wt_state (sig_res sg) S.
Proof.
  intros. inv H. constructor. constructor. auto.
  pattern (Internal f). apply Genv.find_funct_ptr_prop with fundef unit p b; auto.
  assumption.
=======
Lemma wt_initial_state:
  forall S, initial_state p S -> wt_state p S.
Proof.
  intros. inv H. econstructor. unfold ge0 in *; eauto. constructor. rewrite H3; auto.
  pattern f. apply Genv.find_funct_ptr_prop with fundef unit p b.
  exact wt_p. exact H2.
  rewrite H3. constructor.
>>>>>>> 0423fc0c
Qed.

Lemma wt_instr_inv:
  forall restyp,
  forall s f sp pc rs m i,
<<<<<<< HEAD
  wt_state restyp (State s f sp pc rs m) ->
=======
  wt_state p (State s f sp pc rs m) ->
>>>>>>> 0423fc0c
  f.(fn_code)!pc = Some i ->
  exists env, wt_instr f env i /\ wt_regset env rs.
Proof.
  intros. inv H. exists env; split; auto.
  inv WT_FN. eauto.
Qed.

End SUBJECT_REDUCTION.

<|MERGE_RESOLUTION|>--- conflicted
+++ resolved
@@ -937,11 +937,7 @@
 
 Lemma subject_reduction:
   forall st1 t st2, step ge st1 t st2 ->
-<<<<<<< HEAD
-  forall (WT: wt_state restyp st1), wt_state restyp st2.
-=======
-  forall (WT: wt_state p st1), wt_state p st2.
->>>>>>> 0423fc0c
+  forall (WT: wt_state restyp p st1), wt_state restyp p st2.
 Proof.
   induction 1; intros; inv WT;
   try (generalize (wt_instrs _ _ WT_FN pc _ H); intros WTI).
@@ -990,32 +986,18 @@
   apply wt_regset_assign; auto. rewrite H10; auto.
 Qed.
 
-<<<<<<< HEAD
 Lemma wt_initial_state b sg args m:
-  forall S, initial_state ge (cq b sg args m) S -> wt_state (sig_res sg) S.
-Proof.
-  intros. inv H. constructor. constructor. auto.
+  forall S, initial_state ge (cq b sg args m) S -> wt_state (sig_res sg) p S.
+Proof.
+  intros. inv H. econstructor. eassumption. constructor. auto.
   pattern (Internal f). apply Genv.find_funct_ptr_prop with fundef unit p b; auto.
   assumption.
-=======
-Lemma wt_initial_state:
-  forall S, initial_state p S -> wt_state p S.
-Proof.
-  intros. inv H. econstructor. unfold ge0 in *; eauto. constructor. rewrite H3; auto.
-  pattern f. apply Genv.find_funct_ptr_prop with fundef unit p b.
-  exact wt_p. exact H2.
-  rewrite H3. constructor.
->>>>>>> 0423fc0c
 Qed.
 
 Lemma wt_instr_inv:
   forall restyp,
   forall s f sp pc rs m i,
-<<<<<<< HEAD
-  wt_state restyp (State s f sp pc rs m) ->
-=======
-  wt_state p (State s f sp pc rs m) ->
->>>>>>> 0423fc0c
+  wt_state restyp p (State s f sp pc rs m) ->
   f.(fn_code)!pc = Some i ->
   exists env, wt_instr f env i /\ wt_regset env rs.
 Proof.
