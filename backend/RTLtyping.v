--- conflicted
+++ resolved
@@ -876,13 +876,8 @@
 
 Inductive wt_stackframes ty: list stackframe -> signature -> Prop :=
   | wt_stackframes_nil: forall sg,
-<<<<<<< HEAD
       sig_res sg = ty ->
       wt_stackframes ty nil sg
-=======
-      sg.(sig_res) = Tint ->
-      wt_stackframes nil sg
->>>>>>> fd2a2a8c
   | wt_stackframes_cons:
       forall s res f sp pc rs env sg,
       wt_function f env ->
@@ -973,12 +968,8 @@
   econstructor; eauto.
   inv H1. apply wt_init_regs; auto. rewrite wt_params0. auto.
   (* external function *)
-<<<<<<< HEAD
   rewrite FIND in H7. inv H7.
-  econstructor; eauto. simpl.
-=======
   econstructor; eauto.
->>>>>>> fd2a2a8c
   eapply external_call_well_typed; eauto.
   (* return *)
   inv H1. econstructor; eauto.
