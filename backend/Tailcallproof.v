(* *********************************************************************)
(*                                                                     *)
(*              The Compcert verified compiler                         *)
(*                                                                     *)
(*          Xavier Leroy, INRIA Paris-Rocquencourt                     *)
(*                                                                     *)
(*  Copyright Institut National de Recherche en Informatique et en     *)
(*  Automatique.  All rights reserved.  This file is distributed       *)
(*  under the terms of the INRIA Non-Commercial License Agreement.     *)
(*                                                                     *)
(* *********************************************************************)

(** Recognition of tail calls: correctness proof *)

Require Import Coqlib Maps Integers AST Linking.
Require Import Values Memory Events Globalenvs Smallstep.
Require Import Op Registers RTL Conventions Tailcall.

(** * Syntactic properties of the code transformation *)

(** ** Measuring the number of instructions eliminated *)

(** The [return_measure c pc] function counts the number of instructions
  eliminated by the code transformation, where [pc] is the successor
  of a call turned into a tailcall.  This is the length of the
  move/nop/return sequence recognized by the [is_return] boolean function.
*)

Fixpoint return_measure_rec (n: nat) (c: code) (pc: node)
                            {struct n}: nat :=
  match n with
  | O => O
  | S n' =>
      match c!pc with
      | Some(Inop s) => S(return_measure_rec n' c s)
      | Some(Iop op args dst s) => S(return_measure_rec n' c s)
      | _ => O
      end
  end.

Definition return_measure (c: code) (pc: node) :=
  return_measure_rec niter c pc.

Lemma return_measure_bounds:
  forall f pc, (return_measure f pc <= niter)%nat.
Proof.
  intro f.
  assert (forall n pc, (return_measure_rec n f pc <= n)%nat).
    induction n; intros; simpl.
    omega.
    destruct (f!pc); try omega.
    destruct i; try omega.
    generalize (IHn n0). omega.
    generalize (IHn n0). omega.
  intros. unfold return_measure. apply H.
Qed.

Remark return_measure_rec_incr:
  forall f n1 n2 pc,
  (n1 <= n2)%nat ->
  (return_measure_rec n1 f pc <= return_measure_rec n2 f pc)%nat.
Proof.
  induction n1; intros; simpl.
  omega.
  destruct n2. omegaContradiction. assert (n1 <= n2)%nat by omega.
  simpl. destruct f!pc; try omega. destruct i; try omega.
  generalize (IHn1 n2 n H0). omega.
  generalize (IHn1 n2 n H0). omega.
Qed.

Lemma is_return_measure_rec:
  forall f n n' pc r,
  is_return n f pc r = true -> (n <= n')%nat ->
  return_measure_rec n f.(fn_code) pc = return_measure_rec n' f.(fn_code) pc.
Proof.
  induction n; simpl; intros.
  congruence.
  destruct n'. omegaContradiction. simpl.
  destruct (fn_code f)!pc; try congruence.
  destruct i; try congruence.
  decEq. apply IHn with r. auto. omega.
  destruct (is_move_operation o l); try congruence.
  destruct (Reg.eq r r1); try congruence.
  decEq. apply IHn with r0. auto. omega.
Qed.

(** ** Relational characterization of the code transformation *)

(** The [is_return_spec] characterizes the instruction sequences
  recognized by the [is_return] boolean function.  *)

Inductive is_return_spec (f:function): node -> reg -> Prop :=
  | is_return_none: forall pc r,
      f.(fn_code)!pc = Some(Ireturn None) ->
      is_return_spec f pc r
  | is_return_some: forall pc r,
      f.(fn_code)!pc = Some(Ireturn (Some r)) ->
      is_return_spec f pc r
  | is_return_nop: forall pc r s,
      f.(fn_code)!pc = Some(Inop s) ->
      is_return_spec f s r ->
      (return_measure f.(fn_code) s < return_measure f.(fn_code) pc)%nat ->
      is_return_spec f pc r
  | is_return_move: forall pc r r' s,
      f.(fn_code)!pc = Some(Iop Omove (r::nil) r' s) ->
      is_return_spec f s r' ->
      (return_measure f.(fn_code) s < return_measure f.(fn_code) pc)%nat ->
     is_return_spec f pc r.

Lemma is_return_charact:
  forall f n pc rret,
  is_return n f pc rret = true -> (n <= niter)%nat ->
  is_return_spec f pc rret.
Proof.
  induction n; intros.
  simpl in H. congruence.
  generalize H. simpl.
  caseEq ((fn_code f)!pc); try congruence.
  intro i. caseEq i; try congruence.
  intros s; intros. eapply is_return_nop; eauto. eapply IHn; eauto. omega.
  unfold return_measure.
  rewrite <- (is_return_measure_rec f (S n) niter pc rret); auto.
  rewrite <- (is_return_measure_rec f n niter s rret); auto.
  simpl. rewrite H2. omega. omega.

  intros op args dst s EQ1 EQ2.
  caseEq (is_move_operation op args); try congruence.
  intros src IMO. destruct (Reg.eq rret src); try congruence.
  subst rret. intro.
  exploit is_move_operation_correct; eauto. intros [A B]. subst.
  eapply is_return_move; eauto. eapply IHn; eauto. omega.
  unfold return_measure.
  rewrite <- (is_return_measure_rec f (S n) niter pc src); auto.
  rewrite <- (is_return_measure_rec f n niter s dst); auto.
  simpl. rewrite EQ2. omega. omega.

  intros or EQ1 EQ2. destruct or; intros.
  assert (r = rret). eapply proj_sumbool_true; eauto. subst r.
  apply is_return_some; auto.
  apply is_return_none; auto.
Qed.

(** The [transf_instr_spec] predicate relates one instruction in the
  initial code with its possible transformations in the optimized code. *)

Inductive transf_instr_spec (f: function): instruction -> instruction -> Prop :=
  | transf_instr_tailcall: forall sig ros args res s,
      f.(fn_stacksize) = 0 ->
      is_return_spec f s res ->
      transf_instr_spec f (Icall sig ros args res s) (Itailcall sig ros args)
  | transf_instr_default: forall i,
      transf_instr_spec f i i.

Lemma transf_instr_charact:
  forall f pc instr,
  f.(fn_stacksize) = 0 ->
  transf_instr_spec f instr (transf_instr f pc instr).
Proof.
  intros. unfold transf_instr. destruct instr; try constructor.
  caseEq (is_return niter f n r && tailcall_is_possible s &&
          opt_typ_eq (sig_res s) (sig_res (fn_sig f))); intros.
  destruct (andb_prop _ _ H0). destruct (andb_prop _ _ H1).
  eapply transf_instr_tailcall; eauto.
  eapply is_return_charact; eauto.
  constructor.
Qed.

Lemma transf_instr_lookup:
  forall f pc i,
  f.(fn_code)!pc = Some i ->
  exists i',  (transf_function f).(fn_code)!pc = Some i' /\ transf_instr_spec f i i'.
Proof.
  intros. unfold transf_function.
  destruct (zeq (fn_stacksize f) 0).
  simpl. rewrite PTree.gmap. rewrite H. simpl.
  exists (transf_instr f pc i); split. auto. apply transf_instr_charact; auto.
  exists i; split. auto. constructor.
Qed.

(** * Semantic properties of the code transformation *)

(** ** The ``less defined than'' relation between register states *)

(** A call followed by a return without an argument can be turned
  into a tail call.  In this case, the original function returns
  [Vundef], while the transformed function can return any value.
  We account for this situation by using the ``less defined than''
  relation between values and between memory states.  We need to
  extend it pointwise to register states. *)

Lemma regs_lessdef_init_regs:
  forall params vl vl',
  Val.lessdef_list vl vl' ->
  regs_lessdef (init_regs vl params) (init_regs vl' params).
Proof.
  induction params; intros.
  simpl. red; intros. rewrite Regmap.gi. constructor.
  simpl. inv H.   red; intros. rewrite Regmap.gi. constructor.
  apply set_reg_lessdef. auto. auto.
Qed.

(** * Proof of semantic preservation *)

Definition match_prog (p tp: RTL.program) :=
  match_program (fun cu f tf => tf = transf_fundef f) eq p tp.

Lemma transf_program_match:
  forall p, match_prog p (transf_program p).
Proof.
  intros. apply match_transform_program; auto.
Qed.

Section PRESERVATION.

Variable prog tprog: program.
Hypothesis TRANSL: match_prog prog tprog.

Let ge := Genv.globalenv prog.
Let tge := Genv.globalenv tprog.

Lemma symbols_preserved:
  forall (s: ident), Genv.find_symbol tge s = Genv.find_symbol ge s.
Proof (Genv.find_symbol_transf TRANSL).

Lemma functions_translated:
  forall (v: val) (f: RTL.fundef),
  Genv.find_funct ge v = Some f ->
  Genv.find_funct tge v = Some (transf_fundef f).
Proof (Genv.find_funct_transf TRANSL).

Lemma funct_ptr_translated:
  forall (b: block) (f: RTL.fundef),
  Genv.find_funct_ptr ge b = Some f ->
  Genv.find_funct_ptr tge b = Some (transf_fundef f).
Proof (Genv.find_funct_ptr_transf TRANSL).

Lemma senv_preserved:
  Senv.equiv ge tge.
Proof (Genv.senv_transf TRANSL).

Lemma genv_next_preserved:
  Genv.genv_next tge = Genv.genv_next ge.
Proof.
  apply senv_preserved.
Qed.

Lemma sig_preserved:
  forall f, funsig (transf_fundef f) = funsig f.
Proof.
  destruct f; auto. simpl. unfold transf_function.
  destruct (zeq (fn_stacksize f) 0); auto.
Qed.

Lemma stacksize_preserved:
  forall f, fn_stacksize (transf_function f) = fn_stacksize f.
Proof.
  unfold transf_function. intros.
  destruct (zeq (fn_stacksize f) 0); auto.
Qed.

Lemma find_block_translated:
  forall ros rs rs' b,
  find_block ge ros rs = Some b ->
  regs_lessdef rs rs' ->
  find_block tge ros rs' = Some b.
Proof.
  intros until b; destruct ros; simpl.
  intros.
  apply block_of_inv in H.
  generalize (H0 r). rewrite H. intro LD. inv LD. auto.
  intros.
  rewrite symbols_preserved. auto.
Qed.

(** Consider an execution of a call/move/nop/return sequence in the
  original code and the corresponding tailcall in the transformed code.
  The transition sequences are of the following form
  (left: original code, right: transformed code).
  [f] is the calling function and [fd] the called function.
<<
     State stk f (Icall instruction)       State stk' f' (Itailcall)

     Callstate (frame::stk) fd args        Callstate stk' fd' args'
            .                                       .
            .                                       .
            .                                       .
     Returnstate (frame::stk) res          Returnstate stk' res'

     State stk f (move/nop/return seq)
            .
            .
            .
     State stk f (return instr)

     Returnstate stk res
>>
The simulation invariant must therefore account for two kinds of
mismatches between the transition sequences:
- The call stack of the original program can contain more frames
  than that of the transformed program (e.g. [frame] in the example above).
- The regular states corresponding to executing the move/nop/return
  sequence must all correspond to the single [Returnstate stk' res']
  state of the transformed program.

We first define the simulation invariant between call stacks.
The first two cases are standard, but the third case corresponds
to a frame that was eliminated by the transformation. *)

Inductive match_stackframes: list stackframe -> list stackframe -> Prop :=
  | match_stackframes_nil:
      match_stackframes nil nil
  | match_stackframes_normal: forall stk stk' res sp pc rs rs' f,
      match_stackframes stk stk' ->
      regs_lessdef rs rs' ->
      match_stackframes
        (Stackframe res f (Vptr sp Ptrofs.zero) pc rs :: stk)
        (Stackframe res (transf_function f) (Vptr sp Ptrofs.zero) pc rs' :: stk')
  | match_stackframes_tail: forall stk stk' res sp pc rs f,
      match_stackframes stk stk' ->
      is_return_spec f pc res ->
      f.(fn_stacksize) = 0 ->
      match_stackframes
        (Stackframe res f (Vptr sp Ptrofs.zero) pc rs :: stk)
        stk'.

(** Here is the invariant relating two states.  The first three
  cases are standard.  Note the ``less defined than'' conditions
  over values and register states, and the corresponding ``extends''
  relation over memory states. *)

Inductive match_states: state -> state -> Prop :=
  | match_states_normal:
      forall s sp pc rs m s' rs' m' f
             (STACKS: match_stackframes s s')
             (RLD: regs_lessdef rs rs')
             (MLD: Mem.extends m m'),
      match_states (State s f (Vptr sp Ptrofs.zero) pc rs m)
                   (State s' (transf_function f) (Vptr sp Ptrofs.zero) pc rs' m')
  | match_states_call:
      forall s f args m s' args' m' b,
      Genv.find_funct_ptr ge b = Some f ->
      match_stackframes s s' ->
      Val.lessdef_list args args' ->
      Mem.extends m m' ->
      match_states (Callstate s b args m)
                   (Callstate s' b args' m')
  | match_states_return:
      forall s v m s' v' m',
      match_stackframes s s' ->
      Val.lessdef v v' ->
      Mem.extends m m' ->
      match_states (Returnstate s v m)
                   (Returnstate s' v' m')
  | match_states_interm:
      forall s sp pc rs m s' m' f r v'
             (STACKS: match_stackframes s s')
             (MLD: Mem.extends m m'),
      is_return_spec f pc r ->
      f.(fn_stacksize) = 0 ->
      Val.lessdef (rs#r) v' ->
      match_states (State s f (Vptr sp Ptrofs.zero) pc rs m)
                   (Returnstate s' v' m').

(** The last case of [match_states] corresponds to the execution
  of a move/nop/return sequence in the original code that was
  eliminated by the transformation:
<<
     State stk f (move/nop/return seq)  ~~  Returnstate stk' res'
            .
            .
            .
     State stk f (return instr)         ~~  Returnstate stk' res'
>>
  To preserve non-terminating behaviors, we need to make sure
  that the execution of this sequence in the original code cannot
  diverge.  For this, we introduce the following complicated
  measure over states, which will decrease strictly whenever
  the original code makes a transition but the transformed code
  does not. *)

Definition measure (st: state) : nat :=
  match st with
  | State s f sp pc rs m => (List.length s * (niter + 2) + return_measure f.(fn_code) pc + 1)%nat
  | Callstate s f args m => 0%nat
  | Returnstate s v m => (List.length s * (niter + 2))%nat
  end.

Ltac TransfInstr :=
  match goal with
  | H: (PTree.get _ (fn_code _) = _) |- _ =>
      destruct (transf_instr_lookup _ _ _ H) as [i' [TINSTR TSPEC]]; inv TSPEC
  end.

Ltac EliminatedInstr :=
  match goal with
  | H: (is_return_spec _ _ _) |- _ => inv H; try congruence
  | _ => idtac
  end.

(** The proof of semantic preservation, then, is a simulation diagram
  of the ``option'' kind. *)

Lemma transf_step_correct:
  forall s1 t s2, step ge s1 t s2 ->
  forall s1' (MS: match_states s1 s1'),
  exists w, (exists t', match_events_query _ w t t') /\
  forall t', match_events cc_extends w t t' ->
  (exists s2', step tge s1' t' s2' /\ match_states s2 s2')
  \/ (measure s2 < measure s1 /\ t = E0 /\ match_states s2 s1')%nat.
Proof.
  induction 1; intros; inv MS; try stable_step; EliminatedInstr.

- (* nop *)
  TransfInstr. left. econstructor; split.
  eapply exec_Inop; eauto. constructor; auto.
- (* eliminated nop *)
  assert (s0 = pc') by congruence. subst s0.
  right. split. simpl. omega. split. auto.
  econstructor; eauto.

- (* op *)
  TransfInstr.
  assert (Val.lessdef_list (rs##args) (rs'##args)). apply regs_lessdef_regs; auto.
  exploit eval_operation_lessdef; eauto.
  intros [v' [EVAL' VLD]].
  left. exists (State s' (transf_function f) (Vptr sp0 Ptrofs.zero) pc' (rs'#res <- v') m'); split.
  eapply exec_Iop; eauto.  rewrite <- EVAL'.
  apply eval_operation_preserved. exact symbols_preserved.
  econstructor; eauto. apply set_reg_lessdef; auto.
- (* eliminated move *)
  rewrite H1 in H. clear H1. inv H.
  right. split. simpl. omega. split. auto.
  econstructor; eauto. simpl in H0. rewrite PMap.gss. congruence.

- (* load *)
  TransfInstr.
  assert (Val.lessdef_list (rs##args) (rs'##args)). apply regs_lessdef_regs; auto.
  exploit eval_addressing_lessdef; eauto.
  intros [a' [ADDR' ALD]].
  exploit Mem.loadv_extends; eauto.
  intros [v' [LOAD' VLD]].
  left. exists (State s' (transf_function f) (Vptr sp0 Ptrofs.zero) pc' (rs'#dst <- v') m'); split.
  eapply exec_Iload with (a := a'). eauto.  rewrite <- ADDR'.
  apply eval_addressing_preserved. exact symbols_preserved. eauto.
  econstructor; eauto. apply set_reg_lessdef; auto.

- (* store *)
  TransfInstr.
  assert (Val.lessdef_list (rs##args) (rs'##args)). apply regs_lessdef_regs; auto.
  exploit eval_addressing_lessdef; eauto.
  intros [a' [ADDR' ALD]].
  exploit Mem.storev_extends. 2: eexact H1. eauto. eauto. apply RLD.
  intros [m'1 [STORE' MLD']].
  left. exists (State s' (transf_function f) (Vptr sp0 Ptrofs.zero) pc' rs' m'1); split.
  eapply exec_Istore with (a := a'). eauto.  rewrite <- ADDR'.
  apply eval_addressing_preserved. exact symbols_preserved. eauto.
  destruct a; simpl in H1; try discriminate.
  econstructor; eauto.

- (* call *)
  exploit find_block_translated; eauto. intro FB'.
  exploit funct_ptr_translated; eauto. intro FIND'.
  TransfInstr.
+ (* call turned tailcall *)
  assert ({ m'' | Mem.free m' sp0 0 (fn_stacksize (transf_function f)) = Some m''}).
    apply Mem.range_perm_free. rewrite stacksize_preserved. rewrite H8.
    red; intros; omegaContradiction.
  destruct X as [m'' FREE].
  left. exists (Callstate s' fb (rs'##args) m''); split.
  eapply exec_Itailcall; eauto. apply sig_preserved.
  econstructor. eauto. eapply match_stackframes_tail; eauto. apply regs_lessdef_regs; auto.
  eapply Mem.free_right_extends; eauto.
  rewrite stacksize_preserved. rewrite H8. intros. omegaContradiction.
+ (* call that remains a call *)
  left. exists (Callstate (Stackframe res (transf_function f) (Vptr sp0 Ptrofs.zero) pc' rs' :: s')
                          fb (rs'##args) m'); split.
  eapply exec_Icall; eauto. apply sig_preserved.
  econstructor. eauto. constructor; auto. apply regs_lessdef_regs; auto. auto.

- (* tailcall *)
  exploit find_block_translated; eauto. intro FB'.
  exploit funct_ptr_translated; eauto. intro FIND'.
  exploit Mem.free_parallel_extends; eauto. intros [m'1 [FREE EXT]].
  TransfInstr.
  left. exists (Callstate s' fb (rs'##args) m'1); split.
  eapply exec_Itailcall; eauto. apply sig_preserved.
  rewrite stacksize_preserved; auto.
  econstructor. eauto. auto.  apply regs_lessdef_regs; auto. auto.

- (* builtin *)
  TransfInstr.
  exploit (@eval_builtin_args_lessdef _ ge (fun r => rs#r) (fun r => rs'#r)); eauto.
  intros (vargs' & P & Q).
  exploit external_call_mem_extends; eauto.
  intros (w & Hwq & Hw). exists w; split; eauto.
  intros t' Ht'. specialize (Hw t' Ht').
  destruct Hw as [v' [m'1 [A [B [C D]]]]].
  left. exists (State s' (transf_function f) (Vptr sp0 Ptrofs.zero) pc' (regmap_setres res v' rs') m'1); split.
  eapply exec_Ibuiltin; eauto.
  eapply eval_builtin_args_preserved with (ge1 := ge); eauto. exact symbols_preserved.
  eapply external_call_symbols_preserved; eauto. apply senv_preserved.
  econstructor; eauto. apply set_res_lessdef; auto.

- (* cond *)
  TransfInstr.
  left. exists (State s' (transf_function f) (Vptr sp0 Ptrofs.zero) (if b then ifso else ifnot) rs' m'); split.
  eapply exec_Icond; eauto.
  apply eval_condition_lessdef with (rs##args) m; auto. apply regs_lessdef_regs; auto.
  constructor; auto.

- (* jumptable *)
  TransfInstr.
  left. exists (State s' (transf_function f) (Vptr sp0 Ptrofs.zero) pc' rs' m'); split.
  eapply exec_Ijumptable; eauto.
  generalize (RLD arg). rewrite H0. intro. inv H2. auto.
  constructor; auto.

- (* return *)
  exploit Mem.free_parallel_extends; eauto. intros [m'1 [FREE EXT]].
  TransfInstr.
  left. exists (Returnstate s' (regmap_optget or Vundef rs') m'1); split.
  apply exec_Ireturn; auto. rewrite stacksize_preserved; auto.
  constructor. auto.
  destruct or; simpl. apply RLD. constructor.
  auto.

- (* eliminated return None *)
  assert (or = None) by congruence. subst or.
  right. split. simpl. omega. split. auto.
  constructor. auto.
  simpl. constructor.
  eapply Mem.free_left_extends; eauto.

- (* eliminated return Some *)
  assert (or = Some r) by congruence. subst or.
  right. split. simpl. omega. split. auto.
  constructor. auto.
  simpl. auto.
  eapply Mem.free_left_extends; eauto.

- (* internal call *)
  rewrite H5 in H; inv H.
  exploit Mem.alloc_extends; eauto.
    instantiate (1 := 0). omega.
    instantiate (1 := fn_stacksize f). omega.
  intros [m'1 [ALLOC EXT]].
  assert (fn_stacksize (transf_function f) = fn_stacksize f /\
          fn_entrypoint (transf_function f) = fn_entrypoint f /\
          fn_params (transf_function f) = fn_params f).
    unfold transf_function. destruct (zeq (fn_stacksize f) 0); auto.
  destruct H as [EQ1 [EQ2 EQ3]].
  apply funct_ptr_translated in H5.
  left. econstructor; split.
  simpl. eapply exec_function_internal; eauto. rewrite EQ1; eauto.
  rewrite EQ2. rewrite EQ3. constructor; auto.
  apply regs_lessdef_init_regs. auto.

- (* external call *)
  rewrite H5 in H; inv H.
  exploit external_call_mem_extends; eauto.
<<<<<<< HEAD
  intros (w & Hwq & Hw). exists w; split; eauto.
  intros t' Ht'. specialize (Hw t' Ht').
  destruct Hw as [res' [m2' [A [B [C D]]]]].
=======
  intros [res' [m2' [A [B [C D]]]]].
  apply funct_ptr_translated in H5.
>>>>>>> 0423fc0c
  left. exists (Returnstate s' res' m2'); split.
  simpl. econstructor; eauto.
  eapply external_call_symbols_preserved; eauto. apply senv_preserved.
  constructor; auto.

- (* returnstate *)
  inv H2.
+ (* synchronous return in both programs *)
  left. econstructor; split.
  apply exec_return.
  constructor; auto. apply set_reg_lessdef; auto.
+ (* return instr in source program, eliminated because of tailcall *)
  right. split. unfold measure. simpl length.
  change (S (length s) * (niter + 2))%nat
   with ((niter + 2) + (length s) * (niter + 2))%nat.
  generalize (return_measure_bounds (fn_code f) pc). omega.
  split. auto.
  econstructor; eauto.
  rewrite Regmap.gss. auto.
Qed.

Lemma transf_initial_states:
  forall st1, initial_state prog st1 ->
  exists st2, initial_state tprog st2 /\ match_states st1 st2.
Proof.
  intros. inv H.
  exploit funct_ptr_translated; eauto. intro FIND.
  exists (Callstate nil b nil m0); split.
  econstructor; eauto. apply (Genv.init_mem_transf TRANSL). auto.
  replace (prog_main tprog) with (prog_main prog).
  rewrite symbols_preserved. eauto.
  symmetry; eapply match_program_main; eauto.
  rewrite <- H3. apply sig_preserved.
  econstructor. eauto. constructor. constructor. apply Mem.extends_refl.
Qed.

Lemma transf_final_states:
  forall st1 st2 r,
  match_states st1 st2 -> final_state st1 r -> final_state st2 r.
Proof.
  intros. inv H0. inv H. inv H5. inv H3. constructor.
Qed.


(** The preservation of the observable behavior of the program then
  follows. *)

Theorem transf_program_correct:
  forward_simulation cc_extends (RTL.semantics prog) (RTL.semantics tprog).
Proof.
  eapply forward_simulation_opt with (measure := measure); eauto.
  apply senv_preserved.
  eexact transf_initial_states.
  eexact transf_final_states.
  exact transf_step_correct.
Qed.

End PRESERVATION.
<|MERGE_RESOLUTION|>--- conflicted
+++ resolved
@@ -558,14 +558,10 @@
 - (* external call *)
   rewrite H5 in H; inv H.
   exploit external_call_mem_extends; eauto.
-<<<<<<< HEAD
   intros (w & Hwq & Hw). exists w; split; eauto.
   intros t' Ht'. specialize (Hw t' Ht').
   destruct Hw as [res' [m2' [A [B [C D]]]]].
-=======
-  intros [res' [m2' [A [B [C D]]]]].
   apply funct_ptr_translated in H5.
->>>>>>> 0423fc0c
   left. exists (Returnstate s' res' m2'); split.
   simpl. econstructor; eauto.
   eapply external_call_symbols_preserved; eauto. apply senv_preserved.
