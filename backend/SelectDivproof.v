(* *********************************************************************)
(*                                                                     *)
(*              The Compcert verified compiler                         *)
(*                                                                     *)
(*          Xavier Leroy, INRIA Paris-Rocquencourt                     *)
(*                                                                     *)
(*  Copyright Institut National de Recherche en Informatique et en     *)
(*  Automatique.  All rights reserved.  This file is distributed       *)
(*  under the terms of the INRIA Non-Commercial License Agreement.     *)
(*                                                                     *)
(* *********************************************************************)

(** Correctness of instruction selection for integer division *)

Require Import Zquot Coqlib Zbits.
Require Import AST Integers Floats Values Memory Globalenvs Events.
Require Import Cminor Op CminorSel.
Require Import SelectOp SelectOpproof SplitLong SplitLongproof SelectLong SelectLongproof SelectDiv.

Local Open Scope cminorsel_scope.

(** * Main approximation theorems *)

Section Z_DIV_MUL.

Variable N: Z.      (**r number of relevant bits *)
Hypothesis N_pos: N >= 0.
Variable d: Z.      (**r divisor *)
Hypothesis d_pos: d > 0.

(** This is theorem 4.2 from Granlund and Montgomery, PLDI 1994. *)

Lemma Zdiv_mul_pos:
  forall m l,
  l >= 0 ->
  two_p (N+l) <= m * d <= two_p (N+l) + two_p l ->
  forall n,
  0 <= n < two_p N ->
  Z.div n d = Z.div (m * n) (two_p (N + l)).
Proof.
  intros m l l_pos [LO HI] n RANGE.
  exploit (Z_div_mod_eq n d). auto.
  set (q := n / d).
  set (r := n mod d).
  intro EUCL.
  assert (0 <= r <= d - 1).
    unfold r. generalize (Z_mod_lt n d d_pos). omega.
  assert (0 <= m).
    apply Zmult_le_0_reg_r with d. auto.
    exploit (two_p_gt_ZERO (N + l)). omega. omega.
  set (k := m * d - two_p (N + l)).
  assert (0 <= k <= two_p l).
    unfold k; omega.
  assert ((m * n - two_p (N + l) * q) * d = k * n + two_p (N + l) * r).
    unfold k. rewrite EUCL. ring.
  assert (0 <= k * n).
    apply Z.mul_nonneg_nonneg; omega.
  assert (k * n <= two_p (N + l) - two_p l).
    apply Z.le_trans with (two_p l * n).
    apply Z.mul_le_mono_nonneg_r; omega.
    replace (N + l) with (l + N) by omega.
    rewrite two_p_is_exp.
    replace (two_p l * two_p N - two_p l)
       with (two_p l * (two_p N - 1))
         by ring.
    apply Z.mul_le_mono_nonneg_l. omega. exploit (two_p_gt_ZERO l). omega. omega.
    omega. omega.
  assert (0 <= two_p (N + l) * r).
    apply Z.mul_nonneg_nonneg.
    exploit (two_p_gt_ZERO (N + l)). omega. omega.
    omega.
  assert (two_p (N + l) * r <= two_p (N + l) * d - two_p (N + l)).
    replace (two_p (N + l) * d - two_p (N + l))
       with (two_p (N + l) * (d - 1)) by ring.
    apply Z.mul_le_mono_nonneg_l. 
    omega.
    exploit (two_p_gt_ZERO (N + l)). omega. omega.
  assert (0 <= m * n - two_p (N + l) * q).
    apply Zmult_le_reg_r with d. auto.
    replace (0 * d) with 0 by ring.  rewrite H2. omega.
  assert (m * n - two_p (N + l) * q < two_p (N + l)).
    apply Zmult_lt_reg_r with d. omega.
    rewrite H2.
    apply Z.le_lt_trans with (two_p (N + l) * d - two_p l).
    omega.
    exploit (two_p_gt_ZERO l). omega. omega.
  symmetry. apply Zdiv_unique with (m * n - two_p (N + l) * q).
  ring. omega.
Qed.

Lemma Zdiv_unique_2:
  forall x y q, y > 0 -> 0 < y * q - x <= y -> Z.div x y = q - 1.
Proof.
  intros. apply Zdiv_unique with (x - (q - 1) * y). ring.
  replace ((q - 1) * y) with (y * q - y) by ring. omega.
Qed.

Lemma Zdiv_mul_opp:
  forall m l,
  l >= 0 ->
  two_p (N+l) < m * d <= two_p (N+l) + two_p l ->
  forall n,
  0 < n <= two_p N ->
  Z.div n d = - Z.div (m * (-n)) (two_p (N + l)) - 1.
Proof.
  intros m l l_pos [LO HI] n RANGE.
  replace (m * (-n)) with (- (m * n)) by ring.
  exploit (Z_div_mod_eq n d). auto.
  set (q := n / d).
  set (r := n mod d).
  intro EUCL.
  assert (0 <= r <= d - 1).
    unfold r. generalize (Z_mod_lt n d d_pos). omega.
  assert (0 <= m).
    apply Zmult_le_0_reg_r with d. auto.
    exploit (two_p_gt_ZERO (N + l)). omega. omega.
  cut (Z.div (- (m * n)) (two_p (N + l)) = -q - 1).
    omega.
  apply Zdiv_unique_2.
  apply two_p_gt_ZERO. omega.
  replace (two_p (N + l) * - q - - (m * n))
     with (m * n - two_p (N + l) * q)
       by ring.
  set (k := m * d - two_p (N + l)).
  assert (0 < k <= two_p l).
    unfold k; omega.
  assert ((m * n - two_p (N + l) * q) * d = k * n + two_p (N + l) * r).
    unfold k. rewrite EUCL. ring.
  split.
  apply Zmult_lt_reg_r with d. omega.
  replace (0 * d) with 0 by omega.
  rewrite H2.
  assert (0 < k * n). apply Z.mul_pos_pos; omega.
  assert (0 <= two_p (N + l) * r).
    apply Z.mul_nonneg_nonneg. exploit (two_p_gt_ZERO (N + l)); omega. omega.
  omega.
  apply Zmult_le_reg_r with d. omega.
  rewrite H2.
  assert (k * n <= two_p (N + l)).
    rewrite Z.add_comm. rewrite two_p_is_exp; try omega.
    apply Z.le_trans with (two_p l * n). apply Z.mul_le_mono_nonneg_r; omega.
    apply Z.mul_le_mono_nonneg_l. omega. exploit (two_p_gt_ZERO l). omega. omega.
  assert (two_p (N + l) * r <= two_p (N + l) * d - two_p (N + l)).
    replace (two_p (N + l) * d - two_p (N + l))
       with (two_p (N + l) * (d - 1))
         by ring.
    apply Z.mul_le_mono_nonneg_l. exploit (two_p_gt_ZERO (N + l)). omega. omega. omega.
  omega.
Qed.

(** This is theorem 5.1 from Granlund and Montgomery, PLDI 1994. *)

Lemma Zquot_mul:
  forall m l,
  l >= 0 ->
  two_p (N+l) < m * d <= two_p (N+l) + two_p l ->
  forall n,
  - two_p N <= n < two_p N ->
  Z.quot n d = Z.div (m * n) (two_p (N + l)) + (if zlt n 0 then 1 else 0).
Proof.
  intros. destruct (zlt n 0).
  exploit (Zdiv_mul_opp m l H H0 (-n)). omega.
  replace (- - n) with n by ring.
  replace (Z.quot n d) with (- Z.quot (-n) d).
  rewrite Zquot_Zdiv_pos by omega. omega.
  rewrite Z.quot_opp_l by omega. ring.
  rewrite Z.add_0_r. rewrite Zquot_Zdiv_pos by omega.
  apply Zdiv_mul_pos; omega.
Qed.

End Z_DIV_MUL.

(** * Correctness of the division parameters *)

Lemma divs_mul_params_sound:
  forall d m p,
  divs_mul_params d = Some(p, m) ->
  0 <= m < Int.modulus /\ 0 <= p < 32 /\
  forall n,
  Int.min_signed <= n <= Int.max_signed ->
  Z.quot n d = Z.div (m * n) (two_p (32 + p)) + (if zlt n 0 then 1 else 0).
Proof with (try discriminate).
  unfold divs_mul_params; intros d m' p'.
  destruct (find_div_mul_params Int.wordsize
               (Int.half_modulus - Int.half_modulus mod d - 1) d 32)
  as [[p m] | ]...
  generalize (p - 32). intro p1.
  destruct (zlt 0 d)...
  destruct (zlt (two_p (32 + p1)) (m * d))...
  destruct (zle (m * d) (two_p (32 + p1) + two_p (p1 + 1)))...
  destruct (zle 0 m)...
  destruct (zlt m Int.modulus)...
  destruct (zle 0 p1)...
  destruct (zlt p1 32)...
  intros EQ; inv EQ.
  split. auto. split. auto. intros.
  replace (32 + p') with (31 + (p' + 1)) by omega.
  apply Zquot_mul; try omega.
  replace (31 + (p' + 1)) with (32 + p') by omega. omega.
  change (Int.min_signed <= n < Int.half_modulus).
  unfold Int.max_signed in H. omega.
Qed.

Lemma divu_mul_params_sound:
  forall d m p,
  divu_mul_params d = Some(p, m) ->
  0 <= m < Int.modulus /\ 0 <= p < 32 /\
  forall n,
  0 <= n < Int.modulus ->
  Z.div n d = Z.div (m * n) (two_p (32 + p)).
Proof with (try discriminate).
  unfold divu_mul_params; intros d m' p'.
  destruct (find_div_mul_params Int.wordsize
               (Int.modulus - Int.modulus mod d - 1) d 32)
  as [[p m] | ]...
  generalize (p - 32); intro p1.
  destruct (zlt 0 d)...
  destruct (zle (two_p (32 + p1)) (m * d))...
  destruct (zle (m * d) (two_p (32 + p1) + two_p p1))...
  destruct (zle 0 m)...
  destruct (zlt m Int.modulus)...
  destruct (zle 0 p1)...
  destruct (zlt p1 32)...
  intros EQ; inv EQ.
  split. auto. split. auto. intros.
  apply Zdiv_mul_pos; try omega. assumption.
Qed.

Lemma divs_mul_shift_gen:
  forall x y m p,
  divs_mul_params (Int.signed y) = Some(p, m) ->
  0 <= m < Int.modulus /\ 0 <= p < 32 /\
  Int.divs x y = Int.add (Int.shr (Int.repr ((Int.signed x * m) / Int.modulus)) (Int.repr p))
                         (Int.shru x (Int.repr 31)).
Proof.
  intros. set (n := Int.signed x). set (d := Int.signed y) in *.
  exploit divs_mul_params_sound; eauto. intros (A & B & C).
  split. auto. split. auto.
  unfold Int.divs. fold n; fold d. rewrite C by (apply Int.signed_range).
  rewrite two_p_is_exp by omega. rewrite <- Zdiv_Zdiv.
  rewrite Int.shru_lt_zero. unfold Int.add. apply Int.eqm_samerepr. apply Int.eqm_add.
  rewrite Int.shr_div_two_p. apply Int.eqm_unsigned_repr_r. apply Int.eqm_refl2.
  rewrite Int.unsigned_repr. f_equal.
  rewrite Int.signed_repr. rewrite Int.modulus_power. f_equal. ring.
  cut (Int.min_signed <= n * m / Int.modulus < Int.half_modulus).
  unfold Int.max_signed; omega.
  apply Zdiv_interval_1. generalize Int.min_signed_neg; omega. apply Int.half_modulus_pos.
  apply Int.modulus_pos.
  split. apply Z.le_trans with (Int.min_signed * m). 
  apply Z.mul_le_mono_nonpos_l. generalize Int.min_signed_neg; omega. omega.
  apply Z.mul_le_mono_nonneg_r. omega. unfold n; generalize (Int.signed_range x); tauto.
  apply Z.le_lt_trans with (Int.half_modulus * m).
  apply Z.mul_le_mono_nonneg_r. tauto. generalize (Int.signed_range x); unfold n, Int.max_signed; omega.
  apply Zmult_lt_compat_l. generalize Int.half_modulus_pos; omega. tauto.
  assert (32 < Int.max_unsigned) by (compute; auto). omega.
  unfold Int.lt; fold n. rewrite Int.signed_zero. destruct (zlt n 0); apply Int.eqm_unsigned_repr.
  apply two_p_gt_ZERO. omega.
  apply two_p_gt_ZERO. omega.
Qed.

Theorem divs_mul_shift_1:
  forall x y m p,
  divs_mul_params (Int.signed y) = Some(p, m) ->
  m < Int.half_modulus ->
  0 <= p < 32 /\
  Int.divs x y = Int.add (Int.shr (Int.mulhs x (Int.repr m)) (Int.repr p))
                         (Int.shru x (Int.repr 31)).
Proof.
  intros. exploit divs_mul_shift_gen; eauto. instantiate (1 := x).
  intros (A & B & C). split. auto. rewrite C.
  unfold Int.mulhs. rewrite Int.signed_repr. auto.
  generalize Int.min_signed_neg; unfold Int.max_signed; omega.
Qed.

Theorem divs_mul_shift_2:
  forall x y m p,
  divs_mul_params (Int.signed y) = Some(p, m) ->
  m >= Int.half_modulus ->
  0 <= p < 32 /\
  Int.divs x y = Int.add (Int.shr (Int.add (Int.mulhs x (Int.repr m)) x) (Int.repr p))
                         (Int.shru x (Int.repr 31)).
Proof.
  intros. exploit divs_mul_shift_gen; eauto. instantiate (1 := x).
  intros (A & B & C). split. auto. rewrite C. f_equal. f_equal.
  rewrite Int.add_signed. unfold Int.mulhs. set (n := Int.signed x).
  transitivity (Int.repr (n * (m - Int.modulus) / Int.modulus + n)).
  apply f_equal.
  replace (n * (m - Int.modulus)) with (n * m +  (-n) * Int.modulus) by ring.
  rewrite Z_div_plus. ring. apply Int.modulus_pos.
  apply Int.eqm_samerepr. apply Int.eqm_add; auto with ints.
  apply Int.eqm_sym. eapply Int.eqm_trans. apply Int.eqm_signed_unsigned.
  apply Int.eqm_unsigned_repr_l. apply Int.eqm_refl2.
  apply (f_equal (fun x => n * x / Int.modulus)).
  rewrite Int.signed_repr_eq. rewrite Z.mod_small by assumption.
  apply zlt_false. assumption.
Qed.

Theorem divu_mul_shift:
  forall x y m p,
  divu_mul_params (Int.unsigned y) = Some(p, m) ->
  0 <= p < 32 /\
  Int.divu x y = Int.shru (Int.mulhu x (Int.repr m)) (Int.repr p).
Proof.
  intros. exploit divu_mul_params_sound; eauto. intros (A & B & C).
  split. auto.
  rewrite Int.shru_div_two_p. rewrite Int.unsigned_repr.
  unfold Int.divu, Int.mulhu. f_equal. rewrite C by apply Int.unsigned_range.
  rewrite two_p_is_exp by omega. rewrite <- Zdiv_Zdiv by (apply two_p_gt_ZERO; omega).
  f_equal. rewrite (Int.unsigned_repr m).
  rewrite Int.unsigned_repr. f_equal. ring.
  cut (0 <= Int.unsigned x * m / Int.modulus < Int.modulus).
  unfold Int.max_unsigned; omega.
  apply Zdiv_interval_1. omega. compute; auto. compute; auto.
  split. simpl. apply Z.mul_nonneg_nonneg. generalize (Int.unsigned_range x); omega. omega.
  apply Z.le_lt_trans with (Int.modulus * m).
  apply Zmult_le_compat_r. generalize (Int.unsigned_range x); omega. omega.
  apply Zmult_lt_compat_l. compute; auto. omega.
  unfold Int.max_unsigned; omega.
  assert (32 < Int.max_unsigned) by (compute; auto). omega.
Qed.

(** Same, for 64-bit integers *)

Lemma divls_mul_params_sound:
  forall d m p,
  divls_mul_params d = Some(p, m) ->
  0 <= m < Int64.modulus /\ 0 <= p < 64 /\
  forall n,
  Int64.min_signed <= n <= Int64.max_signed ->
  Z.quot n d = Z.div (m * n) (two_p (64 + p)) + (if zlt n 0 then 1 else 0).
Proof with (try discriminate).
  unfold divls_mul_params; intros d m' p'.
  destruct (find_div_mul_params Int64.wordsize
               (Int64.half_modulus - Int64.half_modulus mod d - 1) d 64)
  as [[p m] | ]...
  generalize (p - 64). intro p1.
  destruct (zlt 0 d)...
  destruct (zlt (two_p (64 + p1)) (m * d))...
  destruct (zle (m * d) (two_p (64 + p1) + two_p (p1 + 1)))...
  destruct (zle 0 m)...
  destruct (zlt m Int64.modulus)...
  destruct (zle 0 p1)...
  destruct (zlt p1 64)...
  intros EQ; inv EQ.
  split. auto. split. auto. intros.
  replace (64 + p') with (63 + (p' + 1)) by omega.
  apply Zquot_mul; try omega.
  replace (63 + (p' + 1)) with (64 + p') by omega. omega.
  change (Int64.min_signed <= n < Int64.half_modulus).
  unfold Int64.max_signed in H. omega.
Qed.

Lemma divlu_mul_params_sound:
  forall d m p,
  divlu_mul_params d = Some(p, m) ->
  0 <= m < Int64.modulus /\ 0 <= p < 64 /\
  forall n,
  0 <= n < Int64.modulus ->
  Z.div n d = Z.div (m * n) (two_p (64 + p)).
Proof with (try discriminate).
  unfold divlu_mul_params; intros d m' p'.
  destruct (find_div_mul_params Int64.wordsize
               (Int64.modulus - Int64.modulus mod d - 1) d 64)
  as [[p m] | ]...
  generalize (p - 64); intro p1.
  destruct (zlt 0 d)...
  destruct (zle (two_p (64 + p1)) (m * d))...
  destruct (zle (m * d) (two_p (64 + p1) + two_p p1))...
  destruct (zle 0 m)...
  destruct (zlt m Int64.modulus)...
  destruct (zle 0 p1)...
  destruct (zlt p1 64)...
  intros EQ; inv EQ.
  split. auto. split. auto. intros.
  apply Zdiv_mul_pos; try omega. assumption.
Qed.

Remark int64_shr'_div_two_p:
  forall x y, Int64.shr' x y = Int64.repr (Int64.signed x / two_p (Int.unsigned y)).
Proof.
  intros; unfold Int64.shr'. rewrite Zshiftr_div_two_p; auto. generalize (Int.unsigned_range y); omega.
Qed.

Lemma divls_mul_shift_gen:
  forall x y m p,
  divls_mul_params (Int64.signed y) = Some(p, m) ->
  0 <= m < Int64.modulus /\ 0 <= p < 64 /\
  Int64.divs x y = Int64.add (Int64.shr' (Int64.repr ((Int64.signed x * m) / Int64.modulus)) (Int.repr p))
                             (Int64.shru x (Int64.repr 63)).
Proof.
  intros. set (n := Int64.signed x). set (d := Int64.signed y) in *.
  exploit divls_mul_params_sound; eauto. intros (A & B & C).
  split. auto. split. auto.
  unfold Int64.divs. fold n; fold d. rewrite C by (apply Int64.signed_range).
  rewrite two_p_is_exp by omega. rewrite <- Zdiv_Zdiv.
  rewrite Int64.shru_lt_zero. unfold Int64.add. apply Int64.eqm_samerepr. apply Int64.eqm_add.
  rewrite int64_shr'_div_two_p. apply Int64.eqm_unsigned_repr_r. apply Int64.eqm_refl2.
  rewrite Int.unsigned_repr. f_equal.
  rewrite Int64.signed_repr. rewrite Int64.modulus_power. f_equal. ring.
  cut (Int64.min_signed <= n * m / Int64.modulus < Int64.half_modulus).
  unfold Int64.max_signed; omega.
  apply Zdiv_interval_1. generalize Int64.min_signed_neg; omega. apply Int64.half_modulus_pos.
  apply Int64.modulus_pos.
  split. apply Z.le_trans with (Int64.min_signed * m).
  apply Z.mul_le_mono_nonpos_l. generalize Int64.min_signed_neg; omega. omega.
  apply Z.mul_le_mono_nonneg_r. tauto. unfold n; generalize (Int64.signed_range x); tauto.
  apply Z.le_lt_trans with (Int64.half_modulus * m).
  apply Zmult_le_compat_r. generalize (Int64.signed_range x); unfold n, Int64.max_signed; omega. tauto.
  apply Zmult_lt_compat_l. generalize Int64.half_modulus_pos; omega. tauto.
  assert (64 < Int.max_unsigned) by (compute; auto). omega.
  unfold Int64.lt; fold n. rewrite Int64.signed_zero. destruct (zlt n 0); apply Int64.eqm_unsigned_repr.
  apply two_p_gt_ZERO. omega.
  apply two_p_gt_ZERO. omega.
Qed.

Theorem divls_mul_shift_1:
  forall x y m p,
  divls_mul_params (Int64.signed y) = Some(p, m) ->
  m < Int64.half_modulus ->
  0 <= p < 64 /\
  Int64.divs x y = Int64.add (Int64.shr' (Int64.mulhs x (Int64.repr m)) (Int.repr p))
                             (Int64.shru' x (Int.repr 63)).
Proof.
  intros. exploit divls_mul_shift_gen; eauto. instantiate (1 := x).
  intros (A & B & C). split. auto. rewrite C.
  unfold Int64.mulhs. rewrite Int64.signed_repr. auto.
  generalize Int64.min_signed_neg; unfold Int64.max_signed; omega.
Qed.

Theorem divls_mul_shift_2:
  forall x y m p,
  divls_mul_params (Int64.signed y) = Some(p, m) ->
  m >= Int64.half_modulus ->
  0 <= p < 64 /\
  Int64.divs x y = Int64.add (Int64.shr' (Int64.add (Int64.mulhs x (Int64.repr m)) x) (Int.repr p))
                             (Int64.shru' x (Int.repr 63)).
Proof.
  intros. exploit divls_mul_shift_gen; eauto. instantiate (1 := x).
  intros (A & B & C). split. auto. rewrite C. f_equal. f_equal.
  rewrite Int64.add_signed. unfold Int64.mulhs. set (n := Int64.signed x).
  transitivity (Int64.repr (n * (m - Int64.modulus) / Int64.modulus + n)).
  apply f_equal.
  replace (n * (m - Int64.modulus)) with (n * m +  (-n) * Int64.modulus) by ring.
  rewrite Z_div_plus. ring. apply Int64.modulus_pos.
  apply Int64.eqm_samerepr. apply Int64.eqm_add; auto with ints.
  apply Int64.eqm_sym. eapply Int64.eqm_trans. apply Int64.eqm_signed_unsigned.
  apply Int64.eqm_unsigned_repr_l. apply Int64.eqm_refl2.
  apply (f_equal (fun x => n * x / Int64.modulus)).
  rewrite Int64.signed_repr_eq. rewrite Z.mod_small by assumption.
  apply zlt_false. assumption.
Qed.

Remark int64_shru'_div_two_p:
  forall x y, Int64.shru' x y = Int64.repr (Int64.unsigned x / two_p (Int.unsigned y)).
Proof.
  intros; unfold Int64.shru'. rewrite Zshiftr_div_two_p; auto. generalize (Int.unsigned_range y); omega.
Qed.

Theorem divlu_mul_shift:
  forall x y m p,
  divlu_mul_params (Int64.unsigned y) = Some(p, m) ->
  0 <= p < 64 /\
  Int64.divu x y = Int64.shru' (Int64.mulhu x (Int64.repr m)) (Int.repr p).
Proof.
  intros. exploit divlu_mul_params_sound; eauto. intros (A & B & C).
  split. auto.
  rewrite int64_shru'_div_two_p. rewrite Int.unsigned_repr.
  unfold Int64.divu, Int64.mulhu. f_equal. rewrite C by apply Int64.unsigned_range.
  rewrite two_p_is_exp by omega. rewrite <- Zdiv_Zdiv by (apply two_p_gt_ZERO; omega).
  f_equal. rewrite (Int64.unsigned_repr m).
  rewrite Int64.unsigned_repr. f_equal. ring.
  cut (0 <= Int64.unsigned x * m / Int64.modulus < Int64.modulus).
  unfold Int64.max_unsigned; omega.
  apply Zdiv_interval_1. omega. compute; auto. compute; auto.
  split. simpl. apply Z.mul_nonneg_nonneg. generalize (Int64.unsigned_range x); omega. omega.
  apply Z.le_lt_trans with (Int64.modulus * m).
  apply Zmult_le_compat_r. generalize (Int64.unsigned_range x); omega. omega.
  apply Zmult_lt_compat_l. compute; auto. omega.
  unfold Int64.max_unsigned; omega.
  assert (64 < Int.max_unsigned) by (compute; auto). omega.
Qed.

(** * Correctness of the smart constructors for division and modulus *)

Section CMCONSTRS.

Variable prog: program.
Variable hf: helper_functions.
Hypothesis HELPERS: helper_functions_declared prog hf.
Variable se: Genv.symtbl.
Hypothesis VALID: Genv.valid_for (erase_program prog) se.
Let ge := Genv.globalenv se prog.
Variable sp: val.
Variable e: env.
Variable m: mem.

Lemma is_intconst_sound:
  forall v a n le,
  is_intconst a = Some n -> eval_expr ge sp e m le a v -> v = Vint n.
Proof with (try discriminate).
  intros. unfold is_intconst in *.
  destruct a... destruct o... inv H. inv H0. destruct vl; inv H5. auto.
Qed.

Lemma eval_divu_mul:
  forall le x y p M,
  divu_mul_params (Int.unsigned y) = Some(p, M) ->
  nth_error le O = Some (Vint x) ->
  eval_expr ge sp e m le (divu_mul p M) (Vint (Int.divu x y)).
Proof.
  intros. unfold divu_mul. exploit (divu_mul_shift x); eauto. intros [A B].
  assert (C: eval_expr ge sp e m le (Eletvar 0) (Vint x)) by (apply eval_Eletvar; eauto).
  assert (D: eval_expr ge sp e m le (Eop (Ointconst (Int.repr M)) Enil) (Vint (Int.repr M))) by EvalOp.
  exploit eval_mulhu. eexact C. eexact D. intros (v & E & F). simpl in F. inv F. 
  exploit eval_shruimm. eexact E. instantiate (1 := Int.repr p).
  intros [v [P Q]]. simpl in Q.
  replace (Int.ltu (Int.repr p) Int.iwordsize) with true in Q.
  inv Q. rewrite B. auto.
  unfold Int.ltu. rewrite Int.unsigned_repr. rewrite zlt_true; auto. tauto.
  assert (32 < Int.max_unsigned) by (compute; auto). omega.
Qed.

Theorem eval_divuimm:
  forall le e1 x n2 z,
  eval_expr ge sp e m le e1 x ->
  Val.divu x (Vint n2) = Some z ->
  exists v, eval_expr ge sp e m le (divuimm e1 n2) v /\ Val.lessdef z v.
Proof.
  unfold divuimm; intros. generalize H0; intros DIV.
  destruct x; simpl in DIV; try discriminate.
  destruct (Int.eq n2 Int.zero) eqn:Z2; inv DIV.
  destruct (Int.is_power2 n2) as [l | ] eqn:P2.
- erewrite Int.divu_pow2 by eauto.
  replace (Vint (Int.shru i l)) with (Val.shru (Vint i) (Vint l)).
  apply eval_shruimm; auto.
  simpl. erewrite Int.is_power2_range; eauto.
- destruct (Compopts.optim_for_size tt).
  + eapply eval_divu_base; eauto. EvalOp.
  + destruct (divu_mul_params (Int.unsigned n2)) as [[p M] | ] eqn:PARAMS.
    * exists (Vint (Int.divu i n2)); split; auto.
      econstructor; eauto. eapply eval_divu_mul; eauto.
    * eapply eval_divu_base; eauto. EvalOp.
Qed.

Theorem eval_divu:
  forall le a b x y z,
  eval_expr ge sp e m le a x ->
  eval_expr ge sp e m le b y ->
  Val.divu x y = Some z ->
  exists v, eval_expr ge sp e m le (divu a b) v /\ Val.lessdef z v.
Proof.
  unfold divu; intros.
  destruct (is_intconst b) as [n2|] eqn:B.
- exploit is_intconst_sound; eauto. intros EB; clear B.
  destruct (is_intconst a) as [n1|] eqn:A.
+ exploit is_intconst_sound; eauto. intros EA; clear A.
  destruct (Int.eq n2 Int.zero) eqn:Z. eapply eval_divu_base; eauto. 
  subst. simpl in H1. rewrite Z in H1; inv H1.
  TrivialExists.
+ subst. eapply eval_divuimm; eauto.
- eapply eval_divu_base; eauto.
Qed.

Lemma eval_mod_from_div:
  forall le a n x y,
  eval_expr ge sp e m le a (Vint y) ->
  nth_error le O = Some (Vint x) ->
  eval_expr ge sp e m le (mod_from_div a n) (Vint (Int.sub x (Int.mul y n))).
Proof.
  unfold mod_from_div; intros.
  exploit eval_mulimm; eauto. instantiate (1 := n). intros [v [A B]].
  simpl in B. inv B. EvalOp.
Qed.

Theorem eval_moduimm:
  forall le e1 x n2 z,
  eval_expr ge sp e m le e1 x ->
  Val.modu x (Vint n2) = Some z ->
  exists v, eval_expr ge sp e m le (moduimm e1 n2) v /\ Val.lessdef z v.
Proof.
  unfold moduimm; intros. generalize H0; intros MOD.
  destruct x; simpl in MOD; try discriminate.
  destruct (Int.eq n2 Int.zero) eqn:Z2; inv MOD.
  destruct (Int.is_power2 n2) as [l | ] eqn:P2.
- erewrite Int.modu_and by eauto.
  change (Vint (Int.and i (Int.sub n2 Int.one)))
    with (Val.and (Vint i) (Vint (Int.sub n2 Int.one))).
  apply eval_andimm. auto.
- destruct (Compopts.optim_for_size tt).
  + eapply eval_modu_base; eauto. EvalOp.
  + destruct (divu_mul_params (Int.unsigned n2)) as [[p M] | ] eqn:PARAMS.
    * econstructor; split.
      econstructor; eauto. eapply eval_mod_from_div.
      eapply eval_divu_mul; eauto. simpl; eauto. simpl; eauto.
      rewrite Int.modu_divu. auto.
      red; intros; subst n2; discriminate.
    * eapply eval_modu_base; eauto. EvalOp.
Qed.

Theorem eval_modu:
  forall le a b x y z,
  eval_expr ge sp e m le a x ->
  eval_expr ge sp e m le b y ->
  Val.modu x y = Some z ->
  exists v, eval_expr ge sp e m le (modu a b) v /\ Val.lessdef z v.
Proof.
  unfold modu; intros.
  destruct (is_intconst b) as [n2|] eqn:B.
- exploit is_intconst_sound; eauto. intros EB; clear B.
  destruct (is_intconst a) as [n1|] eqn:A.
+ exploit is_intconst_sound; eauto. intros EA; clear A.
  destruct (Int.eq n2 Int.zero) eqn:Z. eapply eval_modu_base; eauto. 
  subst. simpl in H1. rewrite Z in H1; inv H1.
  TrivialExists.
+ subst. eapply eval_moduimm; eauto.
- eapply eval_modu_base; eauto.
Qed.

Lemma eval_divs_mul:
  forall le x y p M,
  divs_mul_params (Int.signed y) = Some(p, M) ->
  nth_error le O = Some (Vint x) ->
  eval_expr ge sp e m le (divs_mul p M) (Vint (Int.divs x y)).
Proof.
  intros. unfold divs_mul.
  assert (C: eval_expr ge sp e m le (Eletvar 0) (Vint x)) by (apply eval_Eletvar; eauto).
  assert (D: eval_expr ge sp e m le (Eop (Ointconst (Int.repr M)) Enil) (Vint (Int.repr M))) by EvalOp.
  exploit eval_mulhs. eexact C. eexact D. intros (v & X & F). simpl in F; inv F.
  exploit eval_shruimm. eexact C. instantiate (1 := Int.repr (Int.zwordsize - 1)).
  intros [v1 [Y LD]]. simpl in LD.
  change (Int.ltu (Int.repr 31) Int.iwordsize) with true in LD.
  simpl in LD. inv LD.
  assert (RANGE: 0 <= p < 32 -> Int.ltu (Int.repr p) Int.iwordsize = true).
  { intros. unfold Int.ltu. rewrite Int.unsigned_repr. rewrite zlt_true by tauto. auto.
    assert (32 < Int.max_unsigned) by (compute; auto). omega. }
  destruct (zlt M Int.half_modulus).
- exploit (divs_mul_shift_1 x); eauto. intros [A B].
  exploit eval_shrimm. eexact X. instantiate (1 := Int.repr p). intros [v1 [Z LD]].
  simpl in LD. rewrite RANGE in LD by auto. inv LD.
  exploit eval_add. eexact Z. eexact Y. intros [v1 [W LD]].
  simpl in LD. inv LD.
  rewrite B. exact W.
- exploit (divs_mul_shift_2 x); eauto. intros [A B].
  exploit eval_add. eexact X. eexact C. intros [v1 [Z LD]].
  simpl in LD. inv LD.
  exploit eval_shrimm. eexact Z. instantiate (1 := Int.repr p). intros [v1 [U LD]].
  simpl in LD. rewrite RANGE in LD by auto. inv LD.
  exploit eval_add. eexact U. eexact Y. intros [v1 [W LD]].
  simpl in LD. inv LD.
  rewrite B. exact W.
Qed.

Theorem eval_divsimm:
  forall le e1 x n2 z,
  eval_expr ge sp e m le e1 x ->
  Val.divs x (Vint n2) = Some z ->
  exists v, eval_expr ge sp e m le (divsimm e1 n2) v /\ Val.lessdef z v.
Proof.
  unfold divsimm; intros. generalize H0; intros DIV.
  destruct x; simpl in DIV; try discriminate.
  destruct (Int.eq n2 Int.zero
            || Int.eq i (Int.repr Int.min_signed) && Int.eq n2 Int.mone) eqn:Z2; inv DIV.
  destruct (Int.is_power2 n2) as [l | ] eqn:P2.
- destruct (Int.ltu l (Int.repr 31)) eqn:LT31.
  + eapply eval_shrximm; eauto. eapply Val.divs_pow2; eauto.
  + eapply eval_divs_base; eauto. EvalOp.
- destruct (Compopts.optim_for_size tt).
  + eapply eval_divs_base; eauto. EvalOp.
  + destruct (divs_mul_params (Int.signed n2)) as [[p M] | ] eqn:PARAMS.
    * exists (Vint (Int.divs i n2)); split; auto.
      econstructor; eauto. eapply eval_divs_mul; eauto.
    * eapply eval_divs_base; eauto. EvalOp.
Qed.

Theorem eval_divs:
  forall le a b x y z,
  eval_expr ge sp e m le a x ->
  eval_expr ge sp e m le b y ->
  Val.divs x y = Some z ->
  exists v, eval_expr ge sp e m le (divs a b) v /\ Val.lessdef z v.
Proof.
  unfold divs; intros.
  destruct (is_intconst b) as [n2|] eqn:B.
- exploit is_intconst_sound; eauto. intros EB; clear B.
  destruct (is_intconst a) as [n1|] eqn:A.
+ exploit is_intconst_sound; eauto. intros EA; clear A.
  destruct (Int.eq n2 Int.zero) eqn:Z. eapply eval_divs_base; eauto.
  subst. simpl in H1. 
  destruct (Int.eq n2 Int.zero || Int.eq n1 (Int.repr Int.min_signed) && Int.eq n2 Int.mone); inv H1.
  TrivialExists.
+ subst. eapply eval_divsimm; eauto.
- eapply eval_divs_base; eauto.
Qed.

Theorem eval_modsimm:
  forall le e1 x n2 z,
  eval_expr ge sp e m le e1 x ->
  Val.mods x (Vint n2) = Some z ->
  exists v, eval_expr ge sp e m le (modsimm e1 n2) v /\ Val.lessdef z v.
Proof.
  unfold modsimm; intros.
  exploit Val.mods_divs; eauto. intros [y [A B]].
  generalize A; intros DIV.
  destruct x; simpl in DIV; try discriminate.
  destruct (Int.eq n2 Int.zero
            || Int.eq i (Int.repr Int.min_signed) && Int.eq n2 Int.mone) eqn:Z2; inv DIV.
  destruct (Int.is_power2 n2) as [l | ] eqn:P2.
- destruct (Int.ltu l (Int.repr 31)) eqn:LT31.
  + exploit (eval_shrximm ge sp e m (Vint i :: le) (Eletvar O)).
    constructor. simpl; eauto. eapply Val.divs_pow2; eauto.
    intros [v1 [X LD]]. inv LD.
    econstructor; split. econstructor. eauto.
    apply eval_mod_from_div. eexact X. simpl; eauto.
    simpl. auto.
  + eapply eval_mods_base; eauto. EvalOp.
- destruct (Compopts.optim_for_size tt).
  + eapply eval_mods_base; eauto. EvalOp.
  + destruct (divs_mul_params (Int.signed n2)) as [[p M] | ] eqn:PARAMS.
    * econstructor; split.
      econstructor. eauto. apply eval_mod_from_div with (x := i); auto.
      eapply eval_divs_mul with (x := i); eauto.
      simpl. auto.
    * eapply eval_mods_base; eauto. EvalOp.
Qed.

Theorem eval_mods:
  forall le a b x y z,
  eval_expr ge sp e m le a x ->
  eval_expr ge sp e m le b y ->
  Val.mods x y = Some z ->
  exists v, eval_expr ge sp e m le (mods a b) v /\ Val.lessdef z v.
Proof.
  unfold mods; intros.
  destruct (is_intconst b) as [n2|] eqn:B.
- exploit is_intconst_sound; eauto. intros EB; clear B.
  destruct (is_intconst a) as [n1|] eqn:A.
+ exploit is_intconst_sound; eauto. intros EA; clear A.
  destruct (Int.eq n2 Int.zero) eqn:Z. eapply eval_mods_base; eauto.
  subst. simpl in H1. 
  destruct (Int.eq n2 Int.zero || Int.eq n1 (Int.repr Int.min_signed) && Int.eq n2 Int.mone); inv H1.
  TrivialExists.
+ subst. eapply eval_modsimm; eauto.
- eapply eval_mods_base; eauto.
Qed.

Lemma eval_modl_from_divl:
  forall le a n x y,
  eval_expr ge sp e m le a (Vlong y) ->
  nth_error le O = Some (Vlong x) ->
  eval_expr ge sp e m le (modl_from_divl a n) (Vlong (Int64.sub x (Int64.mul y n))).
Proof.
  unfold modl_from_divl; intros.
  exploit eval_mullimm; eauto. instantiate (1 := n). intros (v1 & A1 & B1).
  assert (A0: eval_expr ge sp e m le (Eletvar O) (Vlong x)) by (constructor; auto).
  exploit eval_subl ; auto ; try apply HELPERS. exact A0. exact A1.
  intros (v2 & A2 & B2).
  simpl in B1; inv B1. simpl in B2; inv B2. exact A2.
Qed.

Lemma eval_divlu_mull:
  forall le x y p M,
  divlu_mul_params (Int64.unsigned y) = Some(p, M) ->
  nth_error le O = Some (Vlong x) ->
  eval_expr ge sp e m le (divlu_mull p M) (Vlong (Int64.divu x y)).
Proof.
  intros. unfold divlu_mull. exploit (divlu_mul_shift x); eauto. intros [A B].
  assert (A0: eval_expr ge sp e m le (Eletvar O) (Vlong x)) by (constructor; auto).
<<<<<<< HEAD
  exploit eval_mullhu. eauto. eauto. eexact A0. instantiate (1 := Int64.repr M). intros (v1 & A1 & B1).
  exploit eval_shrluimm. eauto. eauto. eexact A1. instantiate (1 := Int.repr p). intros (v2 & A2 & B2).
=======
  exploit eval_mullhu. try apply HELPERS. eexact A0. instantiate (1 := Int64.repr M). intros (v1 & A1 & B1).
  exploit eval_shrluimm. try apply HELPERS. eexact A1. instantiate (1 := Int.repr p). intros (v2 & A2 & B2).
>>>>>>> e1725209
  simpl in B1; inv B1. simpl in B2. replace (Int.ltu (Int.repr p) Int64.iwordsize') with true in B2. inv B2.
  rewrite B. assumption.
  unfold Int.ltu. rewrite Int.unsigned_repr. rewrite zlt_true; auto. tauto.
  assert (64 < Int.max_unsigned) by (compute; auto). omega.
Qed.

Theorem eval_divlu:
  forall le a b x y z,
  eval_expr ge sp e m le a x ->
  eval_expr ge sp e m le b y ->
  Val.divlu x y = Some z ->
  exists v, eval_expr ge sp e m le (divlu a b) v /\ Val.lessdef z v.
Proof.
  unfold divlu; intros.
  destruct (is_longconst b) as [n2|] eqn:N2.
- assert (y = Vlong n2) by (eapply is_longconst_sound; eauto). subst y.
  destruct (is_longconst a) as [n1|] eqn:N1.
+ assert (x = Vlong n1) by (eapply is_longconst_sound; eauto). subst x.
  simpl in H1. destruct (Int64.eq n2 Int64.zero); inv H1.
  econstructor; split. apply eval_longconst. constructor.
+ destruct (Int64.is_power2' n2) as [l|] eqn:POW.
* exploit Val.divlu_pow2; eauto. intros EQ; subst z. apply eval_shrluimm; auto.
* destruct (Compopts.optim_for_size tt). eapply eval_divlu_base; eauto.
  destruct (divlu_mul_params (Int64.unsigned n2)) as [[p M]|] eqn:PARAMS.
** destruct x; simpl in H1; try discriminate.
   destruct (Int64.eq n2 Int64.zero); inv H1.
   econstructor; split; eauto. econstructor. eauto. eapply eval_divlu_mull; eauto.
** eapply eval_divlu_base; eauto.
- eapply eval_divlu_base; eauto.
Qed.

Theorem eval_modlu:
  forall le a b x y z,
  eval_expr ge sp e m le a x ->
  eval_expr ge sp e m le b y ->
  Val.modlu x y = Some z ->
  exists v, eval_expr ge sp e m le (modlu a b) v /\ Val.lessdef z v.
Proof.
  unfold modlu; intros.
  destruct (is_longconst b) as [n2|] eqn:N2.
- assert (y = Vlong n2) by (eapply is_longconst_sound; eauto). subst y.
  destruct (is_longconst a) as [n1|] eqn:N1.
+ assert (x = Vlong n1) by (eapply is_longconst_sound; eauto). subst x.
  simpl in H1. destruct (Int64.eq n2 Int64.zero); inv H1.
  econstructor; split. apply eval_longconst. constructor.
+ destruct (Int64.is_power2 n2) as [l|] eqn:POW.
* exploit Val.modlu_pow2; eauto. intros EQ; subst z. eapply eval_andl; eauto. apply eval_longconst.
* destruct (Compopts.optim_for_size tt). eapply eval_modlu_base; eauto.
  destruct (divlu_mul_params (Int64.unsigned n2)) as [[p M]|] eqn:PARAMS.
** destruct x; simpl in H1; try discriminate.
   destruct (Int64.eq n2 Int64.zero) eqn:Z; inv H1.
   rewrite Int64.modu_divu.
    econstructor; split; eauto. econstructor. eauto.
    eapply eval_modl_from_divl; eauto.
    eapply eval_divlu_mull; eauto.
    red; intros; subst n2; discriminate Z.
** eapply eval_modlu_base; eauto.
- eapply eval_modlu_base; eauto.
Qed.

Lemma eval_divls_mull:
  forall le x y p M,
  divls_mul_params (Int64.signed y) = Some(p, M) ->
  nth_error le O = Some (Vlong x) ->
  eval_expr ge sp e m le (divls_mull p M) (Vlong (Int64.divs x y)).
Proof.
  intros. unfold divls_mull.
  assert (A0: eval_expr ge sp e m le (Eletvar O) (Vlong x)).
  { constructor; auto. }
<<<<<<< HEAD
  exploit eval_mullhs. eauto. eauto. eexact A0. instantiate (1 := Int64.repr M).  intros (v1 & A1 & B1).
  exploit eval_addl; auto; try apply HELPERS. eexact A1. eexact A0. intros (v2 & A2 & B2).
  exploit eval_shrluimm. eauto. eauto. eexact A0. instantiate (1 := Int.repr 63). intros (v3 & A3 & B3).
=======
  exploit eval_mullhs. try apply HELPERS. eexact A0. instantiate (1 := Int64.repr M).  intros (v1 & A1 & B1).
  exploit eval_addl. auto. eexact A1. eexact A0. intros (v2 & A2 & B2).
  exploit eval_shrluimm. try apply HELPERS. eexact A0. instantiate (1 := Int.repr 63). intros (v3 & A3 & B3).
>>>>>>> e1725209
  set (a4 := if zlt M Int64.half_modulus
             then mullhs (Eletvar 0) (Int64.repr M)
             else addl (mullhs (Eletvar 0) (Int64.repr M)) (Eletvar 0)).
  set (v4 := if zlt M Int64.half_modulus then v1 else v2).
  assert (A4: eval_expr ge sp e m le a4 v4).
  { unfold a4, v4; destruct (zlt M Int64.half_modulus); auto. }
<<<<<<< HEAD
  exploit eval_shrlimm. eauto. eauto. eexact A4. instantiate (1 := Int.repr p). intros (v5 & A5 & B5).
  exploit eval_addl; auto; try apply HELPERS. eexact A5. eexact A3. intros (v6 & A6 & B6).
=======
  exploit eval_shrlimm. try apply HELPERS. eexact A4. instantiate (1 := Int.repr p). intros (v5 & A5 & B5).
  exploit eval_addl. auto. eexact A5. eexact A3. intros (v6 & A6 & B6).
>>>>>>> e1725209
  assert (RANGE: forall x, 0 <= x < 64 -> Int.ltu (Int.repr x) Int64.iwordsize' = true).
  { intros. unfold Int.ltu. rewrite Int.unsigned_repr. rewrite zlt_true by tauto. auto.
    assert (64 < Int.max_unsigned) by (compute; auto). omega. }
  simpl in B1; inv B1.
  simpl in B2; inv B2.
  simpl in B3; rewrite RANGE in B3 by omega; inv B3.
  destruct (zlt M Int64.half_modulus).
- exploit (divls_mul_shift_1 x); eauto. intros [A B].
  simpl in B5; rewrite RANGE in B5 by auto; inv B5.
  simpl in B6; inv B6.
  rewrite B; exact A6.
- exploit (divls_mul_shift_2 x); eauto. intros [A B].
  simpl in B5; rewrite RANGE in B5 by auto; inv B5.
  simpl in B6; inv B6.
  rewrite B; exact A6.
Qed.

Theorem eval_divls:
  forall le a b x y z,
  eval_expr ge sp e m le a x ->
  eval_expr ge sp e m le b y ->
  Val.divls x y = Some z ->
  exists v, eval_expr ge sp e m le (divls a b) v /\ Val.lessdef z v.
Proof.
  unfold divls; intros.
  destruct (is_longconst b) as [n2|] eqn:N2.
- assert (y = Vlong n2) by (eapply is_longconst_sound; eauto). subst y.
  destruct (is_longconst a) as [n1|] eqn:N1.
+ assert (x = Vlong n1) by (eapply is_longconst_sound; eauto). subst x.
  simpl in H1.
  destruct (Int64.eq n2 Int64.zero
         || Int64.eq n1 (Int64.repr Int64.min_signed) && Int64.eq n2 Int64.mone); inv H1.
  econstructor; split. apply eval_longconst. constructor.
+ destruct (Int64.is_power2' n2) as [l|] eqn:POW.
* destruct (Int.ltu l (Int.repr 63)) eqn:LT.
** exploit Val.divls_pow2; eauto. intros EQ. eapply eval_shrxlimm; eauto.
** eapply eval_divls_base; eauto.
* destruct (Compopts.optim_for_size tt). eapply eval_divls_base; eauto.
  destruct (divls_mul_params (Int64.signed n2)) as [[p M]|] eqn:PARAMS.
** destruct x; simpl in H1; try discriminate.
   destruct (Int64.eq n2 Int64.zero
             || Int64.eq i (Int64.repr Int64.min_signed) && Int64.eq n2 Int64.mone); inv H1.
   econstructor; split; eauto. econstructor. eauto.
   eapply eval_divls_mull; eauto.
** eapply eval_divls_base; eauto.
- eapply eval_divls_base; eauto.
Qed.

Theorem eval_modls:
  forall le a b x y z,
  eval_expr ge sp e m le a x ->
  eval_expr ge sp e m le b y ->
  Val.modls x y = Some z ->
  exists v, eval_expr ge sp e m le (modls a b) v /\ Val.lessdef z v.
Proof.
  unfold modls; intros.
  destruct (is_longconst b) as [n2|] eqn:N2.
- assert (y = Vlong n2) by (eapply is_longconst_sound; eauto). subst y.
  destruct (is_longconst a) as [n1|] eqn:N1.
+ assert (x = Vlong n1) by (eapply is_longconst_sound; eauto). subst x.
  simpl in H1.
  destruct (Int64.eq n2 Int64.zero
         || Int64.eq n1 (Int64.repr Int64.min_signed) && Int64.eq n2 Int64.mone); inv H1.
  econstructor; split. apply eval_longconst. constructor.
+ destruct (Int64.is_power2' n2) as [l|] eqn:POW.
* destruct (Int.ltu l (Int.repr 63)) eqn:LT.
**destruct x; simpl in H1; try discriminate.
  destruct (Int64.eq n2 Int64.zero
         || Int64.eq i (Int64.repr Int64.min_signed) && Int64.eq n2 Int64.mone) eqn:D; inv H1.
  assert (Val.divls (Vlong i) (Vlong n2) = Some (Vlong (Int64.divs i n2))).
  { simpl; rewrite D; auto. }
  exploit Val.divls_pow2; eauto. intros EQ.
  set (le' := Vlong i :: le).
  assert (A: eval_expr ge sp e m le' (Eletvar O) (Vlong i)) by (constructor; auto).
  exploit eval_shrxlimm; eauto. intros (v1 & A1 & B1). inv B1.
  econstructor; split.
  econstructor. eauto. eapply eval_modl_from_divl. eexact A1. reflexivity.
  rewrite Int64.mods_divs. auto.
**eapply eval_modls_base; eauto.
* destruct (Compopts.optim_for_size tt). eapply eval_modls_base; eauto.
  destruct (divls_mul_params (Int64.signed n2)) as [[p M]|] eqn:PARAMS.
** destruct x; simpl in H1; try discriminate.
   destruct (Int64.eq n2 Int64.zero
             || Int64.eq i (Int64.repr Int64.min_signed) && Int64.eq n2 Int64.mone); inv H1.
   econstructor; split; eauto. econstructor. eauto.
   rewrite Int64.mods_divs.
   eapply eval_modl_from_divl; auto.
   eapply eval_divls_mull; eauto.
** eapply eval_modls_base; eauto.
- eapply eval_modls_base; eauto.
Qed.

(** * Floating-point division *)

Theorem eval_divf:
  forall le a b x y,
  eval_expr ge sp e m le a x ->
  eval_expr ge sp e m le b y ->
  exists v, eval_expr ge sp e m le (divf a b) v /\ Val.lessdef (Val.divf x y) v.
Proof.
  intros until y. unfold divf. destruct (divf_match b); intros.
- unfold divfimm. destruct (Float.exact_inverse n2) as [n2' | ] eqn:EINV.
  + inv H0. inv H4. simpl in H6. inv H6. econstructor; split.
    repeat (econstructor; eauto). 
    destruct x; simpl; auto. erewrite Float.div_mul_inverse; eauto.
  + TrivialExists.
- TrivialExists.
Qed.

Theorem eval_divfs:
  forall le a b x y,
  eval_expr ge sp e m le a x ->
  eval_expr ge sp e m le b y ->
  exists v, eval_expr ge sp e m le (divfs a b) v /\ Val.lessdef (Val.divfs x y) v.
Proof.
  intros until y. unfold divfs. destruct (divfs_match b); intros.
- unfold divfsimm. destruct (Float32.exact_inverse n2) as [n2' | ] eqn:EINV.
  + inv H0. inv H4. simpl in H6. inv H6. econstructor; split.
    repeat (econstructor; eauto). 
    destruct x; simpl; auto. erewrite Float32.div_mul_inverse; eauto.
  + TrivialExists.
- TrivialExists.
Qed.

End CMCONSTRS.<|MERGE_RESOLUTION|>--- conflicted
+++ resolved
@@ -765,13 +765,8 @@
 Proof.
   intros. unfold divlu_mull. exploit (divlu_mul_shift x); eauto. intros [A B].
   assert (A0: eval_expr ge sp e m le (Eletvar O) (Vlong x)) by (constructor; auto).
-<<<<<<< HEAD
-  exploit eval_mullhu. eauto. eauto. eexact A0. instantiate (1 := Int64.repr M). intros (v1 & A1 & B1).
-  exploit eval_shrluimm. eauto. eauto. eexact A1. instantiate (1 := Int.repr p). intros (v2 & A2 & B2).
-=======
-  exploit eval_mullhu. try apply HELPERS. eexact A0. instantiate (1 := Int64.repr M). intros (v1 & A1 & B1).
-  exploit eval_shrluimm. try apply HELPERS. eexact A1. instantiate (1 := Int.repr p). intros (v2 & A2 & B2).
->>>>>>> e1725209
+  exploit eval_mullhu. try apply HELPERS. eauto. eexact A0. instantiate (1 := Int64.repr M). intros (v1 & A1 & B1).
+  exploit eval_shrluimm. try apply HELPERS. eauto. eexact A1. instantiate (1 := Int.repr p). intros (v2 & A2 & B2).
   simpl in B1; inv B1. simpl in B2. replace (Int.ltu (Int.repr p) Int64.iwordsize') with true in B2. inv B2.
   rewrite B. assumption.
   unfold Int.ltu. rewrite Int.unsigned_repr. rewrite zlt_true; auto. tauto.
@@ -841,28 +836,17 @@
   intros. unfold divls_mull.
   assert (A0: eval_expr ge sp e m le (Eletvar O) (Vlong x)).
   { constructor; auto. }
-<<<<<<< HEAD
-  exploit eval_mullhs. eauto. eauto. eexact A0. instantiate (1 := Int64.repr M).  intros (v1 & A1 & B1).
-  exploit eval_addl; auto; try apply HELPERS. eexact A1. eexact A0. intros (v2 & A2 & B2).
-  exploit eval_shrluimm. eauto. eauto. eexact A0. instantiate (1 := Int.repr 63). intros (v3 & A3 & B3).
-=======
-  exploit eval_mullhs. try apply HELPERS. eexact A0. instantiate (1 := Int64.repr M).  intros (v1 & A1 & B1).
+  exploit eval_mullhs. try apply HELPERS. eauto. eexact A0. instantiate (1 := Int64.repr M).  intros (v1 & A1 & B1).
   exploit eval_addl. auto. eexact A1. eexact A0. intros (v2 & A2 & B2).
-  exploit eval_shrluimm. try apply HELPERS. eexact A0. instantiate (1 := Int.repr 63). intros (v3 & A3 & B3).
->>>>>>> e1725209
+  exploit eval_shrluimm. try apply HELPERS. eauto. eexact A0. instantiate (1 := Int.repr 63). intros (v3 & A3 & B3).
   set (a4 := if zlt M Int64.half_modulus
              then mullhs (Eletvar 0) (Int64.repr M)
              else addl (mullhs (Eletvar 0) (Int64.repr M)) (Eletvar 0)).
   set (v4 := if zlt M Int64.half_modulus then v1 else v2).
   assert (A4: eval_expr ge sp e m le a4 v4).
   { unfold a4, v4; destruct (zlt M Int64.half_modulus); auto. }
-<<<<<<< HEAD
-  exploit eval_shrlimm. eauto. eauto. eexact A4. instantiate (1 := Int.repr p). intros (v5 & A5 & B5).
-  exploit eval_addl; auto; try apply HELPERS. eexact A5. eexact A3. intros (v6 & A6 & B6).
-=======
-  exploit eval_shrlimm. try apply HELPERS. eexact A4. instantiate (1 := Int.repr p). intros (v5 & A5 & B5).
+  exploit eval_shrlimm. try apply HELPERS. eauto. eexact A4. instantiate (1 := Int.repr p). intros (v5 & A5 & B5).
   exploit eval_addl. auto. eexact A5. eexact A3. intros (v6 & A6 & B6).
->>>>>>> e1725209
   assert (RANGE: forall x, 0 <= x < 64 -> Int.ltu (Int.repr x) Int64.iwordsize' = true).
   { intros. unfold Int.ltu. rewrite Int.unsigned_repr. rewrite zlt_true by tauto. auto.
     assert (64 < Int.max_unsigned) by (compute; auto). omega. }
