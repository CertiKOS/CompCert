--- conflicted
+++ resolved
@@ -1810,21 +1810,21 @@
   m |= globalenv_inject ge j ->
   Linear.find_block ge ros ls = Some b ->
   Genv.find_funct_ptr ge b = Some f ->
-  exists bf, exists tf,
-     find_function_ptr tge ros rs = Some bf
-  /\ Genv.find_funct_ptr tge bf = Some tf
+  exists tf,
+     find_function_ptr tge ros rs = Some b
+  /\ Genv.find_funct_ptr tge b = Some tf
   /\ transf_fundef f = OK tf.
 Proof.
   intros until f; intros AG [bound [_ [?????]]] FB FF.
   destruct ros; simpl in FF.
 - simpl in *.
   exploit function_ptr_translated; eauto. intros [tf [A B]].
-  exists b; exists tf; split; auto. simpl.
+  exists tf; split; auto. simpl.
   generalize (AG m0). apply block_of_inv in FB; rewrite FB. intro INJ. inv INJ.
   rewrite DOMAIN in H2. inv H2. simpl. auto. eapply FUNCTIONS; eauto.
 - simpl in *.
   exploit function_ptr_translated; eauto. intros [tf [A B]].
-  exists b; exists tf; split; auto.
+  exists tf; split; auto.
   rewrite symbols_preserved. auto.
 Qed.
 
@@ -2171,23 +2171,18 @@
       match_states (Linear.State cs f (Vptr sp Ptrofs.zero) c ls m)
                    (Mach.State cs' fb (Vptr sp' Ptrofs.zero) (transl_code (make_env (function_bounds f)) c) rs m')
   | match_states_call:
-<<<<<<< HEAD
       forall cs f isg ls m cs' fb rs m' j tf
         (SINV: source_injection_invariant j m)
         (STACKS: match_stacks j cs cs' (Linear.funsig f) isg)
-=======
-      forall cs f ls m cs' fb rs m' j tf b
-        (STACKS: match_stacks j cs cs' (Linear.funsig f))
->>>>>>> 0423fc0c
         (TRANSL: transf_fundef f = OK tf)
-        (FIND: Genv.find_funct_ptr ge b = Some f)
+        (FIND: Genv.find_funct_ptr ge fb = Some f)
         (TFIND: Genv.find_funct_ptr tge fb = Some tf)
         (AGREGS: agree_regs j ls rs)
         (AGLOCS: agree_callee_save ls (parent_locset cs))
         (SEP: m' |= stack_contents j cs cs'
                  ** minjection j m
                  ** globalenv_inject ge j),
-      match_states (Linear.Callstate cs b ls m)
+      match_states (Linear.Callstate cs fb ls m)
                    (Mach.Callstate cs' fb rs m')
   | match_states_return:
       forall cs ls m cs' rs m' j sg isg
@@ -2371,7 +2366,7 @@
 - (* Lcall *)
   exploit find_function_translated; eauto.
     eapply sep_proj2. eapply sep_proj2. eapply sep_proj2. eexact SEP.
-  intros [bf [tf' [A [B C]]]].
+  intros [tf' [A [B C]]].
   exploit is_tail_transf_function; eauto. intros IST.
   rewrite transl_code_eq in IST. simpl in IST.
   exploit return_address_offset_exists. eexact IST. intros [ra D].
@@ -2393,7 +2388,7 @@
   rewrite sep_swap in SEP.
   exploit find_function_translated; eauto.
     eapply sep_proj2. eapply sep_proj2. eexact SEP.
-  intros [bf [tf' [A [B C]]]].
+  intros [tf' [A [B C]]].
   econstructor; split.
   eapply plus_right. eexact S. econstructor; eauto. traceEq.
   econstructor; eauto.
@@ -2516,8 +2511,8 @@
     - eapply Mem.alloc_unchanged_on; eauto.
     - intros.
       eapply Mem.perm_alloc_4; eauto.
-      apply Mem.alloc_result in H; subst.
-      red in H0. intro; subst. eelim Block.lt_strict; eauto.
+      apply Mem.alloc_result in H0; subst.
+      red in H1. intro; subst. eelim Block.lt_strict; eauto.
   }
   eapply match_stacks_change_meminj; eauto.
   rewrite sep_swap in SEP. rewrite sep_swap. eapply stack_contents_change_meminj; eauto.
@@ -2658,7 +2653,7 @@
 
 Lemma transf_external:
   forall w st1 st2 q1,
-    wt_state st1 ->
+    wt_state prog st1 ->
     match_states w st1 st2 ->
     Linear.at_external ge st1 q1 ->
     exists wA q2,
@@ -2666,14 +2661,15 @@
       Mach.at_external tge st2 q2 /\
       forall r1 r2 st1',
         match_reply (cc_wt @ cc_locset @ cc_stacking) wA r1 r2 ->
-        Linear.after_external st1 r1 st1' ->
+        Linear.after_external ge st1 r1 st1' ->
         exists st2',
           Mach.after_external tge st2 r2 st2' /\
           match_states w st1' st2' /\
-          wt_state st1'.
+          wt_state prog st1'.
 Proof.
   intros w st1 st2 q1 Hst1 Hst Hq1.
   destruct Hq1 as [fb id sg s rs m Hfb]; inv Hst.
+  assert (f = External (EF_external id sg)) by congruence; subst f.
   simpl in TRANSL. inversion TRANSL; subst tf. simpl in STACKS.
   pose proof (ii_incr _ _ _ SINV) as INCR.
   pose proof SEP as (Hsc & (Hinj & Hge & _) & _).
@@ -2740,9 +2736,7 @@
   edestruct (match_cc_compose cc_wt (cc_locset @ cc_stacking)) as (wA & Hq & H);
     eauto; clear Hq12 Hq24.
   eexists wA, _; repeat apply conj; eauto; clear Hq.
-  - assert (fb0 = fb) by admit. (* need to know only one def. of each external *)
-    subst.
-    econstructor; eauto.
+  - econstructor; eauto.
   - intros [vres1 m1'] [rs4' m4'] st1' Hr14 Hst1'.
     edestruct H as ([vres2 m2'] & Hr12 & Hr24); eauto; clear H Hr14.
     edestruct H12 as (Hvres12 & Hm12 & Hwt); eauto; subst; clear H12 Hr12.
@@ -2751,6 +2745,7 @@
     edestruct H34 as (j' & Hrs34' & Hm34' & UNCH3 & UNCH4 & INCR' & SEP'); eauto.
     clear H34 Hr34.
     inv Hst1'.
+    assert (sg0 = sg) by congruence; subst sg0.
     eexists. intuition.
     + econstructor; eauto.
     + eapply match_states_return with (j := j').
@@ -2771,7 +2766,7 @@
       constructor; eauto.
       eapply wt_setpair; eauto.
       eapply wt_undef_regs; eauto.
-Admitted.
+Qed.
 
 Lemma transf_final_states:
   forall w st1 st2 r1, match_states w st1 st2 -> Linear.final_state st1 r1 ->
@@ -2809,11 +2804,7 @@
     (Linear.semantics prog)
     (Mach.semantics return_address_offset tprog).
 Proof.
-<<<<<<< HEAD
-  set (ms := fun w s s' => wt_state s /\ match_states w s s').
-=======
-  set (ms := fun s s' => wt_state prog s /\ match_states s s').
->>>>>>> 0423fc0c
+  set (ms := fun w s s' => wt_state prog s /\ match_states w s s').
   eapply forward_simulation_plus with (match_states := ms).
 - apply senv_preserved.
 - intros. exploit transf_initial_states; eauto. intros [st2 [A B]].
