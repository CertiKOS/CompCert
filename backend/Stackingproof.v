(* *********************************************************************)
(*                                                                     *)
(*              The Compcert verified compiler                         *)
(*                                                                     *)
(*          Xavier Leroy, INRIA Paris-Rocquencourt                     *)
(*                                                                     *)
(*  Copyright Institut National de Recherche en Informatique et en     *)
(*  Automatique.  All rights reserved.  This file is distributed       *)
(*  under the terms of the INRIA Non-Commercial License Agreement.     *)
(*                                                                     *)
(* *********************************************************************)

(** Correctness proof for the translation from Linear to Mach. *)

(** This file proves semantic preservation for the [Stacking] pass. *)

Require Import Coqlib Errors.
Require Import Integers AST Linking.
Require Import Values Memory Separation Events Globalenvs Smallstep.
Require Import LTL Op Locations Linear Mach.
Require Import Bounds Conventions Stacklayout Lineartyping.
Require Import Stacking.

Local Open Scope sep_scope.

Definition match_prog (p: Linear.program) (tp: Mach.program) :=
  match_program (fun _ f tf => transf_fundef f = OK tf) eq p tp.

Lemma transf_program_match:
  forall p tp, transf_program p = OK tp -> match_prog p tp.
Proof.
  intros. eapply match_transform_partial_program; eauto.
Qed.

(** * Calling convention *)

(** The following calling convention is only used for this phase.
  It is a rectangular injection diagram, with an additional
  requirement that any incoming slots of the top-level function mapped
  to a stack location in the target memory state should be out of
  reach with respect to the memory injection. *)

Definition arguments_out_of_reach sg j m1 sp :=
  forall ofs ty sb sofs i,
    In (S Outgoing ofs ty) (regs_of_rpairs (loc_arguments sg)) ->
    Val.offset_ptr sp (Ptrofs.repr (offset_arg ofs)) = Vptr sb sofs ->
    0 <= i < 4 * typesize ty ->
    loc_out_of_reach j m1 sb (Ptrofs.unsigned sofs + i).

Require Import CKLR.

Definition cc_stacking_mq RR w: query li_locset -> query li_mach -> Prop :=
  fun '(lq id1 sg rs1 m1) '(mq id2 sp ra rs2 m2) =>
    id1 = id2 /\
    (forall r, Val.inject (mi RR w) (rs1 (R r)) (rs2 r)) /\
    match_mem RR w m1 m2 /\
    valid_blockv m2 sp /\
    Val.has_type ra Tptr /\
    arguments_out_of_reach sg (mi RR w) m1 sp /\
    forall ofs ty,
      In (S Outgoing ofs ty) (regs_of_rpairs (loc_arguments sg)) ->
      exists v2,
        extcall_arg rs2 m2 sp (S Outgoing ofs ty) v2 /\
        Val.inject (mi RR w) (rs1 (S Outgoing ofs ty)) v2.

Definition cc_stacking_mr RR w: reply li_locset -> reply li_mach -> Prop :=
  fun '(rs1', m1') '(rs2', m2') =>
    (forall r, Val.inject (mi RR w) (rs1' (R r)) (rs2' r)) /\
    match_mem RR w m1' m2'.

Definition cc_stacking R: callconv li_locset li_mach :=
  {|
    ccworld := world R;
    match_senv w := symbols_inject (mi R w);
    match_query := cc_stacking_mq R;
    match_reply := <> cc_stacking_mr R;
  |}.

Lemma match_cc_stacking f fb sg rs1 m1 sp ra rs2 m2:
  meminj_wf f ->
  (forall r, Val.inject f (rs1 (R r)) (rs2 r)) ->
  Mem.inject f m1 m2 ->
  valid_blockv m2 sp ->
  Val.has_type ra Tptr ->
  arguments_out_of_reach sg f m1 sp ->
  (forall ofs ty,
    In (S Outgoing ofs ty) (regs_of_rpairs (loc_arguments sg)) ->
    exists v2,
      extcall_arg rs2 m2 sp (S Outgoing ofs ty) v2 /\
      Val.inject f (rs1 (S Outgoing ofs ty)) v2) ->
  exists w,
    match_query (cc_stacking injp) w (lq fb sg rs1 m1) (mq fb sp ra rs2 m2) /\
    forall rs1' m1' rs2' m2',
      match_reply (cc_stacking injp) w (rs1', m1') (rs2', m2') ->
      exists f',
        (forall r, Val.inject f' (rs1' (R r)) (rs2' r)) /\
        Mem.inject f' m1' m2' /\
        Mem.unchanged_on (loc_unmapped f) m1 m1' /\
        Mem.unchanged_on (loc_out_of_reach f m1) m2 m2' /\
        inject_incr f f' /\
        inject_separated f f' m1 m2 /\
        forall b ofs p,
          Mem.valid_block m1 b ->
          Mem.perm m1' b ofs Max p ->
          Mem.perm m1 b ofs Max p.
Proof.
  intros.
  pose (q1 := lq fb sg rs1 m1).
  pose (q2 := mq fb sp ra rs2 m2).
  exists (injpw f m1 m2). simpl. repeat apply conj; eauto 10.
  intros rs1' m1' rs2' m2' (w' & Hw' & Hrs' & Hm'). inv Hw'. inv Hm'.
  exists f'. intuition eauto.
  destruct (f b) as [[delta b'] | ] eqn:Hfb.
  - eauto. (* injp_max_perm_decreases *)
  - eapply Mem.unchanged_on_perm; eauto.
Qed.

(** * Basic properties of the translation *)

Lemma typesize_typesize:
  forall ty, AST.typesize ty = 4 * Locations.typesize ty.
Proof.
  destruct ty; auto.
Qed.

Remark size_type_chunk:
  forall ty, size_chunk (chunk_of_type ty) = AST.typesize ty.
Proof.
  destruct ty; reflexivity.
Qed.

Remark align_type_chunk:
  forall ty, align_chunk (chunk_of_type ty) = 4 * Locations.typealign ty.
Proof.
  destruct ty; reflexivity.
Qed.

Lemma slot_outgoing_argument_valid:
  forall f ofs ty sg,
  In (S Outgoing ofs ty) (regs_of_rpairs (loc_arguments sg)) -> slot_valid f Outgoing ofs ty = true.
Proof.
  intros. exploit loc_arguments_acceptable_2; eauto. intros [A B].
  unfold slot_valid. unfold proj_sumbool.
  rewrite zle_true by omega.
  rewrite pred_dec_true by auto.
  auto.
Qed.

Lemma load_result_inject:
  forall j ty v v',
  Val.inject j v v' -> Val.has_type v ty -> Val.inject j v (Val.load_result (chunk_of_type ty) v').
Proof.
  intros until v'; unfold Val.has_type, Val.load_result; destruct Archi.ptr64;
  destruct 1; intros; auto; destruct ty; simpl;
  try contradiction; try discriminate; econstructor; eauto.
Qed.

Section PRESERVATION.

Variable return_address_offset: Mach.function -> Mach.code -> ptrofs -> Prop.

Hypothesis return_address_offset_exists:
  forall f sg ros c,
  is_tail (Mcall sg ros :: c) (fn_code f) ->
  exists ofs, return_address_offset f c ofs.

Let step := Mach.step return_address_offset.

Variable prog: Linear.program.
Variable tprog: Mach.program.
Hypothesis TRANSF: match_prog prog tprog.
Let ge := Genv.globalenv prog.
Let tge := Genv.globalenv tprog.

Section WITHINIT.

Variable w: ccworld (cc_stacking injp).
Variable q1: query li_locset.
Variable q2: query li_mach.
Hypothesis Hq: match_query _ w q1 q2.

Let init_ls := lq_rs q1.
Let init_sp := mq_sp q2.
Let init_ra := mq_ra q2.

Section FRAME_PROPERTIES.

Variable f: Linear.function.
Let b := function_bounds f.
Let fe := make_env b.
Variable tf: Mach.function.
Hypothesis TRANSF_F: transf_function f = OK tf.

Lemma unfold_transf_function:
  tf = Mach.mkfunction
         f.(Linear.fn_sig)
         (transl_body f fe)
         fe.(fe_size)
         (Ptrofs.repr fe.(fe_ofs_link))
         (Ptrofs.repr fe.(fe_ofs_retaddr)).
Proof.
  generalize TRANSF_F. unfold transf_function.
  destruct (wt_function f); simpl negb.
  destruct (zlt Ptrofs.max_unsigned (fe_size (make_env (function_bounds f)))).
  intros; discriminate.
  intros. unfold fe. unfold b. congruence.
  intros; discriminate.
Qed.

Lemma transf_function_well_typed:
  wt_function f = true.
Proof.
  generalize TRANSF_F. unfold transf_function.
  destruct (wt_function f); simpl negb. auto. intros; discriminate.
Qed.

Lemma size_no_overflow: fe.(fe_size) <= Ptrofs.max_unsigned.
Proof.
  generalize TRANSF_F. unfold transf_function.
  destruct (wt_function f); simpl negb.
  destruct (zlt Ptrofs.max_unsigned (fe_size (make_env (function_bounds f)))).
  intros; discriminate.
  intros. unfold fe. unfold b. omega.
  intros; discriminate.
Qed.

Lemma bound_outgoing_no_overflow:
  fe_ofs_arg + 4 * (bound_outgoing (function_bounds f)) <= Ptrofs.max_unsigned.
Proof.
  pose proof size_no_overflow. subst b fe.
  etransitivity; eauto; clear.
  cbv [fe_ofs_arg fe_size make_env].
  assert ((if Archi.ptr64 then 8 else 4) > 0) by (destruct Archi.ptr64; xomega).
  repeat
    match goal with
    | |- context [align ?x ?a] =>
      lazymatch goal with
      | H: x <= align x a |- _ => fail
      | _ => assert (x <= align x a) by (apply (align_le x a); xomega)
      end
    | |- context [size_callee_save_area ?b ?x] =>
      lazymatch goal with
      | H: x <= size_callee_save_area b x |- _ => fail
      | _ => assert (x <= size_callee_save_area b x)
          by apply size_callee_save_area_incr
      end
    end.
  pose proof (bound_local_pos (function_bounds f)).
  pose proof (bound_outgoing_pos (function_bounds f)).
  pose proof (bound_stack_data_pos (function_bounds f)).
  xomega.
Qed.

Remark bound_stack_data_stacksize:
  f.(Linear.fn_stacksize) <= b.(bound_stack_data).
Proof.
  unfold b, function_bounds, bound_stack_data. apply Z.le_max_l.
Qed.

(** * Memory assertions used to describe the contents of stack frames *)

Local Opaque Z.add Z.mul Z.divide.

(** Accessing the stack frame using [load_stack] and [store_stack]. *)

Lemma contains_get_stack:
  forall spec m ty sp ofs,
  m |= contains (chunk_of_type ty) sp ofs spec ->
  exists v, load_stack m (Vptr sp Ptrofs.zero) ty (Ptrofs.repr ofs) = Some v /\ spec v.
Proof.
  intros. unfold load_stack.
  replace (Val.offset_ptr (Vptr sp Ptrofs.zero) (Ptrofs.repr ofs)) with (Vptr sp (Ptrofs.repr ofs)).
  eapply loadv_rule; eauto.
  simpl. rewrite Ptrofs.add_zero_l; auto.
Qed.

Lemma hasvalue_get_stack:
  forall ty m sp ofs v,
  m |= hasvalue (chunk_of_type ty) sp ofs v ->
  load_stack m (Vptr sp Ptrofs.zero) ty (Ptrofs.repr ofs) = Some v.
Proof.
  intros. exploit contains_get_stack; eauto. intros (v' & A & B). congruence.
Qed.

Lemma contains_set_stack:
  forall (spec: val -> Prop) v spec1 m ty sp ofs P,
  m |= contains (chunk_of_type ty) sp ofs spec1 ** P ->
  spec (Val.load_result (chunk_of_type ty) v) ->
  exists m',
      store_stack m (Vptr sp Ptrofs.zero) ty (Ptrofs.repr ofs) v = Some m'
  /\ m' |= contains (chunk_of_type ty) sp ofs spec ** P.
Proof.
  intros. unfold store_stack.
  replace (Val.offset_ptr (Vptr sp Ptrofs.zero) (Ptrofs.repr ofs)) with (Vptr sp (Ptrofs.repr ofs)).
  eapply storev_rule; eauto.
  simpl. rewrite Ptrofs.add_zero_l; auto.
Qed.

(** [contains_locations j sp pos bound sl ls] is a separation logic assertion
  that holds if the memory area at block [sp], offset [pos], size [4 * bound],
  reflects the values of the stack locations of kind [sl] given by the
  location map [ls], up to the memory injection [j].

  Two such [contains_locations] assertions will be used later, one to
  reason about the values of [Local] slots, the other about the values of
  [Outgoing] slots. *)

Program Definition contains_locations (j: meminj) (sp: block) (pos bound: Z) (sl: slot) (ls: locset) : massert := {|
  m_pred := fun m =>
    (8 | pos) /\ 0 <= pos /\ pos + 4 * bound <= Ptrofs.modulus /\
    Mem.range_perm m sp pos (pos + 4 * bound) Cur Freeable /\
    forall ofs ty, 0 <= ofs -> ofs + typesize ty <= bound -> (typealign ty | ofs) ->
    exists v, Mem.load (chunk_of_type ty) m sp (pos + 4 * ofs) = Some v
           /\ Val.inject j (ls (S sl ofs ty)) v;
  m_footprint := fun b ofs =>
    b = sp /\ pos <= ofs < pos + 4 * bound
|}.
Next Obligation.
  intuition auto.
- red; intros. eapply Mem.perm_unchanged_on; eauto. simpl; auto.
- exploit H4; eauto. intros (v & A & B). exists v; split; auto.
  eapply Mem.load_unchanged_on; eauto.
  simpl; intros. rewrite size_type_chunk, typesize_typesize in H8.
  split; auto. omega.
Qed.
Next Obligation.
  eauto with mem.
Qed.

Remark valid_access_location:
  forall m sp pos bound ofs ty p,
  (8 | pos) ->
  Mem.range_perm m sp pos (pos + 4 * bound) Cur Freeable ->
  0 <= ofs -> ofs + typesize ty <= bound -> (typealign ty | ofs) ->
  Mem.valid_access m (chunk_of_type ty) sp (pos + 4 * ofs) p.
Proof.
  intros; split.
- red; intros. apply Mem.perm_implies with Freeable; auto with mem.
  apply H0. rewrite size_type_chunk, typesize_typesize in H4. omega.
- rewrite align_type_chunk. apply Z.divide_add_r.
  apply Z.divide_trans with 8; auto.
  exists (8 / (4 * typealign ty)); destruct ty; reflexivity.
  apply Z.mul_divide_mono_l. auto.
Qed.

Lemma get_location:
  forall m j sp pos bound sl ls ofs ty,
  m |= contains_locations j sp pos bound sl ls ->
  0 <= ofs -> ofs + typesize ty <= bound -> (typealign ty | ofs) ->
  exists v,
     load_stack m (Vptr sp Ptrofs.zero) ty (Ptrofs.repr (pos + 4 * ofs)) = Some v
  /\ Val.inject j (ls (S sl ofs ty)) v.
Proof.
  intros. destruct H as (D & E & F & G & H).
  exploit H; eauto. intros (v & U & V). exists v; split; auto.
  unfold load_stack; simpl. rewrite Ptrofs.add_zero_l, Ptrofs.unsigned_repr; auto.
  unfold Ptrofs.max_unsigned. generalize (typesize_pos ty). omega.
Qed.

Lemma set_location:
  forall m j sp pos bound sl ls P ofs ty v v',
  m |= contains_locations j sp pos bound sl ls ** P ->
  0 <= ofs -> ofs + typesize ty <= bound -> (typealign ty | ofs) ->
  Val.inject j v v' ->
  exists m',
     store_stack m (Vptr sp Ptrofs.zero) ty (Ptrofs.repr (pos + 4 * ofs)) v' = Some m'
  /\ m' |= contains_locations j sp pos bound sl (Locmap.set (S sl ofs ty) v ls) ** P.
Proof.
  intros. destruct H as (A & B & C). destruct A as (D & E & F & G & H).
  edestruct Mem.valid_access_store as [m' STORE].
  eapply valid_access_location; eauto.
  assert (PERM: Mem.range_perm m' sp pos (pos + 4 * bound) Cur Freeable).
  { red; intros; eauto with mem. }
  exists m'; split.
- unfold store_stack; simpl. rewrite Ptrofs.add_zero_l, Ptrofs.unsigned_repr; eauto.
  unfold Ptrofs.max_unsigned. generalize (typesize_pos ty). omega.
- simpl. intuition auto.
+ unfold Locmap.set.
  destruct (Loc.eq (S sl ofs ty) (S sl ofs0 ty0)); [|destruct (Loc.diff_dec (S sl ofs ty) (S sl ofs0 ty0))].
* (* same location *)
  inv e. rename ofs0 into ofs. rename ty0 into ty.
  exists (Val.load_result (chunk_of_type ty) v'); split.
  eapply Mem.load_store_similar_2; eauto. omega.
  apply Val.load_result_inject; auto.
* (* different locations *)
  exploit H; eauto. intros (v0 & X & Y). exists v0; split; auto.
  rewrite <- X; eapply Mem.load_store_other; eauto.
  destruct d. congruence. right. rewrite ! size_type_chunk, ! typesize_typesize. omega.
* (* overlapping locations *)
  destruct (Mem.valid_access_load m' (chunk_of_type ty0) sp (pos + 4 * ofs0)) as [v'' LOAD].
  apply Mem.valid_access_implies with Writable; auto with mem.
  eapply valid_access_location; eauto.
  exists v''; auto.
+ apply (m_invar P) with m; auto.
  eapply Mem.store_unchanged_on; eauto.
  intros i; rewrite size_type_chunk, typesize_typesize. intros; red; intros.
  eelim C; eauto. simpl. split; auto. omega.
Qed.

Lemma initial_locations:
  forall j sp pos bound P sl ls m,
  m |= range sp pos (pos + 4 * bound) ** P ->
  (8 | pos) ->
  (forall ofs ty, ls (S sl ofs ty) = Vundef) ->
  m |= contains_locations j sp pos bound sl ls ** P.
Proof.
  intros. destruct H as (A & B & C). destruct A as (D & E & F). split.
- simpl; intuition auto. red; intros; eauto with mem.
  destruct (Mem.valid_access_load m (chunk_of_type ty) sp (pos + 4 * ofs)) as [v LOAD].
  eapply valid_access_location; eauto.
  red; intros; eauto with mem.
  exists v; split; auto. rewrite H1; auto.
- split; assumption.
Qed.

Lemma contains_locations_exten:
  forall ls ls' j sp pos bound sl,
  (forall ofs ty, Val.lessdef (ls' (S sl ofs ty)) (ls (S sl ofs ty))) ->
  massert_imp (contains_locations j sp pos bound sl ls)
              (contains_locations j sp pos bound sl ls').
Proof.
  intros; split; simpl; intros; auto.
  intuition auto. exploit H5; eauto. intros (v & A & B). exists v; split; auto. 
  specialize (H ofs ty). inv H. congruence. auto. 
Qed.

Lemma contains_locations_incr:
  forall j j' sp pos bound sl ls,
  inject_incr j j' ->
  massert_imp (contains_locations j sp pos bound sl ls)
              (contains_locations j' sp pos bound sl ls).
Proof.
  intros; split; simpl; intros; auto.
  intuition auto. exploit H5; eauto. intros (v & A & B). exists v; eauto.
Qed.

(** [contains_callee_saves j sp pos rl ls] is a memory assertion that holds
  if block [sp], starting at offset [pos], contains the values of the
  callee-save registers [rl] as given by the location map [ls],
  up to the memory injection [j].  The memory layout of the registers in [rl]
  is the same as that implemented by [save_callee_save_rec]. *)

Fixpoint contains_callee_saves (j: meminj) (sp: block) (pos: Z) (rl: list mreg) (ls: locset) : massert :=
  match rl with
  | nil => pure True
  | r :: rl =>
      let ty := mreg_type r in
      let sz := AST.typesize ty in
      let pos1 := align pos sz in
      contains (chunk_of_type ty) sp pos1 (fun v => Val.inject j (ls (R r)) v)
      ** contains_callee_saves j sp (pos1 + sz) rl ls
  end.

Lemma contains_callee_saves_incr:
  forall j j' sp ls,
  inject_incr j j' ->
  forall rl pos,
  massert_imp (contains_callee_saves j sp pos rl ls)
              (contains_callee_saves j' sp pos rl ls).
Proof.
  induction rl as [ | r1 rl]; simpl; intros.
- reflexivity.
- apply sepconj_morph_1; auto. apply contains_imp. eauto.
Qed.

Lemma contains_callee_saves_exten:
  forall j sp ls ls' rl pos,
  (forall r, In r rl -> ls' (R r) = ls (R r)) ->
  massert_eqv (contains_callee_saves j sp pos rl ls)
              (contains_callee_saves j sp pos rl ls').
Proof.
  induction rl as [ | r1 rl]; simpl; intros.
- reflexivity.
- apply sepconj_morph_2; auto. rewrite H by auto. reflexivity.
Qed.

(** Separation logic assertions describing the stack frame at [sp].
  It must contain:
  - the values of the [Local] stack slots of [ls], as per [contains_locations]
  - the values of the [Outgoing] stack slots of [ls], as per [contains_locations]
  - the [parent] pointer representing the back link to the caller's frame
  - the [retaddr] pointer representing the saved return address
  - the initial values of the used callee-save registers as given by [ls0],
    as per [contains_callee_saves].

In addition, we use a nonseparating conjunction to record the fact that
we have full access rights on the stack frame, except the part that
represents the Linear stack data. *)

Definition frame_contents_1 (j: meminj) (sp: block) (ls ls0: locset) (parent retaddr: val) :=
    contains_locations j sp fe.(fe_ofs_local) b.(bound_local) Local ls
 ** contains_locations j sp fe_ofs_arg b.(bound_outgoing) Outgoing ls
 ** hasvalue Mptr sp fe.(fe_ofs_link) parent
 ** hasvalue Mptr sp fe.(fe_ofs_retaddr) retaddr
 ** contains_callee_saves j sp fe.(fe_ofs_callee_save) b.(used_callee_save) ls0.

Definition frame_contents (j: meminj) (sp: block) (ls ls0: locset) (parent retaddr: val) :=
  mconj (frame_contents_1 j sp ls ls0 parent retaddr)
        (range sp 0 fe.(fe_stack_data) **
         range sp (fe.(fe_stack_data) + b.(bound_stack_data)) fe.(fe_size)).

(** Accessing components of the frame. *)

Lemma frame_get_local:
  forall ofs ty j sp ls ls0 parent retaddr m P,
  m |= frame_contents j sp ls ls0 parent retaddr ** P ->
  slot_within_bounds b Local ofs ty -> slot_valid f Local ofs ty = true ->
  exists v,
     load_stack m (Vptr sp Ptrofs.zero) ty (Ptrofs.repr (offset_local fe ofs)) = Some v
  /\ Val.inject j (ls (S Local ofs ty)) v.
Proof.
  unfold frame_contents, frame_contents_1; intros. unfold slot_valid in H1; InvBooleans.
  apply mconj_proj1 in H. apply sep_proj1 in H. apply sep_proj1 in H.
  eapply get_location; eauto.
Qed.

Lemma frame_get_outgoing:
  forall ofs ty j sp ls ls0 parent retaddr m P,
  m |= frame_contents j sp ls ls0 parent retaddr ** P ->
  slot_within_bounds b Outgoing ofs ty -> slot_valid f Outgoing ofs ty = true ->
  exists v,
     load_stack m (Vptr sp Ptrofs.zero) ty (Ptrofs.repr (offset_arg ofs)) = Some v
  /\ Val.inject j (ls (S Outgoing ofs ty)) v.
Proof.
  unfold frame_contents, frame_contents_1; intros. unfold slot_valid in H1; InvBooleans.
  apply mconj_proj1 in H. apply sep_proj1 in H. apply sep_pick2 in H.
  eapply get_location; eauto.
Qed.

Lemma frame_get_parent:
  forall j sp ls ls0 parent retaddr m P,
  m |= frame_contents j sp ls ls0 parent retaddr ** P ->
  load_stack m (Vptr sp Ptrofs.zero) Tptr (Ptrofs.repr fe.(fe_ofs_link)) = Some parent.
Proof.
  unfold frame_contents, frame_contents_1; intros.
  apply mconj_proj1 in H. apply sep_proj1 in H. apply sep_pick3 in H. rewrite <- chunk_of_Tptr in H.
  eapply hasvalue_get_stack; eauto.
Qed.

Lemma frame_get_retaddr:
  forall j sp ls ls0 parent retaddr m P,
  m |= frame_contents j sp ls ls0 parent retaddr ** P ->
  load_stack m (Vptr sp Ptrofs.zero) Tptr (Ptrofs.repr fe.(fe_ofs_retaddr)) = Some retaddr.
Proof.
  unfold frame_contents, frame_contents_1; intros.
  apply mconj_proj1 in H. apply sep_proj1 in H. apply sep_pick4 in H. rewrite <- chunk_of_Tptr in H.
  eapply hasvalue_get_stack; eauto.
Qed.

(** Assigning a [Local] or [Outgoing] stack slot. *)

Lemma frame_set_local:
  forall ofs ty v v' j sp ls ls0 parent retaddr m P,
  m |= frame_contents j sp ls ls0 parent retaddr ** P ->
  slot_within_bounds b Local ofs ty -> slot_valid f Local ofs ty = true ->
  Val.inject j v v' ->
  exists m',
     store_stack m (Vptr sp Ptrofs.zero) ty (Ptrofs.repr (offset_local fe ofs)) v' = Some m'
  /\ m' |= frame_contents j sp (Locmap.set (S Local ofs ty) v ls) ls0 parent retaddr ** P.
Proof.
  intros. unfold frame_contents in H.
  exploit mconj_proj1; eauto. unfold frame_contents_1.
  rewrite ! sep_assoc; intros SEP.
  unfold slot_valid in H1; InvBooleans. simpl in H0.
  exploit set_location; eauto. intros (m' & A & B).
  exists m'; split; auto.
  assert (forall i k p, Mem.perm m sp i k p -> Mem.perm m' sp i k p).
  {  intros. unfold store_stack in A; simpl in A. eapply Mem.perm_store_1; eauto. }
  eapply frame_mconj. eauto.
  unfold frame_contents_1; rewrite ! sep_assoc; exact B.
  eapply sep_preserved.
  eapply sep_proj1. eapply mconj_proj2. eassumption.
  intros; eapply range_preserved; eauto.
  intros; eapply range_preserved; eauto.
Qed.

Lemma frame_set_outgoing:
  forall ofs ty v v' j sp ls ls0 parent retaddr m P,
  m |= frame_contents j sp ls ls0 parent retaddr ** P ->
  slot_within_bounds b Outgoing ofs ty -> slot_valid f Outgoing ofs ty = true ->
  Val.inject j v v' ->
  exists m',
     store_stack m (Vptr sp Ptrofs.zero) ty (Ptrofs.repr (offset_arg ofs)) v' = Some m'
  /\ m' |= frame_contents j sp (Locmap.set (S Outgoing ofs ty) v ls) ls0 parent retaddr ** P.
Proof.
  intros. unfold frame_contents in H.
  exploit mconj_proj1; eauto. unfold frame_contents_1.
  rewrite ! sep_assoc, sep_swap. intros SEP.
  unfold slot_valid in H1; InvBooleans. simpl in H0.
  exploit set_location; eauto. intros (m' & A & B).
  exists m'; split; auto.
  assert (forall i k p, Mem.perm m sp i k p -> Mem.perm m' sp i k p).
  {  intros. unfold store_stack in A; simpl in A. eapply Mem.perm_store_1; eauto. }
  eapply frame_mconj. eauto.
  unfold frame_contents_1; rewrite ! sep_assoc, sep_swap; eauto.
  eapply sep_preserved.
  eapply sep_proj1. eapply mconj_proj2. eassumption.
  intros; eapply range_preserved; eauto.
  intros; eapply range_preserved; eauto.
Qed.

(** Invariance by change of location maps. *)

Lemma frame_contents_exten:
  forall ls ls0 ls' ls0' j sp parent retaddr P m,
<<<<<<< HEAD
  (forall sl ofs ty, sl <> Incoming -> ls' (S sl ofs ty) = ls (S sl ofs ty)) ->
=======
  (forall ofs ty, Val.lessdef (ls' (S Local ofs ty)) (ls (S Local ofs ty))) ->
  (forall ofs ty, Val.lessdef (ls' (S Outgoing ofs ty)) (ls (S Outgoing ofs ty))) ->
>>>>>>> 024b3bb7
  (forall r, In r b.(used_callee_save) -> ls0' (R r) = ls0 (R r)) ->
  m |= frame_contents j sp ls ls0 parent retaddr ** P ->
  m |= frame_contents j sp ls' ls0' parent retaddr ** P.
Proof.
  unfold frame_contents, frame_contents_1; intros.
  rewrite <- ! (contains_locations_exten ls ls') by (intros; eapply H; congruence).
  erewrite  <- contains_callee_saves_exten by eauto.
  assumption.
Qed.

(** Invariance by assignment to registers. *)

Corollary frame_set_reg:
  forall r v j sp ls ls0 parent retaddr m P,
  m |= frame_contents j sp ls ls0 parent retaddr ** P ->
  m |= frame_contents j sp (Locmap.set (R r) v ls) ls0 parent retaddr ** P.
Proof.
  intros. apply frame_contents_exten with ls ls0; auto.
Qed.

Corollary frame_undef_regs:
  forall j sp ls ls0 parent retaddr m P rl,
  m |= frame_contents j sp ls ls0 parent retaddr ** P ->
  m |= frame_contents j sp (LTL.undef_regs rl ls) ls0 parent retaddr ** P.
Proof.
Local Opaque sepconj.
  induction rl; simpl; intros.
- auto.
- apply frame_set_reg; auto.
Qed.

Corollary frame_set_regpair:
  forall j sp ls0 parent retaddr m P p v ls,
  m |= frame_contents j sp ls ls0 parent retaddr ** P ->
  m |= frame_contents j sp (Locmap.setpair p v ls) ls0 parent retaddr ** P.
Proof.
  intros. destruct p; simpl.
  apply frame_set_reg; auto.
  apply frame_set_reg; apply frame_set_reg; auto.
Qed.

Corollary frame_set_res:
  forall j sp ls0 parent retaddr m P res v ls,
  m |= frame_contents j sp ls ls0 parent retaddr ** P ->
  m |= frame_contents j sp (Locmap.setres res v ls) ls0 parent retaddr ** P.
Proof.
  induction res; simpl; intros.
- apply frame_set_reg; auto.
- auto.
- eauto.
Qed.

(** Invariance by change of memory injection. *)

Lemma frame_contents_incr:
  forall j sp ls ls0 parent retaddr m P j',
  m |= frame_contents j sp ls ls0 parent retaddr ** P ->
  inject_incr j j' ->
  m |= frame_contents j' sp ls ls0 parent retaddr ** P.
Proof.
  unfold frame_contents, frame_contents_1; intros.
  rewrite <- (contains_locations_incr j j') by auto.
  rewrite <- (contains_locations_incr j j') by auto.
  erewrite  <- contains_callee_saves_incr by eauto.
  assumption.
Qed.

(** * Agreement between location sets and Mach states *)

(** Agreement with Mach register states *)

Definition agree_regs (j: meminj) (ls: locset) (rs: regset) : Prop :=
  forall r, Val.inject j (ls (R r)) (rs r).

(** Agreement over locations *)

Record agree_locs (ls ls0: locset) : Prop :=
  mk_agree_locs {

    (** Unused registers have the same value as in the caller *)
    agree_unused_reg:
       forall r, ~(mreg_within_bounds b r) -> ls (R r) = ls0 (R r);

    (** Incoming stack slots have the same value as the
        corresponding Outgoing stack slots in the caller *)
    agree_incoming:
       forall ofs ty,
       In (S Incoming ofs ty) (regs_of_rpairs (loc_parameters f.(Linear.fn_sig))) ->
       ls (S Incoming ofs ty) = ls0 (S Outgoing ofs ty)
}.

(** ** Properties of [agree_regs]. *)

(** Values of registers *)

Lemma agree_reg:
  forall j ls rs r,
  agree_regs j ls rs -> Val.inject j (ls (R r)) (rs r).
Proof.
  intros. auto.
Qed.

Lemma agree_reglist:
  forall j ls rs rl,
  agree_regs j ls rs -> Val.inject_list j (reglist ls rl) (rs##rl).
Proof.
  induction rl; simpl; intros.
  auto. constructor; auto using agree_reg.
Qed.

Hint Resolve agree_reg agree_reglist: stacking.

(** Preservation under assignments of machine registers. *)

Lemma agree_regs_set_reg:
  forall j ls rs r v v',
  agree_regs j ls rs ->
  Val.inject j v v' ->
  agree_regs j (Locmap.set (R r) v ls) (Regmap.set r v' rs).
Proof.
  intros; red; intros.
  unfold Regmap.set. destruct (RegEq.eq r0 r). subst r0.
  rewrite Locmap.gss; auto.
  rewrite Locmap.gso; auto. red. auto.
Qed.

Lemma agree_regs_set_pair:
  forall j p v v' ls rs,
  agree_regs j ls rs ->
  Val.inject j v v' ->
  agree_regs j (Locmap.setpair p v ls) (set_pair p v' rs).
Proof.
  intros. destruct p; simpl.
- apply agree_regs_set_reg; auto.
- apply agree_regs_set_reg. apply agree_regs_set_reg; auto.
  apply Val.hiword_inject; auto. apply Val.loword_inject; auto.
Qed.

Lemma agree_regs_set_res:
  forall j res v v' ls rs,
  agree_regs j ls rs ->
  Val.inject j v v' ->
  agree_regs j (Locmap.setres res v ls) (set_res res v' rs).
Proof.
  induction res; simpl; intros.
- apply agree_regs_set_reg; auto.
- auto.
- apply IHres2. apply IHres1. auto.
  apply Val.hiword_inject; auto.
  apply Val.loword_inject; auto.
Qed.

Lemma agree_regs_exten:
  forall j ls rs ls' rs',
  agree_regs j ls rs ->
  (forall r, ls' (R r) = Vundef \/ ls' (R r) = ls (R r) /\ rs' r = rs r) ->
  agree_regs j ls' rs'.
Proof.
  intros; red; intros.
  destruct (H0 r) as [A | [A B]].
  rewrite A. constructor.
  rewrite A; rewrite B; auto.
Qed.

Lemma agree_regs_undef_regs:
  forall j rl ls rs,
  agree_regs j ls rs ->
  agree_regs j (LTL.undef_regs rl ls) (Mach.undef_regs rl rs).
Proof.
  induction rl; simpl; intros.
  auto.
  apply agree_regs_set_reg; auto.
Qed.

Lemma agree_regs_undef_caller_save_regs:
  forall j ls rs,
  agree_regs j ls rs ->
  agree_regs j (LTL.undef_caller_save_regs ls) (Mach.undef_caller_save_regs rs).
Proof.
  intros; red; intros. 
  unfold LTL.undef_caller_save_regs, Mach.undef_caller_save_regs. 
  destruct (is_callee_save r); auto. 
Qed.

(** Preservation under assignment of stack slot *)

Lemma agree_regs_set_slot:
  forall j ls rs sl ofs ty v,
  agree_regs j ls rs ->
  agree_regs j (Locmap.set (S sl ofs ty) v ls) rs.
Proof.
  intros; red; intros. rewrite Locmap.gso; auto. red. auto.
Qed.

(** Preservation by increasing memory injections *)

Lemma agree_regs_inject_incr:
  forall j ls rs j',
  agree_regs j ls rs -> inject_incr j j' -> agree_regs j' ls rs.
Proof.
  intros; red; intros; eauto with stacking.
Qed.

(** Preservation at function entry. *)

Lemma agree_regs_call_regs:
  forall j ls rs,
  agree_regs j ls rs ->
  agree_regs j (call_regs ls) rs.
Proof.
  intros.
  unfold call_regs; intros; red; intros; auto.
Qed.

(** ** Properties of [agree_locs] *)

(** Preservation under assignment of machine register. *)

Lemma agree_locs_set_reg:
  forall ls ls0 r v,
  agree_locs ls ls0 ->
  mreg_within_bounds b r ->
  agree_locs (Locmap.set (R r) v ls) ls0.
Proof.
  intros. inv H; constructor; auto; intros.
  rewrite Locmap.gso. auto. red. intuition congruence.
Qed.

Lemma caller_save_reg_within_bounds:
  forall r,
  is_callee_save r = false -> mreg_within_bounds b r.
Proof.
  intros; red; intros. congruence.
Qed.

Lemma agree_locs_set_pair:
  forall ls0 p v ls,
  agree_locs ls ls0 ->
  forall_rpair (fun r => is_callee_save r = false) p ->
  agree_locs (Locmap.setpair p v ls) ls0.
Proof.
  intros.
  destruct p; simpl in *.
  apply agree_locs_set_reg; auto. apply caller_save_reg_within_bounds; auto.
  destruct H0.
  apply agree_locs_set_reg; auto. apply agree_locs_set_reg; auto.
  apply caller_save_reg_within_bounds; auto. apply caller_save_reg_within_bounds; auto.
Qed.

Lemma agree_locs_set_res:
  forall ls0 res v ls,
  agree_locs ls ls0 ->
  (forall r, In r (params_of_builtin_res res) -> mreg_within_bounds b r) ->
  agree_locs (Locmap.setres res v ls) ls0.
Proof.
  induction res; simpl; intros.
- eapply agree_locs_set_reg; eauto.
- auto.
- apply IHres2; auto using in_or_app.
Qed.

Lemma agree_locs_undef_regs:
  forall ls0 regs ls,
  agree_locs ls ls0 ->
  (forall r, In r regs -> mreg_within_bounds b r) ->
  agree_locs (LTL.undef_regs regs ls) ls0.
Proof.
  induction regs; simpl; intros.
  auto.
  apply agree_locs_set_reg; auto.
Qed.

Lemma agree_locs_undef_locs_1:
  forall ls0 regs ls,
  agree_locs ls ls0 ->
  (forall r, In r regs -> is_callee_save r = false) ->
  agree_locs (LTL.undef_regs regs ls) ls0.
Proof.
  intros. eapply agree_locs_undef_regs; eauto.
  intros. apply caller_save_reg_within_bounds. auto.
Qed.

Lemma agree_locs_undef_locs:
  forall ls0 regs ls,
  agree_locs ls ls0 ->
  existsb is_callee_save regs = false ->
  agree_locs (LTL.undef_regs regs ls) ls0.
Proof.
  intros. eapply agree_locs_undef_locs_1; eauto.
  intros. destruct (is_callee_save r) eqn:CS; auto.
  assert (existsb is_callee_save regs = true).
  { apply existsb_exists. exists r; auto. }
  congruence.
Qed.

(** Preservation by assignment to local slot *)

Lemma agree_locs_set_slot:
  forall ls ls0 sl ofs ty v,
  agree_locs ls ls0 ->
  slot_writable sl = true ->
  agree_locs (Locmap.set (S sl ofs ty) v ls) ls0.
Proof.
  intros. destruct H; constructor; intros.
- rewrite Locmap.gso; auto. red; auto.
- rewrite Locmap.gso; auto. red. left. destruct sl; discriminate.
Qed.

(** Preservation at return points (when [ls] is changed but not [ls0]). *)

Lemma agree_locs_return:
  forall ls ls0 ls',
  agree_locs ls ls0 ->
  agree_callee_save ls' ls ->
  agree_locs ls' ls0.
Proof.
  intros. red in H0. inv H; constructor; auto; intros.
- rewrite H0; auto. unfold mreg_within_bounds in H. tauto.
- rewrite <- agree_incoming0 by auto. apply H0. congruence.
Qed.

Lemma agree_callee_save_undef_destroyed_at_call ls ls':
  agree_callee_save ls ls' ->
  agree_callee_save (LTL.undef_regs destroyed_at_call ls) ls'.
Proof.
  intros H l Hl.
  unfold destroyed_at_call.
  induction all_mregs; simpl; eauto.
  destruct (is_callee_save a) eqn:Ha; simpl; eauto.
  destruct (Loc.eq (R a) l); subst.
  - congruence.
  - rewrite Locmap.gso; eauto.
    simpl.
    destruct l; eauto.
    congruence.
Qed.

(** ** Properties of destroyed registers. *)

Definition no_callee_saves (l: list mreg) : Prop :=
  existsb is_callee_save l = false.

Remark destroyed_by_op_caller_save:
  forall op, no_callee_saves (destroyed_by_op op).
Proof.
  unfold no_callee_saves; destruct op; (reflexivity || destruct c; reflexivity).
Qed.

Remark destroyed_by_load_caller_save:
  forall chunk addr, no_callee_saves (destroyed_by_load chunk addr).
Proof.
  unfold no_callee_saves; destruct chunk; reflexivity.
Qed.

Remark destroyed_by_store_caller_save:
  forall chunk addr, no_callee_saves (destroyed_by_store chunk addr).
Proof.
Local Transparent destroyed_by_store.
  unfold no_callee_saves, destroyed_by_store; intros; destruct chunk; try reflexivity; destruct Archi.ptr64; reflexivity.
Qed.

Remark destroyed_by_cond_caller_save:
  forall cond, no_callee_saves (destroyed_by_cond cond).
Proof.
  unfold no_callee_saves; destruct cond; reflexivity.
Qed.

Remark destroyed_by_jumptable_caller_save:
  no_callee_saves destroyed_by_jumptable.
Proof.
  red; reflexivity.
Qed.

Remark destroyed_by_setstack_caller_save:
  forall ty, no_callee_saves (destroyed_by_setstack ty).
Proof.
  unfold no_callee_saves; destruct ty; reflexivity.
Qed.

Remark destroyed_at_function_entry_caller_save:
  no_callee_saves destroyed_at_function_entry.
Proof.
  red; reflexivity.
Qed.

Hint Resolve destroyed_by_op_caller_save destroyed_by_load_caller_save
    destroyed_by_store_caller_save
    destroyed_by_cond_caller_save destroyed_by_jumptable_caller_save
    destroyed_at_function_entry_caller_save: stacking.

Remark destroyed_by_setstack_function_entry:
  forall ty, incl (destroyed_by_setstack ty) destroyed_at_function_entry.
Proof.
Local Transparent destroyed_by_setstack destroyed_at_function_entry.
  unfold incl; destruct ty; simpl; tauto.
Qed.

Remark transl_destroyed_by_op:
  forall op e, destroyed_by_op (transl_op e op) = destroyed_by_op op.
Proof.
  intros; destruct op; reflexivity.
Qed.

Remark transl_destroyed_by_load:
  forall chunk addr e, destroyed_by_load chunk (transl_addr e addr) = destroyed_by_load chunk addr.
Proof.
  intros; destruct chunk; reflexivity.
Qed.

Remark transl_destroyed_by_store:
  forall chunk addr e, destroyed_by_store chunk (transl_addr e addr) = destroyed_by_store chunk addr.
Proof.
  intros; destruct chunk; reflexivity.
Qed.

(** * Correctness of saving and restoring of callee-save registers *)

(** The following lemmas show the correctness of the register saving
  code generated by [save_callee_save]: after this code has executed,
  the register save areas of the current frame do contain the
  values of the callee-save registers used by the function. *)

Section SAVE_CALLEE_SAVE.

Variable j: meminj.
Variable cs: list stackframe.
Variable fb: block.
Variable sp: block.
Variable ls: locset.

Hypothesis ls_temp_undef:
  forall ty r, In r (destroyed_by_setstack ty) -> ls (R r) = Vundef.

Hypothesis wt_ls: forall r, Val.has_type (ls (R r)) (mreg_type r).

Lemma save_callee_save_rec_correct:
  forall k l pos rs m P,
  (forall r, In r l -> is_callee_save r = true) ->
  m |= range sp pos (size_callee_save_area_rec l pos) ** P ->
  agree_regs j ls rs ->
  exists rs', exists m',
     star step tge
        (State cs fb (Vptr sp Ptrofs.zero) (save_callee_save_rec l pos k) rs m)
     E0 (State cs fb (Vptr sp Ptrofs.zero) k rs' m')
  /\ m' |= contains_callee_saves j sp pos l ls ** P
  /\ (forall ofs k p, Mem.perm m sp ofs k p -> Mem.perm m' sp ofs k p)
  /\ agree_regs j ls rs'.
Proof.
Local Opaque mreg_type.
  induction l as [ | r l]; simpl; intros until P; intros CS SEP AG.
- exists rs, m.
  split. apply star_refl.
  split. rewrite sep_pure; split; auto. eapply sep_drop; eauto.
  split. auto.
  auto.
- set (ty := mreg_type r) in *.
  set (sz := AST.typesize ty) in *.
  set (pos1 := align pos sz) in *.
  assert (SZPOS: sz > 0) by (apply AST.typesize_pos).
  assert (SZREC: pos1 + sz <= size_callee_save_area_rec l (pos1 + sz)) by (apply size_callee_save_area_rec_incr).
  assert (POS1: pos <= pos1) by (apply align_le; auto).
  assert (AL1: (align_chunk (chunk_of_type ty) | pos1)).
  { unfold pos1. apply Z.divide_trans with sz.
    unfold sz; rewrite <- size_type_chunk. apply align_size_chunk_divides.
    apply align_divides; auto. }
  apply range_drop_left with (mid := pos1) in SEP; [ | omega ].
  apply range_split with (mid := pos1 + sz) in SEP; [ | omega ].
  unfold sz at 1 in SEP. rewrite <- size_type_chunk in SEP.
  apply range_contains in SEP; auto.
  exploit (contains_set_stack (fun v' => Val.inject j (ls (R r)) v') (rs r)).
  eexact SEP.
  apply load_result_inject; auto. apply wt_ls.
  clear SEP; intros (m1 & STORE & SEP).
  set (rs1 := undef_regs (destroyed_by_setstack ty) rs).
  assert (AG1: agree_regs j ls rs1).
  { red; intros. unfold rs1. destruct (In_dec mreg_eq r0 (destroyed_by_setstack ty)).
    erewrite ls_temp_undef by eauto. auto.
    rewrite undef_regs_other by auto. apply AG. }
  rewrite sep_swap in SEP.
  exploit (IHl (pos1 + sz) rs1 m1); eauto.
  intros (rs2 & m2 & A & B & C & D).
  exists rs2, m2.
  split. eapply star_left; eauto. constructor. exact STORE. auto. traceEq.
  split. rewrite sep_assoc, sep_swap. exact B.
  split. intros. apply C. unfold store_stack in STORE; simpl in STORE. eapply Mem.perm_store_1; eauto.
  auto.
Qed.

End SAVE_CALLEE_SAVE.

Remark LTL_undef_regs_same:
  forall r rl ls, In r rl -> LTL.undef_regs rl ls (R r) = Vundef.
Proof.
  induction rl; simpl; intros. contradiction.
  unfold Locmap.set. destruct (Loc.eq (R a) (R r)). auto.
  destruct (Loc.diff_dec (R a) (R r)); auto.
  apply IHrl. intuition congruence.
Qed.

Remark LTL_undef_regs_others:
  forall r rl ls, ~In r rl -> LTL.undef_regs rl ls (R r) = ls (R r).
Proof.
  induction rl; simpl; intros. auto.
  rewrite Locmap.gso. apply IHrl. intuition. red. intuition.
Qed.

Remark LTL_undef_regs_slot:
  forall sl ofs ty rl ls, LTL.undef_regs rl ls (S sl ofs ty) = ls (S sl ofs ty).
Proof.
  induction rl; simpl; intros. auto.
  rewrite Locmap.gso. apply IHrl. red; auto.
Qed.

Remark undef_regs_type:
  forall ty l rl ls,
  Val.has_type (ls l) ty -> Val.has_type (LTL.undef_regs rl ls l) ty.
Proof.
  induction rl; simpl; intros.
- auto.
- unfold Locmap.set. destruct (Loc.eq (R a) l). red; auto.
  destruct (Loc.diff_dec (R a) l); auto. red; auto.
Qed.

Lemma save_callee_save_correct:
  forall j ls ls0 rs sp cs fb k m P,
  m |= range sp fe.(fe_ofs_callee_save) (size_callee_save_area b fe.(fe_ofs_callee_save)) ** P ->
  (forall r, Val.has_type (ls (R r)) (mreg_type r)) ->
  agree_callee_save ls ls0 ->
  agree_regs j ls rs ->
  let ls1 := LTL.undef_regs destroyed_at_function_entry (LTL.call_regs ls) in
  let rs1 := undef_regs destroyed_at_function_entry rs in
  exists rs', exists m',
     star step tge
        (State cs fb (Vptr sp Ptrofs.zero) (save_callee_save fe k) rs1 m)
     E0 (State cs fb (Vptr sp Ptrofs.zero) k rs' m')
  /\ m' |= contains_callee_saves j sp fe.(fe_ofs_callee_save) b.(used_callee_save) ls0 ** P
  /\ (forall ofs k p, Mem.perm m sp ofs k p -> Mem.perm m' sp ofs k p)
  /\ agree_regs j ls1 rs'.
Proof.
  intros until P; intros SEP TY AGCS AG; intros ls1 rs1.
  exploit (save_callee_save_rec_correct j cs fb sp ls1).
- intros. unfold ls1. apply LTL_undef_regs_same. eapply destroyed_by_setstack_function_entry; eauto.
- intros. unfold ls1. apply undef_regs_type. apply TY.
- exact b.(used_callee_save_prop).
- eexact SEP.
- instantiate (1 := rs1). apply agree_regs_undef_regs. apply agree_regs_call_regs. auto.
- clear SEP. intros (rs' & m' & EXEC & SEP & PERMS & AG').
  exists rs', m'.
  split. eexact EXEC.
  split. rewrite (contains_callee_saves_exten j sp ls0 ls1). exact SEP.
  intros. apply b.(used_callee_save_prop) in H.
    unfold ls1. rewrite LTL_undef_regs_others. unfold call_regs.
    apply AGCS; auto.
    red; intros.
    assert (existsb is_callee_save destroyed_at_function_entry = false)
       by  (apply destroyed_at_function_entry_caller_save).
    assert (existsb is_callee_save destroyed_at_function_entry = true).
    { apply existsb_exists. exists r; auto. }
    congruence.
  split. exact PERMS. exact AG'.
Qed.

(** As a corollary of the previous lemmas, we obtain the following
  correctness theorem for the execution of a function prologue
  (allocation of the frame + saving of the link and return address +
  saving of the used callee-save registers). *)

Lemma function_prologue_correct:
  forall j ls ls0 ls1 rs rs1 m1 m1' m2 sp parent ra cs fb k P,
  agree_regs j ls rs ->
  agree_callee_save ls ls0 ->
  agree_outgoing_arguments (Linear.fn_sig f) ls ls0 ->
  (forall r, Val.has_type (ls (R r)) (mreg_type r)) ->
  ls1 = LTL.undef_regs destroyed_at_function_entry (LTL.call_regs ls) ->
  rs1 = undef_regs destroyed_at_function_entry rs ->
  Mem.alloc m1 0 f.(Linear.fn_stacksize) = (m2, sp) ->
  Val.has_type parent Tptr -> Val.has_type ra Tptr ->
  m1' |= minjection j m1 ** globalenv_inject ge j ** P ->
  exists j', exists rs', exists m2', exists sp', exists m3', exists m4', exists m5',
     Mem.alloc m1' 0 tf.(fn_stacksize) = (m2', sp')
  /\ store_stack m2' (Vptr sp' Ptrofs.zero) Tptr tf.(fn_link_ofs) parent = Some m3'
  /\ store_stack m3' (Vptr sp' Ptrofs.zero) Tptr tf.(fn_retaddr_ofs) ra = Some m4'
  /\ star step tge
         (State cs fb (Vptr sp' Ptrofs.zero) (save_callee_save fe k) rs1 m4')
      E0 (State cs fb (Vptr sp' Ptrofs.zero) k rs' m5')
  /\ agree_regs j' ls1 rs'
  /\ agree_locs ls1 ls0
  /\ m5' |= frame_contents j' sp' ls1 ls0 parent ra ** minjection j' m2 ** globalenv_inject ge j' ** P
  /\ j' sp = Some(sp', fe.(fe_stack_data))
  /\ inject_incr j j'
  /\ inject_separated j j' m1 m1'.
Proof.
  intros until P; intros AGREGS AGCS AGARGS WTREGS LS1 RS1 ALLOC TYPAR TYRA SEP.
  rewrite unfold_transf_function.
  unfold fn_stacksize, fn_link_ofs, fn_retaddr_ofs.
  (* Stack layout info *)
Local Opaque b fe.
  generalize (frame_env_range b) (frame_env_aligned b). replace (make_env b) with fe by auto. simpl.
  intros LAYOUT1 LAYOUT2.
  (* Allocation step *)
  destruct (Mem.alloc m1' 0 (fe_size fe)) as [m2' sp'] eqn:ALLOC'.
  exploit alloc_parallel_rule_2.
  eexact SEP. eexact ALLOC. eexact ALLOC'.
  instantiate (1 := fe_stack_data fe). tauto.
  reflexivity.
  instantiate (1 := fe_stack_data fe + bound_stack_data b). rewrite Z.max_comm. reflexivity.
  generalize (bound_stack_data_pos b) size_no_overflow; omega.
  tauto.
  tauto.
  clear SEP. intros (j' & SEP & INCR & SAME & INJSEP).
  (* Remember the freeable permissions using a mconj *)
  assert (SEPCONJ:
    m2' |= mconj (range sp' 0 (fe_stack_data fe) ** range sp' (fe_stack_data fe + bound_stack_data b) (fe_size fe))
                 (range sp' 0 (fe_stack_data fe) ** range sp' (fe_stack_data fe + bound_stack_data b) (fe_size fe))
           ** minjection j' m2 ** globalenv_inject ge j' ** P).
  { apply mconj_intro; rewrite sep_assoc; assumption. }
  (* Dividing up the frame *)
  apply (frame_env_separated b) in SEP. replace (make_env b) with fe in SEP by auto.
  (* Store of parent *)
  rewrite sep_swap3 in SEP.
  apply (range_contains Mptr) in SEP; [|tauto].
  exploit (contains_set_stack (fun v' => v' = parent) parent (fun _ => True) m2' Tptr).
  rewrite chunk_of_Tptr; eexact SEP. apply Val.load_result_same; auto.
  clear SEP; intros (m3' & STORE_PARENT & SEP).
  rewrite sep_swap3 in SEP.
  (* Store of return address *)
  rewrite sep_swap4 in SEP.
  apply (range_contains Mptr) in SEP; [|tauto].
  exploit (contains_set_stack (fun v' => v' = ra) ra (fun _ => True) m3' Tptr).
  rewrite chunk_of_Tptr; eexact SEP. apply Val.load_result_same; auto.
  clear SEP; intros (m4' & STORE_RETADDR & SEP).
  rewrite sep_swap4 in SEP.
  (* Saving callee-save registers *)
  rewrite sep_swap5 in SEP.
  exploit (save_callee_save_correct j' ls ls0 rs); eauto.
  apply agree_regs_inject_incr with j; auto.
  replace (LTL.undef_regs destroyed_at_function_entry (call_regs ls)) with ls1 by auto.
  replace (undef_regs destroyed_at_function_entry rs) with rs1 by auto.
  clear SEP; intros (rs2 & m5' & SAVE_CS & SEP & PERMS & AGREGS').
  rewrite sep_swap5 in SEP.
  (* Materializing the Local and Outgoing locations *)
  exploit (initial_locations j'). eexact SEP. tauto.
  instantiate (1 := Local). instantiate (1 := ls1).
  intros; rewrite LS1. rewrite LTL_undef_regs_slot. reflexivity.
  clear SEP; intros SEP.
  rewrite sep_swap in SEP.
  exploit (initial_locations j'). eexact SEP. tauto.
  instantiate (1 := Outgoing). instantiate (1 := ls1).
  intros; rewrite LS1. rewrite LTL_undef_regs_slot. reflexivity.
  clear SEP; intros SEP.
  rewrite sep_swap in SEP.
  (* Now we frame this *)
  assert (SEPFINAL: m5' |= frame_contents j' sp' ls1 ls0 parent ra ** minjection j' m2 ** globalenv_inject ge j' ** P).
  { eapply frame_mconj. eexact SEPCONJ.
    rewrite chunk_of_Tptr in SEP.
    unfold frame_contents_1; rewrite ! sep_assoc. exact SEP.
    assert (forall ofs k p, Mem.perm m2' sp' ofs k p -> Mem.perm m5' sp' ofs k p).
    { intros. apply PERMS.
      unfold store_stack in STORE_PARENT, STORE_RETADDR.
      simpl in STORE_PARENT, STORE_RETADDR.
      eauto using Mem.perm_store_1. }
    eapply sep_preserved. eapply sep_proj1. eapply mconj_proj2. eexact SEPCONJ.
    intros; apply range_preserved with m2'; auto.
    intros; apply range_preserved with m2'; auto.
  }
  clear SEP SEPCONJ.
(* Conclusions *)
  exists j', rs2, m2', sp', m3', m4', m5'.
  split. auto.
  split. exact STORE_PARENT.
  split. exact STORE_RETADDR.
  split. eexact SAVE_CS.
  split. exact AGREGS'.
  split. rewrite LS1. apply agree_locs_undef_locs; [|reflexivity].
    constructor; intros. unfold call_regs. apply AGCS.
    unfold mreg_within_bounds in H; tauto.
    unfold call_regs. apply AGARGS. apply incoming_slot_in_parameters; auto.
  split. exact SEPFINAL.
  split. exact SAME.
  split. exact INCR.
  exact INJSEP.
Qed.

(** The following lemmas show the correctness of the register reloading
  code generated by [reload_callee_save]: after this code has executed,
  all callee-save registers contain the same values they had at
  function entry. *)

Section RESTORE_CALLEE_SAVE.

Variable j: meminj.
Variable cs: list stackframe.
Variable fb: block.
Variable sp: block.
Variable ls0: locset.
Variable m: mem.

Definition agree_unused (ls0: locset) (rs: regset) : Prop :=
  forall r, ~(mreg_within_bounds b r) -> Val.inject j (ls0 (R r)) (rs r).

Lemma restore_callee_save_rec_correct:
  forall l ofs rs k,
  m |= contains_callee_saves j sp ofs l ls0 ->
  agree_unused ls0 rs ->
  (forall r, In r l -> mreg_within_bounds b r) ->
  exists rs',
    star step tge
      (State cs fb (Vptr sp Ptrofs.zero) (restore_callee_save_rec l ofs k) rs m)
   E0 (State cs fb (Vptr sp Ptrofs.zero) k rs' m)
  /\ (forall r, In r l -> Val.inject j (ls0 (R r)) (rs' r))
  /\ (forall r, ~(In r l) -> rs' r = rs r)
  /\ agree_unused ls0 rs'.
Proof.
Local Opaque mreg_type.
  induction l as [ | r l]; simpl; intros.
- (* base case *)
  exists rs. intuition auto. apply star_refl.
- (* inductive case *)
  set (ty := mreg_type r) in *.
  set (sz := AST.typesize ty) in *.
  set (ofs1 := align ofs sz).
  assert (SZPOS: sz > 0) by (apply AST.typesize_pos).
  assert (OFSLE: ofs <= ofs1) by (apply align_le; auto).
  assert (BOUND: mreg_within_bounds b r) by eauto.
  exploit contains_get_stack.
    eapply sep_proj1; eassumption.
  intros (v & LOAD & SPEC).
  exploit (IHl (ofs1 + sz) (rs#r <- v)).
    eapply sep_proj2; eassumption.
    red; intros. rewrite Regmap.gso. auto. intuition congruence.
    eauto.
  intros (rs' & A & B & C & D).
  exists rs'.
  split. eapply star_step; eauto.
    econstructor. exact LOAD. traceEq.
  split. intros.
    destruct (In_dec mreg_eq r0 l). auto.
    assert (r = r0) by tauto. subst r0.
    rewrite C by auto. rewrite Regmap.gss. exact SPEC.
  split. intros.
    rewrite C by tauto. apply Regmap.gso. intuition auto.
  exact D.
Qed.

End RESTORE_CALLEE_SAVE.

Lemma restore_callee_save_correct:
  forall m j sp ls ls0 pa ra P rs k cs fb,
  m |= frame_contents j sp ls ls0 pa ra ** P ->
  agree_unused j ls0 rs ->
  exists rs',
    star step tge
       (State cs fb (Vptr sp Ptrofs.zero) (restore_callee_save fe k) rs m)
    E0 (State cs fb (Vptr sp Ptrofs.zero) k rs' m)
  /\ (forall r,
        is_callee_save r = true -> Val.inject j (ls0 (R r)) (rs' r))
  /\ (forall r,
        is_callee_save r = false -> rs' r = rs r).
Proof.
  intros.
  unfold frame_contents, frame_contents_1 in H.
  apply mconj_proj1 in H. rewrite ! sep_assoc in H. apply sep_pick5 in H.
  exploit restore_callee_save_rec_correct; eauto.
  intros; unfold mreg_within_bounds; auto.
  intros (rs' & A & B & C & D).
  exists rs'.
  split. eexact A.
  split; intros.
  destruct (In_dec mreg_eq r (used_callee_save b)).
  apply B; auto.
  rewrite C by auto. apply H0. unfold mreg_within_bounds; tauto.
  apply C. red; intros. apply (used_callee_save_prop b) in H2. congruence.
Qed.

(** As a corollary, we obtain the following correctness result for
  the execution of a function epilogue (reloading of used callee-save
  registers + reloading of the link and return address + freeing
  of the frame). *)

Lemma function_epilogue_correct:
  forall m' j sp' ls ls0 pa ra P m rs sp m1 k cs fb,
  m' |= frame_contents j sp' ls ls0 pa ra ** minjection j m ** P ->
  agree_regs j ls rs ->
  agree_locs ls ls0 ->
  j sp = Some(sp', fe.(fe_stack_data)) ->
  Mem.free m sp 0 f.(Linear.fn_stacksize) = Some m1 ->
  exists rs1, exists m1',
     load_stack m' (Vptr sp' Ptrofs.zero) Tptr tf.(fn_link_ofs) = Some pa
  /\ load_stack m' (Vptr sp' Ptrofs.zero) Tptr tf.(fn_retaddr_ofs) = Some ra
  /\ Mem.free m' sp' 0 tf.(fn_stacksize) = Some m1'
  /\ star step tge
       (State cs fb (Vptr sp' Ptrofs.zero) (restore_callee_save fe k) rs m')
    E0 (State cs fb (Vptr sp' Ptrofs.zero) k rs1 m')
  /\ agree_regs j (return_regs ls0 ls) rs1
  /\ agree_callee_save (return_regs ls0 ls) ls0
  /\ m1' |= minjection j m1 ** P.
Proof.
  intros until fb; intros SEP AGR AGL INJ FREE.
  (* Can free *)
  exploit free_parallel_rule.
    rewrite <- sep_assoc. eapply mconj_proj2. eexact SEP.
    eexact FREE.
    eexact INJ.
    auto. rewrite Z.max_comm; reflexivity.
  intros (m1' & FREE' & SEP').
  (* Reloading the callee-save registers *)
  exploit restore_callee_save_correct.
    eexact SEP.
    instantiate (1 := rs).
    red; intros. destruct AGL. rewrite <- agree_unused_reg0 by auto. apply AGR.
  intros (rs' & LOAD_CS & CS & NCS).
  (* Reloading the back link and return address *)
  unfold frame_contents in SEP; apply mconj_proj1 in SEP.
  unfold frame_contents_1 in SEP; rewrite ! sep_assoc in SEP.
  exploit (hasvalue_get_stack Tptr). rewrite chunk_of_Tptr. eapply sep_pick3; eexact SEP. intros LOAD_LINK.
  exploit (hasvalue_get_stack Tptr). rewrite chunk_of_Tptr. eapply sep_pick4; eexact SEP. intros LOAD_RETADDR.
  clear SEP.
  (* Conclusions *)
  rewrite unfold_transf_function; simpl.
  exists rs', m1'.
  split. assumption.
  split. assumption.
  split. assumption.
  split. eassumption.
  split. red; unfold return_regs; intros.
    destruct (is_callee_save r) eqn:C.
    apply CS; auto.
    rewrite NCS by auto. apply AGR.
  split. red; unfold return_regs; intros.
    destruct l. rewrite H; auto. destruct sl; auto; contradiction. 
  assumption.
Qed.

End FRAME_PROPERTIES.

(** * Call stack invariants *)

(** Initial memory states and injection *)


Let init_f := mi _ w.
Let init_m1 := lq_mem q1.
Let init_m2 := mq_mem q2.

(** This is the memory assertion that captures the contents of the stack frames
  mentioned in the call stacks. *)

Fixpoint stack_contents (j: meminj) (cs: list Linear.stackframe) (cs': list Mach.stackframe) : massert :=
  match cs, cs' with
  | Linear.Parent _ :: nil, Mach.Parent _ _ :: nil =>
      munchanged (loc_out_of_reach init_f init_m1) init_m2
  | Linear.Stackframe f _ ls c :: cs, Mach.Stackframe fb (Vptr sp' _) ra c' :: cs' =>
      frame_contents f j sp' ls (parent_locset cs) (parent_sp cs') (parent_ra cs')
      ** stack_contents j cs cs'
  | _, _ => pure False
  end.

(* [init_sg] is the signature of the outermost calling function. In the
whole-program, this is the signature of the [main] function (see the
match_states' definition at the very end of this file) *)

Let init_sg := lq_sg q1.

(** [match_stacks] captures additional properties (not related to memory)
  of the Linear and Mach call stacks. *)

Inductive match_stacks (j: meminj):
  list Linear.stackframe -> list stackframe -> signature -> signature -> Prop :=
  | match_stacks_empty:
      forall sg
        (TP: tailcall_possible sg \/ sg = init_sg),
      match_stacks j
                   (Linear.Parent init_ls :: nil)
                   (Mach.Parent init_sp init_ra :: nil)
                   sg sg
  | match_stacks_cons: forall f sp ls c cs fb sp' ra c' cs' sg trf
        isg
        (TAIL: is_tail c (Linear.fn_code f))
        (FINDF: Genv.find_funct_ptr tge fb = Some (Internal trf))
        (TRF: transf_function f = OK trf)
        (TRC: transl_code (make_env (function_bounds f)) c = c')
        (INJ: j sp = Some(sp', (fe_stack_data (make_env (function_bounds f)))))
        (TY_RA: Val.has_type ra Tptr)
        (AGL: agree_locs f ls (parent_locset cs))
        (ARGS: forall ofs ty,
           In (S Outgoing ofs ty) (regs_of_rpairs (loc_arguments sg)) ->
           slot_within_bounds (function_bounds f) Outgoing ofs ty)
        (STK: match_stacks j cs cs' (Linear.fn_sig f) isg),
      match_stacks j
                   (Linear.Stackframe f (Vptr sp Ptrofs.zero) ls c :: cs)
                   (Stackframe fb (Vptr sp' Ptrofs.zero) ra c' :: cs')
                   sg isg.

(** Invariance with respect to change of memory injection. *)

Lemma stack_contents_change_meminj:
  forall m j j', inject_incr j j' ->
  forall cs cs' P,
  m |= stack_contents j cs cs' ** P ->
  m |= stack_contents j' cs cs' ** P.
Proof.
Local Opaque sepconj.
  induction cs as [ | [ ] cs]; destruct cs' as [ | [ ] cs']; simpl; intros; auto.
  destruct sp0; auto.
  rewrite sep_assoc in *.
  apply frame_contents_incr with (j := j); auto.
  rewrite sep_swap. apply IHcs. rewrite sep_swap. assumption.
Qed.

Lemma match_stacks_change_meminj:
  forall j j', inject_incr j j' ->
  forall cs cs' sg isg,
  match_stacks j cs cs' sg isg ->
  match_stacks j' cs cs' sg isg.
Proof.
  induction 2; intros.
- constructor; auto.
- econstructor; eauto.
Qed.

(** Invariance with respect to change of signature. *)

Lemma match_stacks_change_sig:
  forall sg1 j cs cs' sg isg,
  let isg1 := match cs with Linear.Parent _ :: _ => sg1 | _ => isg end in
  match_stacks j cs cs' sg isg ->
  tailcall_possible sg1 ->
  match_stacks j cs cs' sg1 isg1.
Proof.
  induction 1; intros.
  econstructor; eauto.
  econstructor; eauto. intros. elim (H0 _ H1).
Qed.

(** Typing properties of [match_stacks]. *)

Lemma valid_blockv_has_type m v:
  valid_blockv m v ->
  Val.has_type v Tptr.
Proof.
  destruct 1; constructor.
Qed.

Lemma match_stacks_valid_blockv_sp j cs cs' sg isg m m':
  match_stacks j cs cs' sg isg ->
  Mem.inject j m m' ->
  Block.le (Mem.nextblock init_m2) (Mem.nextblock m') ->
  valid_blockv m' (parent_sp cs').
Proof.
  intros Hstk Hm Hnb.
  destruct Hstk; unfold parent_sp.
  - destruct q1 as [id1 sg0 rs1 m1], q2 as [id2 sp0 ra0 rs2 m2]; simpl in *.
    eapply valid_blockv_nextblock; eauto.
    tauto.
  - constructor.
    eapply Mem.valid_block_inject_2; eauto.
Qed.

Lemma match_stacks_type_sp:
  forall j cs cs' sg isg,
  match_stacks j cs cs' sg isg ->
  Val.has_type (parent_sp cs') Tptr.
Proof.
  induction 1; unfold parent_sp.
  - destruct q1 as [id1 sg0 rs1 m1], q2 as [id2 sp0 ra0 rs2 m2]; simpl in *.
    apply (valid_blockv_has_type m2).
    tauto.
  - apply Val.Vptr_has_type.
Qed.

Lemma match_stacks_type_retaddr:
  forall j cs cs' sg isg,
  match_stacks j cs cs' sg isg ->
  Val.has_type (parent_ra cs') Tptr.
Proof.
  induction 1; unfold parent_ra.
  - destruct q1 as [id1 sg0 rs1 m1], q2 as [id2 sp0 ra0 rs2 m2]; simpl in *.
    tauto.
  - auto.
Qed.

(** * Syntactic properties of the translation *)

(** Preservation of code labels through the translation. *)

Section LABELS.

Remark find_label_save_callee_save:
  forall lbl l ofs k,
  Mach.find_label lbl (save_callee_save_rec l ofs k) = Mach.find_label lbl k.
Proof.
  induction l; simpl; auto.
Qed.

Remark find_label_restore_callee_save:
  forall lbl l ofs k,
  Mach.find_label lbl (restore_callee_save_rec l ofs k) = Mach.find_label lbl k.
Proof.
  induction l; simpl; auto.
Qed.

Lemma transl_code_eq:
  forall fe i c, transl_code fe (i :: c) = transl_instr fe i (transl_code fe c).
Proof.
  unfold transl_code; intros. rewrite list_fold_right_eq. auto.
Qed.

Lemma find_label_transl_code:
  forall fe lbl c,
  Mach.find_label lbl (transl_code fe c) =
    option_map (transl_code fe) (Linear.find_label lbl c).
Proof.
  induction c; simpl; intros.
- auto.
- rewrite transl_code_eq.
  destruct a; unfold transl_instr; auto.
  destruct s; simpl; auto.
  destruct s; simpl; auto.
  unfold restore_callee_save. rewrite find_label_restore_callee_save. auto.
  simpl. destruct (peq lbl l). reflexivity. auto.
  unfold restore_callee_save. rewrite find_label_restore_callee_save. auto.
Qed.

Lemma transl_find_label:
  forall f tf lbl c,
  transf_function f = OK tf ->
  Linear.find_label lbl f.(Linear.fn_code) = Some c ->
  Mach.find_label lbl tf.(Mach.fn_code) =
    Some (transl_code (make_env (function_bounds f)) c).
Proof.
  intros. rewrite (unfold_transf_function _ _ H).  simpl.
  unfold transl_body. unfold save_callee_save. rewrite find_label_save_callee_save.
  rewrite find_label_transl_code. rewrite H0. reflexivity.
Qed.

End LABELS.

(** Code tail property for Linear executions. *)

Lemma find_label_tail:
  forall lbl c c',
  Linear.find_label lbl c = Some c' -> is_tail c' c.
Proof.
  induction c; simpl.
  intros; discriminate.
  intro c'. case (Linear.is_label lbl a); intros.
  injection H; intro; subst c'. auto with coqlib.
  auto with coqlib.
Qed.

(** Code tail property for translations *)

Lemma is_tail_save_callee_save:
  forall l ofs k,
  is_tail k (save_callee_save_rec l ofs k).
Proof.
  induction l; intros; simpl. auto with coqlib.
  constructor; auto.
Qed.

Lemma is_tail_restore_callee_save:
  forall l ofs k,
  is_tail k (restore_callee_save_rec l ofs k).
Proof.
  induction l; intros; simpl. auto with coqlib.
  constructor; auto.
Qed.

Lemma is_tail_transl_instr:
  forall fe i k,
  is_tail k (transl_instr fe i k).
Proof.
  intros. destruct i; unfold transl_instr; auto with coqlib.
  destruct s; auto with coqlib.
  destruct s; auto with coqlib.
  unfold restore_callee_save.  eapply is_tail_trans. 2: apply is_tail_restore_callee_save. auto with coqlib.
  unfold restore_callee_save.  eapply is_tail_trans. 2: apply is_tail_restore_callee_save. auto with coqlib.
Qed.

Lemma is_tail_transl_code:
  forall fe c1 c2, is_tail c1 c2 -> is_tail (transl_code fe c1) (transl_code fe c2).
Proof.
  induction 1; simpl. auto with coqlib.
  rewrite transl_code_eq.
  eapply is_tail_trans. eauto. apply is_tail_transl_instr.
Qed.

Lemma is_tail_transf_function:
  forall f tf c,
  transf_function f = OK tf ->
  is_tail c (Linear.fn_code f) ->
  is_tail (transl_code (make_env (function_bounds f)) c) (fn_code tf).
Proof.
  intros. rewrite (unfold_transf_function _ _ H). simpl.
  unfold transl_body, save_callee_save.
  eapply is_tail_trans. 2: apply is_tail_save_callee_save.
  apply is_tail_transl_code; auto.
Qed.

(** * Semantic preservation *)

(** Preservation / translation of global symbols and functions. *)

Lemma symbols_preserved:
  forall (s: ident), Genv.find_symbol tge s = Genv.find_symbol ge s.
Proof (Genv.find_symbol_match TRANSF).

Lemma senv_preserved:
  Senv.equiv ge tge.
Proof (Genv.senv_match TRANSF).

Lemma functions_translated:
  forall v f,
  Genv.find_funct ge v = Some f ->
  exists tf,
  Genv.find_funct tge v = Some tf /\ transf_fundef f = OK tf.
Proof (Genv.find_funct_transf_partial TRANSF).

Lemma function_ptr_translated:
  forall b f,
  Genv.find_funct_ptr ge b = Some f ->
  exists tf,
  Genv.find_funct_ptr tge b = Some tf /\ transf_fundef f = OK tf.
Proof (Genv.find_funct_ptr_transf_partial TRANSF).

Lemma sig_preserved:
  forall f tf, transf_fundef f = OK tf -> Mach.funsig tf = Linear.funsig f.
Proof.
  intros until tf; unfold transf_fundef, transf_partial_fundef.
  destruct f; intros; monadInv H.
  rewrite (unfold_transf_function _ _ EQ). auto.
  auto.
Qed.

Lemma find_function_translated:
  forall j ls rs m ros b f,
  agree_regs j ls rs ->
  m |= globalenv_inject ge j ->
  Linear.find_block ge ros ls = Some b ->
  Genv.find_funct_ptr ge b = Some f ->
  exists tf,
     find_function_ptr tge ros rs = Some b
  /\ Genv.find_funct_ptr tge b = Some tf
  /\ transf_fundef f = OK tf.
Proof.
  intros until f; intros AG [bound [_ [?????]]] FB FF.
  destruct ros; simpl in FF.
- simpl in *.
  exploit function_ptr_translated; eauto. intros [tf [A B]].
  exists tf; split; auto. simpl.
  generalize (AG m0). apply block_of_inv in FB; rewrite FB. intro INJ. inv INJ.
  rewrite DOMAIN in H2. inv H2. simpl. auto. eapply FUNCTIONS; eauto.
- simpl in *.
  exploit function_ptr_translated; eauto. intros [tf [A B]].
  exists tf; split; auto.
  rewrite symbols_preserved. auto.
Qed.

(** Preservation of the arguments to an external call. *)

Lemma frame_get_init_arg m ty ofs:
  In (S Outgoing ofs ty) (regs_of_rpairs (loc_arguments init_sg)) ->
  Mem.unchanged_on (loc_out_of_reach init_f init_m1) init_m2 m ->
  exists v,
     load_stack m init_sp ty (Ptrofs.repr (offset_arg ofs)) = Some v
  /\ Val.inject init_f (init_ls (S Outgoing ofs ty)) v.
Proof.
  subst init_sp init_f init_m1 init_m2 init_sg.
  clear -Hq.
  destruct q1 as [? sg ls0 m1], q2 as [id sp0 ra0 rs0 m2].
  simpl in *.
  destruct Hq as (? & Hrs0 & _ & _ & _ & Hoor & Hargs); subst.
  intros Hin_args Hunch.
  edestruct Hargs as (v & Hvarg & Hv); eauto.
  exists v; intuition.
  inv Hvarg.
  fold (offset_arg ofs) in *.
  destruct sp0 as [ | | | | | sb sofs]; try discriminate.
  cbn -[Z.mul offset_arg] in *.
  pose (p := Ptrofs.unsigned (Ptrofs.add sofs (Ptrofs.repr (offset_arg ofs)))).
  fold p in H2 |- *.
  eapply Mem.load_unchanged_on; eauto.
  intros i Hi.
  replace i with (p + (i - p)) by omega.
  eapply Hoor; eauto.
  rewrite <- typesize_typesize.
  rewrite <- size_type_chunk.
  omega.
Qed.

(** General case *)

Section EXTERNAL_ARGUMENTS.

Variable j: meminj.
Variable cs: list Linear.stackframe.
Variable cs': list stackframe.
Variable sg: signature.
Variables bound bound': block.
Variable isg: signature.
Hypothesis INCR: inject_incr init_f j.
Hypothesis MS: match_stacks j cs cs' sg isg.
Variable ls: locset.
Variable rs: regset.
Hypothesis AGR: agree_regs j ls rs.
Hypothesis AGCS: agree_callee_save ls (parent_locset cs).
Hypothesis AGARGS: agree_outgoing_arguments sg ls (parent_locset cs).
Variable m': mem.
Hypothesis SEP: m' |= stack_contents j cs cs'.

Lemma transl_external_argument:
  forall l,
  In l (regs_of_rpairs (loc_arguments sg)) ->
  exists v, extcall_arg rs m' (parent_sp cs') l v /\ Val.inject j (ls l) v.
Proof.
  intros.
  assert (loc_argument_acceptable l) by (apply loc_arguments_acceptable_2 with sg; auto).
  destruct l; red in H0.
- exists (rs r); split. constructor. auto.
- destruct sl; try contradiction.
  inv MS.
<<<<<<< HEAD
  + destruct TP as [TP|TP].
    * elim (TP _ H).
    * subst isg.
      edestruct frame_get_init_arg as (v & Hlv & Hiv); eauto.
      -- simpl in SEP.
         eapply Mem.unchanged_on_implies; eauto.
         simpl.
         tauto.
      -- exists v.
         red in AGCS. rewrite AGCS; auto.
         split; eauto.
         constructor; eauto.
  + simpl in SEP. simpl.
    assert (slot_valid f Outgoing pos ty = true).
    { destruct H0. unfold slot_valid, proj_sumbool.
      rewrite zle_true by omega. rewrite pred_dec_true by auto. reflexivity. }
    assert (slot_within_bounds (function_bounds f) Outgoing pos ty) by eauto.
    exploit frame_get_outgoing; eauto. intros (v & A & B).
    exists v; split.
    constructor. exact A. red in AGCS. rewrite AGCS; auto.
=======
+ elim (H1 _ H).
+ simpl in SEP. unfold parent_sp.
  assert (slot_valid f Outgoing pos ty = true).
  { destruct H0. unfold slot_valid, proj_sumbool.
    rewrite zle_true by omega. rewrite pred_dec_true by auto. reflexivity. }
  assert (slot_within_bounds (function_bounds f) Outgoing pos ty) by eauto.
  exploit frame_get_outgoing; eauto. intros (v & A & B).
  exists v; split.
  constructor. exact A. rewrite AGARGS by auto. exact B. 
>>>>>>> 024b3bb7
Qed.

Lemma transl_external_argument_2:
  forall p,
  In p (loc_arguments sg) ->
  exists v, extcall_arg_pair rs m' (parent_sp cs') p v /\ Val.inject j (Locmap.getpair p ls) v.
Proof.
  intros. destruct p as [l | l1 l2].
- destruct (transl_external_argument l) as (v & A & B). eapply in_regs_of_rpairs; eauto; simpl; auto.
  exists v; split; auto. constructor; auto.
- destruct (transl_external_argument l1) as (v1 & A1 & B1). eapply in_regs_of_rpairs; eauto; simpl; auto.
  destruct (transl_external_argument l2) as (v2 & A2 & B2). eapply in_regs_of_rpairs; eauto; simpl; auto.
  exists (Val.longofwords v1 v2); split.
  constructor; auto.
  apply Val.longofwords_inject; auto.
Qed.

Lemma transl_external_arguments_rec:
  forall locs,
  incl locs (loc_arguments sg) ->
  exists vl,
      list_forall2 (extcall_arg_pair rs m' (parent_sp cs')) locs vl
   /\ Val.inject_list j (map (fun p => Locmap.getpair p ls) locs) vl.
Proof.
  induction locs; simpl; intros.
  exists (@nil val); split. constructor. constructor.
  exploit transl_external_argument_2; eauto with coqlib. intros [v [A B]].
  exploit IHlocs; eauto with coqlib. intros [vl [C D]].
  exists (v :: vl); split; constructor; auto.
Qed.

Lemma transl_external_arguments:
  exists vl,
      extcall_arguments rs m' (parent_sp cs') sg vl
   /\ Val.inject_list j (map (fun p => Locmap.getpair p ls) (loc_arguments sg)) vl.
Proof.
  unfold extcall_arguments.
  apply transl_external_arguments_rec.
  auto with coqlib.
Qed.

End EXTERNAL_ARGUMENTS.

(** Preservation of the arguments to a builtin. *)

Section BUILTIN_ARGUMENTS.

Variable f: Linear.function.
Let b := function_bounds f.
Let fe := make_env b.
Variable tf: Mach.function.
Hypothesis TRANSF_F: transf_function f = OK tf.
Variable j: meminj.
Variables m m': mem.
Variables ls ls0: locset.
Variable rs: regset.
Variables sp sp': block.
Variables parent retaddr: val.
Hypothesis INJ: j sp = Some(sp', fe.(fe_stack_data)).
Hypothesis AGR: agree_regs j ls rs.
Hypothesis SEP: m' |= frame_contents f j sp' ls ls0 parent retaddr ** minjection j m ** globalenv_inject ge j.

Lemma transl_builtin_arg_correct:
  forall a v,
  eval_builtin_arg ge ls (Vptr sp Ptrofs.zero) m a v ->
  (forall l, In l (params_of_builtin_arg a) -> loc_valid f l = true) ->
  (forall sl ofs ty, In (S sl ofs ty) (params_of_builtin_arg a) -> slot_within_bounds b sl ofs ty) ->
  exists v',
     eval_builtin_arg ge rs (Vptr sp' Ptrofs.zero) m' (transl_builtin_arg fe a) v'
  /\ Val.inject j v v'.
Proof.
  assert (SYMB: forall id ofs, Val.inject j (Senv.symbol_address ge id ofs) (Senv.symbol_address ge id ofs)).
  { assert (G: meminj_preserves_globals ge j).
    { eapply globalenv_inject_preserves_globals. eapply sep_proj2. eapply sep_proj2. eexact SEP. }
    intros; unfold Senv.symbol_address; simpl; unfold Genv.symbol_address.
    destruct (Genv.find_symbol ge id) eqn:FS; auto.
    destruct G. econstructor. eauto. rewrite Ptrofs.add_zero; auto. }
Local Opaque fe.
  induction 1; simpl; intros VALID BOUNDS.
- assert (loc_valid f x = true) by auto.
  destruct x as [r | [ ] ofs ty]; try discriminate.
  + exists (rs r); auto with barg.
  + exploit frame_get_local; eauto. intros (v & A & B).
    exists v; split; auto. constructor; auto.
- econstructor; eauto with barg.
- econstructor; eauto with barg.
- econstructor; eauto with barg.
- econstructor; eauto with barg.
- set (ofs' := Ptrofs.add ofs (Ptrofs.repr (fe_stack_data fe))).
  apply sep_proj2 in SEP. apply sep_proj1 in SEP. exploit loadv_parallel_rule; eauto.
  instantiate (1 := Val.offset_ptr (Vptr sp' Ptrofs.zero) ofs').
  simpl. rewrite ! Ptrofs.add_zero_l. econstructor; eauto.
  intros (v' & A & B). exists v'; split; auto. constructor; auto.
- econstructor; split; eauto with barg.
  unfold Val.offset_ptr. rewrite ! Ptrofs.add_zero_l. econstructor; eauto.
- apply sep_proj2 in SEP. apply sep_proj1 in SEP. exploit loadv_parallel_rule; eauto.
  intros (v' & A & B). exists v'; auto with barg.
- econstructor; split; eauto with barg.
- destruct IHeval_builtin_arg1 as (v1 & A1 & B1); auto using in_or_app.
  destruct IHeval_builtin_arg2 as (v2 & A2 & B2); auto using in_or_app.
  exists (Val.longofwords v1 v2); split; auto with barg.
  apply Val.longofwords_inject; auto.
- destruct IHeval_builtin_arg1 as (v1' & A1 & B1); auto using in_or_app.
  destruct IHeval_builtin_arg2 as (v2' & A2 & B2); auto using in_or_app.
  econstructor; split. eauto with barg.
  destruct Archi.ptr64; auto using Val.add_inject, Val.addl_inject.
Qed.

Lemma transl_builtin_args_correct:
  forall al vl,
  eval_builtin_args ge ls (Vptr sp Ptrofs.zero) m al vl ->
  (forall l, In l (params_of_builtin_args al) -> loc_valid f l = true) ->
  (forall sl ofs ty, In (S sl ofs ty) (params_of_builtin_args al) -> slot_within_bounds b sl ofs ty) ->
  exists vl',
     eval_builtin_args ge rs (Vptr sp' Ptrofs.zero) m' (List.map (transl_builtin_arg fe) al) vl'
  /\ Val.inject_list j vl vl'.
Proof.
  induction 1; simpl; intros VALID BOUNDS.
- exists (@nil val); split; constructor.
- exploit transl_builtin_arg_correct; eauto using in_or_app. intros (v1' & A & B).
  exploit IHlist_rel; eauto using in_or_app. intros (vl' & C & D).
  exists (v1'::vl'); split; constructor; auto.
Qed.

End BUILTIN_ARGUMENTS.

(** Preservation of injection invariants: we need to show that the
  current state is a successor of the initial state, per the
  invariants of the injection calling convention. For the target
  memory, the [stack_contents] assertion keeps track of the fact that
  out-of-reach locations have not been modified. *)

Lemma stack_contents_out_of_reach f cs cs' m2 P:
  m2 |= stack_contents f cs cs' ** P ->
  Mem.unchanged_on (loc_out_of_reach init_f init_m1) init_m2 m2.
Proof.
  intros (STACK & _ & _); clear P.
  revert cs' STACK.
  induction cs; [contradiction | simpl; intros].
  destruct a, cs'; try contradiction.
  - destruct s, sp0; try contradiction.
    apply sep_proj2 in STACK.
    eauto.
  - destruct cs; contradiction.
  - destruct cs, s, cs'; try contradiction.
    simpl in STACK.
    eapply Mem.unchanged_on_implies; eauto.
    simpl; eauto.
Qed.

(** For the source memory, we use the following invariant. *)

Record source_injection_invariant f m1 :=
  {
    ii_incr: inject_incr init_f f;
    ii_injsep: inject_separated init_f f init_m1 init_m2;
    ii_unmapped: Mem.unchanged_on (loc_unmapped init_f) init_m1 m1;
    ii_perm b ofs p:
      Mem.valid_block init_m1 b ->
      Mem.perm m1 b ofs Max p ->
      Mem.perm init_m1 b ofs Max p
  }.

Lemma source_injection_invariant_step f m1 m2 f' m1' cs cs' P:
  source_injection_invariant f m1 ->
  inject_incr f f' ->
  inject_separated f f' m1 m2 ->
  Mem.unchanged_on (loc_unmapped f) m1 m1' ->
  m2 |= stack_contents f cs cs' ** P ->
  (forall b ofs p,
      Mem.valid_block m1 b ->
      Mem.perm m1' b ofs Max p ->
      Mem.perm m1 b ofs Max p) ->
  source_injection_invariant f' m1'.
Proof.
  intros [INCR INJSEP UNCH PERM] INCR' INJSEP' UNCH' SEP PERM'.
  constructor.
  - eapply inject_incr_trans; eauto.
  - intros b1 b2 delta Hbi Hb'.
    destruct (f b1) as [[fb2 delta']|] eqn:Hb.
    + assert (fb2 = b2) by (apply INCR' in Hb; congruence); subst.
      eapply INJSEP; eauto.
    + assert (~ Mem.valid_block m1 b1 /\ ~ Mem.valid_block m2 b2) as [H1 H2]
        by (eapply INJSEP'; eauto).
      split; intros H.
      eapply H1, Mem.valid_block_unchanged_on; eauto.
      eapply H2, Mem.valid_block_unchanged_on; eauto.
      eapply stack_contents_out_of_reach; eauto.
  - eapply Mem.unchanged_on_implies with (P := loc_unmapped f).
    + eapply Mem.unchanged_on_trans with (m2 := m1); eauto.
      eapply Mem.unchanged_on_implies; eauto.
      unfold loc_unmapped.
      intros b _. specialize (INCR b).
      destruct (init_f b) as [[b2 delta] | ]; eauto.
      erewrite INCR; eauto.
    + unfold loc_unmapped.
      intros b _ Hb Hb1.
      destruct (f b) as [[b2 delta] | ] eqn:Hb2; eauto.
      exfalso.
      destruct (INJSEP b b2 delta); eauto.
  - intros b ofs p Hb.
    assert (Mem.valid_block m1 b).
    {
      unfold Mem.valid_block in Hb |- *.
      apply Mem.unchanged_on_nextblock in UNCH.
      blomega.
    }
    eauto.
Qed.

(** [CompCertX:test-compcert-protect-stack-arg] We have to prove that
the memory injection introduced by the compilation pass is independent
of the initial memory i.e. it does not inject new blocks into blocks
already existing in the initial memory. This is stronger than
[meminj_preserves_globals], which only preserves blocks associated to
the global environment. *)

(** The proof of semantic preservation relies on simulation diagrams
  of the following form:
<<
           st1 --------------- st2
            |                   |
           t|                  +|t
            |                   |
            v                   v
           st1'--------------- st2'
>>
  Matching between source and target states is defined by [match_states]
  below.  It implies:
- Satisfaction of the separation logic assertions that describe the contents
  of memory.  This is a separating conjunction of facts about:
-- the current stack frame
-- the frames in the call stack
-- the injection from the Linear memory state into the Mach memory state
-- the preservation of the global environment.
- Agreement between, on the Linear side, the location sets [ls]
  and [parent_locset s] of the current function and its caller,
  and on the Mach side the register set [rs].
- The Linear code [c] is a suffix of the code of the
  function [f] being executed.
- Well-typedness of [f].
*)

Inductive match_states: Linear.state -> Mach.state -> Prop :=
  | match_states_intro:
      forall cs f isg sp c ls m cs' fb sp' rs m' j tf
        (SINV: source_injection_invariant j m)
        (STACKS: match_stacks j cs cs' f.(Linear.fn_sig) isg)
        (TRANSL: transf_function f = OK tf)
        (FIND: Genv.find_funct_ptr tge fb = Some (Internal tf))
        (AGREGS: agree_regs j ls rs)
        (AGLOCS: agree_locs f ls (parent_locset cs))
        (INJSP: j sp = Some(sp', fe_stack_data (make_env (function_bounds f))))
        (TAIL: is_tail c (Linear.fn_code f))
        (SEP: m' |= frame_contents f j sp' ls (parent_locset cs) (parent_sp cs') (parent_ra cs')
                 ** stack_contents j cs cs'
                 ** minjection j m
                 ** globalenv_inject ge j),
      match_states (Linear.State cs f (Vptr sp Ptrofs.zero) c ls m)
                   (Mach.State cs' fb (Vptr sp' Ptrofs.zero) (transl_code (make_env (function_bounds f)) c) rs m')
  | match_states_call:
      forall cs f isg ls m cs' fb rs m' j tf
        (SINV: source_injection_invariant j m)
        (STACKS: match_stacks j cs cs' (Linear.funsig f) isg)
        (TRANSL: transf_fundef f = OK tf)
        (FIND: Genv.find_funct_ptr ge fb = Some f)
        (TFIND: Genv.find_funct_ptr tge fb = Some tf)
        (AGREGS: agree_regs j ls rs)
        (SEP: m' |= stack_contents j cs cs'
                 ** minjection j m
                 ** globalenv_inject ge j),
      match_states (Linear.Callstate cs fb ls m)
                   (Mach.Callstate cs' fb rs m')
  | match_states_return:
      forall cs ls m cs' rs m' j sg isg
        (SINV: source_injection_invariant j m)
        (STACKS: match_stacks j cs cs' sg isg)
        (AGREGS: agree_regs j ls rs)
        (SEP: m' |= stack_contents j cs cs'
                 ** minjection j m
                 ** globalenv_inject ge j),
      match_states (Linear.Returnstate cs ls m)
                  (Mach.Returnstate cs' rs m').

Theorem transf_step_correct:
  forall s1 t s2, Linear.step ge s1 t s2 ->
  forall q (WTS: wt_state prog q s1) s1' (MS: match_states s1 s1'),
  exists s2', plus step tge s1' t s2' /\ match_states s2 s2'.
Proof.
  induction 1; intros;
  try inv MS;
  try rewrite transl_code_eq;
  try (generalize (function_is_within_bounds f _ (is_tail_in TAIL));
       intro BOUND; simpl in BOUND);
  unfold transl_instr.

- (* Lgetstack *)
  destruct BOUND as [BOUND1 BOUND2].
  exploit wt_state_getstack; eauto. intros SV.
  unfold destroyed_by_getstack; destruct sl.
+ (* Lgetstack, local *)
  exploit frame_get_local; eauto. intros (v & A & B).
  econstructor; split.
  apply plus_one. apply exec_Mgetstack. exact A.
  econstructor; eauto with coqlib.
  apply agree_regs_set_reg; auto.
  apply agree_locs_set_reg; auto.
+ (* Lgetstack, incoming *)
  unfold slot_valid in SV. InvBooleans.
  exploit incoming_slot_in_parameters; eauto. intros IN_ARGS.
  inversion STACKS; clear STACKS.
* destruct TP as [TP | ISG]. { elim (TP _ IN_ARGS). }
  subst.
  edestruct frame_get_init_arg as (v & Hvls & Hvinj); eauto.
  {
    rewrite ISG in IN_ARGS.
    eassumption.
  }
  {
    destruct SEP as (_ & (SEP & _ & _) & _). simpl in SEP.
    eapply Mem.unchanged_on_implies; eauto.
    simpl; tauto.
  }
  econstructor; split.
  apply plus_one. eapply exec_Mgetparam; eauto.
  rewrite (unfold_transf_function _ _ TRANSL). unfold fn_link_ofs.
  eapply frame_get_parent. eexact SEP.
  econstructor; eauto with coqlib. econstructor; eauto.
  apply agree_regs_set_reg. apply agree_regs_set_reg. auto. auto.
  erewrite agree_incoming by eauto. eauto using val_inject_incr, ii_incr.
  apply agree_locs_set_reg; auto. apply agree_locs_undef_locs; auto.
* subst s cs'.
  exploit frame_get_outgoing.
  apply sep_proj2 in SEP. simpl in SEP. rewrite sep_assoc in SEP. eexact SEP.
  eapply ARGS; eauto.
  eapply slot_outgoing_argument_valid; eauto.
  intros (v & A & B).
  econstructor; split.
  apply plus_one. eapply exec_Mgetparam; eauto.
  rewrite (unfold_transf_function _ _ TRANSL). unfold fn_link_ofs.
  eapply frame_get_parent. eexact SEP.
  econstructor; eauto with coqlib. econstructor; eauto.
  apply agree_regs_set_reg. apply agree_regs_set_reg. auto. auto.
  erewrite agree_incoming by eauto. exact B.
  apply agree_locs_set_reg; auto. apply agree_locs_undef_locs; auto.
+ (* Lgetstack, outgoing *)
  exploit frame_get_outgoing; eauto. intros (v & A & B).
  econstructor; split.
  apply plus_one. apply exec_Mgetstack. exact A.
  econstructor; eauto with coqlib.
  apply agree_regs_set_reg; auto.
  apply agree_locs_set_reg; auto.

- (* Lsetstack *)
  exploit wt_state_setstack; eauto. intros (SV & SW).
  set (ofs' := match sl with
               | Local => offset_local (make_env (function_bounds f)) ofs
               | Incoming => 0 (* dummy *)
               | Outgoing => offset_arg ofs
               end).
  eapply frame_undef_regs with (rl := destroyed_by_setstack ty) in SEP.
  assert (A: exists m'',
              store_stack m' (Vptr sp' Ptrofs.zero) ty (Ptrofs.repr ofs') (rs0 src) = Some m''
           /\ m'' |= frame_contents f j sp' (Locmap.set (S sl ofs ty) (rs (R src))
                                               (LTL.undef_regs (destroyed_by_setstack ty) rs))
                                            (parent_locset s) (parent_sp cs') (parent_ra cs')
                  ** stack_contents j s cs' ** minjection j m ** globalenv_inject ge j).
  { unfold ofs'; destruct sl; try discriminate.
    eapply frame_set_local; eauto.
    eapply frame_set_outgoing; eauto. }
  clear SEP; destruct A as (m'' & STORE & SEP).
  econstructor; split.
  apply plus_one. destruct sl; try discriminate.
    econstructor. eexact STORE. eauto.
    econstructor. eexact STORE. eauto.
  econstructor; eauto.
  apply agree_regs_set_slot. apply agree_regs_undef_regs. auto.
  apply agree_locs_set_slot. apply agree_locs_undef_locs. auto. apply destroyed_by_setstack_caller_save. auto.
  eauto with coqlib.

- (* Lop *)
  assert (exists v',
          eval_operation ge (Vptr sp' Ptrofs.zero) (transl_op (make_env (function_bounds f)) op) rs0##args m' = Some v'
       /\ Val.inject j v v').
  eapply eval_operation_inject; eauto.
  eapply globalenv_inject_preserves_globals. eapply sep_proj2. eapply sep_proj2. eapply sep_proj2. eexact SEP.
  eapply agree_reglist; eauto.
  apply sep_proj2 in SEP. apply sep_proj2 in SEP. apply sep_proj1 in SEP. exact SEP.
  destruct H0 as [v' [A B]].
  econstructor; split.
  apply plus_one. econstructor.
  instantiate (1 := v'). rewrite <- A. apply eval_operation_preserved.
  exact symbols_preserved. eauto.
  econstructor; eauto with coqlib.
  apply agree_regs_set_reg; auto.
  rewrite transl_destroyed_by_op.  apply agree_regs_undef_regs; auto.
  apply agree_locs_set_reg; auto. apply agree_locs_undef_locs. auto. apply destroyed_by_op_caller_save.
  apply frame_set_reg. apply frame_undef_regs. exact SEP.

- (* Lload *)
  assert (exists a',
          eval_addressing ge (Vptr sp' Ptrofs.zero) (transl_addr (make_env (function_bounds f)) addr) rs0##args = Some a'
       /\ Val.inject j a a').
  eapply eval_addressing_inject; eauto.
  eapply globalenv_inject_preserves_globals. eapply sep_proj2. eapply sep_proj2. eapply sep_proj2. eexact SEP.
  eapply agree_reglist; eauto.
  destruct H1 as [a' [A B]].
  exploit loadv_parallel_rule.
  apply sep_proj2 in SEP. apply sep_proj2 in SEP. apply sep_proj1 in SEP. eexact SEP.
  eauto. eauto.
  intros [v' [C D]].
  econstructor; split.
  apply plus_one. econstructor.
  instantiate (1 := a'). rewrite <- A. apply eval_addressing_preserved. exact symbols_preserved.
  eexact C. eauto.
  econstructor; eauto with coqlib.
  apply agree_regs_set_reg. rewrite transl_destroyed_by_load. apply agree_regs_undef_regs; auto. auto.
  apply agree_locs_set_reg. apply agree_locs_undef_locs. auto. apply destroyed_by_load_caller_save. auto.

- (* Lstore *)
  assert (exists a',
          eval_addressing ge (Vptr sp' Ptrofs.zero) (transl_addr (make_env (function_bounds f)) addr) rs0##args = Some a'
       /\ Val.inject j a a').
  eapply eval_addressing_inject; eauto.
  eapply globalenv_inject_preserves_globals. eapply sep_proj2. eapply sep_proj2. eapply sep_proj2. eexact SEP.
  eapply agree_reglist; eauto.
  destruct H1 as [a' [A B]].
  rewrite sep_swap3 in SEP.
  exploit storev_parallel_rule. eexact SEP. eauto. eauto. apply AGREGS.
  clear SEP; intros (m1' & C & SEP).
  rewrite sep_swap3 in SEP.
  econstructor; split.
  apply plus_one. econstructor.
  instantiate (1 := a'). rewrite <- A. apply eval_addressing_preserved. exact symbols_preserved.
  eexact C. eauto.
  econstructor; eauto.
  {
    destruct SEP as (_ & SEP & _).
    eapply source_injection_invariant_step; eauto.
    - congruence.
    - destruct a; try discriminate. simpl in H0. inv B.
      eapply Mem.store_unchanged_on; eauto.
      congruence.
    - unfold Mem.storev in H0. destruct a; try discriminate.
      eauto using Mem.perm_store_2.
  }
  rewrite transl_destroyed_by_store. apply agree_regs_undef_regs; auto.
  apply agree_locs_undef_locs. auto. apply destroyed_by_store_caller_save.
  eauto with coqlib.
  eapply frame_undef_regs; eauto.

- (* Lcall *)
  exploit find_function_translated; eauto.
    eapply sep_proj2. eapply sep_proj2. eapply sep_proj2. eexact SEP.
  intros [tf' [A [B C]]].
  exploit is_tail_transf_function; eauto. intros IST.
  rewrite transl_code_eq in IST. simpl in IST.
  exploit return_address_offset_exists. eexact IST. intros [ra D].
  econstructor; split.
  apply plus_one. econstructor; eauto.
  econstructor; eauto.
  econstructor; eauto with coqlib.
  apply Val.Vptr_has_type.
  intros; red.
    apply Z.le_trans with (size_arguments (Linear.funsig f')); auto. 
    apply loc_arguments_bounded; auto.
  simpl. rewrite sep_assoc. exact SEP.

- (* Ltailcall *)
  rewrite (sep_swap (stack_contents j s cs')) in SEP.
  exploit function_epilogue_correct; eauto.
  clear SEP. intros (rs1 & m1' & P & Q & R & S & T & U & SEP).
  rewrite sep_swap in SEP.
  exploit find_function_translated; eauto.
    eapply sep_proj2. eapply sep_proj2. eexact SEP.
  intros [tf' [A [B C]]].
  econstructor; split.
  eapply plus_right. eexact S. econstructor; eauto. traceEq.
  econstructor; eauto.
  {
    eapply source_injection_invariant_step; eauto.
    - congruence.
    - eapply Mem.free_unchanged_on; eauto.
      unfold loc_unmapped; intros _ _. congruence.
    - eauto using Mem.perm_free_3.
  }
  apply match_stacks_change_sig with (Linear.fn_sig f); eauto.
  apply zero_size_arguments_tailcall_possible. eapply wt_state_tailcall; eauto.

- (* Lbuiltin *)
  destruct BOUND as [BND1 BND2].
  exploit transl_builtin_args_correct.
    eauto. eauto. rewrite sep_swap in SEP; apply sep_proj2 in SEP; eexact SEP.
    eauto. rewrite <- forallb_forall. eapply wt_state_builtin; eauto.
    exact BND2.
  intros [vargs' [P Q]].
  pose proof SEP as SEP'.
  rewrite <- sep_assoc, sep_comm, sep_assoc in SEP.
  exploit external_call_parallel_rule; eauto.
  clear SEP; intros (j' & res' & m1' & EC & RES & U & SEP & INCR & ISEP).
  rewrite <- sep_assoc, sep_comm, sep_assoc in SEP.
  econstructor; split.
  apply plus_one. econstructor; eauto.
  eapply eval_builtin_args_preserved with (ge1 := ge); eauto. exact symbols_preserved.
  eapply external_call_symbols_preserved; eauto. apply senv_preserved.
  eapply match_states_intro with (j := j'); eauto with coqlib.
  {
    destruct SEP' as (_ & ? & _).
    eapply source_injection_invariant_step with (m1' := m'); eauto.
    eauto using external_call_max_perm.
  }
  eapply match_stacks_change_meminj; eauto.
  apply agree_regs_set_res; auto. apply agree_regs_undef_regs; auto. eapply agree_regs_inject_incr; eauto.
  apply agree_locs_set_res; auto. apply agree_locs_undef_regs; auto.
  apply frame_set_res. apply frame_undef_regs. apply frame_contents_incr with j; auto.
  rewrite sep_swap2. apply stack_contents_change_meminj with j; auto. rewrite sep_swap2.
  exact SEP.

- (* Llabel *)
  econstructor; split.
  apply plus_one; apply exec_Mlabel.
  econstructor; eauto with coqlib.

- (* Lgoto *)
  econstructor; split.
  apply plus_one; eapply exec_Mgoto; eauto.
  apply transl_find_label; eauto.
  econstructor; eauto.
  eapply find_label_tail; eauto.

- (* Lcond, true *)
  econstructor; split.
  apply plus_one. eapply exec_Mcond_true; eauto.
  eapply eval_condition_inject with (m1 := m). eapply agree_reglist; eauto. apply sep_pick3 in SEP; exact SEP. auto.
  eapply transl_find_label; eauto.
  econstructor; eauto.
  eapply find_label_tail; eauto.

- (* Lcond, false *)
  econstructor; split.
  apply plus_one. eapply exec_Mcond_false; eauto.
  eapply eval_condition_inject with (m1 := m). eapply agree_reglist; eauto. apply sep_pick3 in SEP; exact SEP. auto.
  econstructor; eauto.
  eauto with coqlib.

- (* Ljumptable *)
  assert (rs0 arg = Vint n).
  { generalize (AGREGS arg). rewrite H. intro IJ; inv IJ; auto. }
  econstructor; split.
  apply plus_one; eapply exec_Mjumptable; eauto.
  apply transl_find_label; eauto.
  econstructor; eauto.
  apply agree_regs_undef_regs; auto.
  apply agree_locs_undef_locs. auto. apply destroyed_by_jumptable_caller_save.
  auto. eapply find_label_tail; eauto.

- (* Lreturn *)
  rewrite (sep_swap (stack_contents j s cs')) in SEP.
  exploit function_epilogue_correct; eauto.
  intros (rs' & m1' & A & B & C & D & E & F & G).
  econstructor; split.
  eapply plus_right. eexact D. econstructor; eauto. traceEq.
  econstructor; eauto.
  {
    destruct G as (_ & ? & _).
    eapply source_injection_invariant_step; eauto.
    - congruence.
    - eapply Mem.free_unchanged_on; eauto.
      congruence.
    - eauto using Mem.perm_free_3.
  }
  rewrite sep_swap; exact G.

- (* internal function *)
  rewrite FIND in H; inv H.
  revert TRANSL. unfold transf_fundef, transf_partial_fundef.
  destruct (transf_function f) as [tfn|] eqn:TRANSL; simpl; try congruence.
  intros EQ; inversion EQ; clear EQ; subst tf.
  pose proof SEP as SEP'.
  rewrite sep_comm, sep_assoc in SEP.
  exploit wt_callstate_agree; eauto. intros [AGCS AGARGS].
  exploit function_prologue_correct; eauto.
  red; intros; eapply wt_callstate_wt_regs; eauto.
  eapply match_stacks_type_sp; eauto.
  eapply match_stacks_type_retaddr; eauto.
  clear SEP;
  intros (j' & rs' & m2' & sp' & m3' & m4' & m5' & A & B & C & D & E & F & SEP & J & K & L).
  rewrite (sep_comm (globalenv_inject ge j')) in SEP.
  rewrite (sep_swap (minjection j' m')) in SEP.
  econstructor; split.
  eapply plus_left. econstructor; eauto.
  rewrite (unfold_transf_function _ _ TRANSL). unfold fn_code. unfold transl_body.
  eexact D. traceEq.
  eapply match_states_intro with (j := j'); eauto with coqlib.
  {
    eapply source_injection_invariant_step; eauto.
    - eapply Mem.alloc_unchanged_on; eauto.
    - intros.
      eapply Mem.perm_alloc_4; eauto.
      apply Mem.alloc_result in H0; subst.
      red in H1. intro; subst. eelim Block.lt_strict; eauto.
  }
  eapply match_stacks_change_meminj; eauto.
  rewrite sep_swap in SEP. rewrite sep_swap. eapply stack_contents_change_meminj; eauto.

- (* external function *)
  rewrite FIND in H; inv H.
  simpl in TRANSL. inversion TRANSL; subst tf.
<<<<<<< HEAD
  pose proof (ii_incr _ _ SINV).
=======
  exploit wt_callstate_agree; eauto. intros [AGCS AGARGS].
>>>>>>> 024b3bb7
  exploit transl_external_arguments; eauto. apply sep_proj1 in SEP; eauto. intros [vl [ARGS VINJ]].
  pose proof SEP as SEP'.
  rewrite sep_comm, sep_assoc in SEP.
  exploit external_call_parallel_rule; eauto.
  intros (j' & res' & m1' & A & B & C & D & E & F).
  econstructor; split.
  apply plus_one. eapply exec_function_external; eauto.
  eapply external_call_symbols_preserved; eauto. apply senv_preserved.
  eapply match_states_return with (j := j').
  eapply source_injection_invariant_step; eauto.
  eauto using external_call_max_perm.
  eapply match_stacks_change_meminj; eauto.
  apply agree_regs_set_pair. apply agree_regs_undef_caller_save_regs. 
  apply agree_regs_inject_incr with j; auto.
  auto.
  apply stack_contents_change_meminj with j; auto.
  rewrite sep_comm, sep_assoc; auto.

- (* return *)
  inv STACKS. exploit wt_returnstate_agree; eauto. intros [AGCS OUTU].
  simpl in AGCS. simpl in SEP. rewrite sep_assoc in SEP.
  econstructor; split.
  apply plus_one. apply exec_return.
  econstructor; eauto.
  apply agree_locs_return with rs0; auto.
  apply frame_contents_exten with rs0 (parent_locset s); auto.
  intros; apply Val.lessdef_same; apply AGCS; red; congruence.
  intros; rewrite (OUTU ty ofs); auto. 
Qed.

End WITHINIT.

(** Preservation lemmas for [agree_regs] related to [cc_locset] *)

Require Allocproof. (* XXX move val_{lo,hi}word_longofwords *)

Lemma locmap_setpair_getpair j p ls1 ls2 rs:
  agree_regs j ls1 rs ->
  agree_regs j ls2 rs ->
  agree_regs j (Locmap.setpair p (Locmap.getpair (map_rpair R p) ls1) ls2) rs.
Proof.
  intros H1 H2.
  unfold Locmap.setpair, Locmap.getpair.
  intros l.
  destruct p; simpl.
  - destruct (mreg_eq r l); subst.
    + setoid_rewrite Locmap.gss; eauto.
    + setoid_rewrite Locmap.gso; eauto.
  - destruct (mreg_eq rlo l); subst.
    + setoid_rewrite Locmap.gss; eauto.
      eapply Mem.val_lessdef_inject_compose.
      apply Allocproof.val_loword_longofwords.
      apply H1.
    + setoid_rewrite Locmap.gso; eauto.
      destruct (mreg_eq rhi l); subst.
      * setoid_rewrite Locmap.gss.
        eapply Mem.val_lessdef_inject_compose.
        apply Allocproof.val_hiword_longofwords.
        apply H1.
      * setoid_rewrite Locmap.gso; eauto.
Qed.

Lemma agree_callee_regs j ls ls' rs:
  Conventions.agree_callee_save ls ls' ->
  agree_regs j ls' rs ->
  agree_regs j (LTL.undef_regs destroyed_at_call ls) rs.
Proof.
  unfold Conventions.agree_callee_save, callee_save_loc, destroyed_at_call.
  intros Hls Hls' l.
  specialize (Hls (R l)); simpl in Hls.
  specialize (Hls' l).
  generalize (all_mregs_complete l).
  induction all_mregs as [ | r regs IHregs]; simpl.
  - contradiction.
  - intros [Hl | Hl].
    + subst.
      destruct (is_callee_save l) eqn:Hlcs; simpl.
      * destruct (in_dec mreg_eq l regs); eauto.
        rewrite LTL_undef_regs_others; eauto.
        rewrite Hls; eauto.
        rewrite filter_In.
        tauto.
      * rewrite Locmap.gss.
        constructor.
    + destruct (is_callee_save r) eqn:Hlcs; simpl; eauto.
      destruct (mreg_eq r l); subst.
      * rewrite Locmap.gss; eauto.
      * rewrite Locmap.gso; eauto.
Qed.

Lemma transf_initial_states:
  forall w q1 q2, match_query (cc_stacking injp) w q1 q2 ->
  forall st1, Linear.initial_state ge q1 st1 ->
  exists st2, Mach.initial_state tge q2 st2 /\ match_states w q1 q2 st1 st2.
Proof.
  intros w q1 q2 Hq.
  destruct q1 as [id1 sg ls m1].
  destruct q2 as [id sp ra rs m2].
  destruct Hq as (Hj & Hrs & Hm & Hsp & Hra & Hoor & Hargs); subst.
  intros. inv H.
  exploit function_ptr_translated; eauto. intros [tf [FIND TR]].
  econstructor; split.
  monadInv TR.
  econstructor; eauto.
  destruct w as [j init_m1 init_m2]. inv Hm.
  eapply match_states_call with (j := j); eauto.
<<<<<<< HEAD
  {
    constructor; simpl; eauto.
    - congruence.
    - apply Mem.unchanged_on_refl.
  }
  constructor; eauto.
  red; simpl; auto.
  simpl stack_contents.
  rewrite <- sep_assoc_1.
  split;[|split].
  apply minjection_intro; assumption.
  {
    simpl. exists Block.init; split. apply Mem.init_nextblock.
    constructor; intros.
    + apply meminj_wf_incr; eauto. unfold Mem.flat_inj.
      destruct Block.lt_dec. reflexivity. contradiction.
    + assert (block_inject j b1 b2) as Hb by eauto.
      apply meminj_wf_img in Hb; eauto.
      assert (Mem.flat_inj Block.init b1 = Some (b1, 0)).
      {
        unfold Mem.flat_inj. destruct Block.lt_dec; tauto.
      }
      eapply meminj_wf_incr in H1; eauto.
      congruence.
    + eapply Genv.genv_symb_range; eauto.
    + apply Genv.find_funct_ptr_iff in H. eapply Genv.genv_defs_range; eauto.
    + apply Genv.find_var_info_iff in H. eapply Genv.genv_defs_range; eauto.
  }
=======
  constructor. red; intros. rewrite H3, loc_arguments_main in H. contradiction.
  red; simpl; auto.
  simpl. rewrite sep_pure. split; auto. split;[|split].
  unfold j. erewrite <- Genv.init_mem_genv_next; eauto. eapply Genv.initmem_inject; eauto.
  simpl. exists (Mem.nextblock m0); split. apply Block.le_refl.
  unfold j, Mem.flat_inj; constructor; intros.
    apply pred_dec_true; auto.
    destruct (Block.lt_dec b1 (Mem.nextblock m0)); congruence.
    change (Mem.valid_block m0 b0). eapply Genv.find_symbol_not_fresh; eauto.
    change (Mem.valid_block m0 b0). eapply Genv.find_funct_ptr_not_fresh; eauto.
    change (Mem.valid_block m0 b0). eapply Genv.find_var_info_not_fresh; eauto.
>>>>>>> 024b3bb7
  red; simpl; tauto.
Qed.

Lemma transf_external:
  forall w qB1 qB2, match_query (cc_stacking injp) w qB1 qB2 ->
  forall q st1 st2 q1,
    wt_state prog q st1 ->
    match_states w qB1 qB2 st1 st2 ->
    Linear.at_external ge st1 q1 ->
    exists wA q2,
      match_query (cc_stacking injp) wA q1 q2 /\
      Mach.at_external tge st2 q2 /\
      forall r1 r2 st1',
        wt_state prog q st1' ->
        match_reply (cc_stacking injp) wA r1 r2 ->
        Linear.after_external ge st1 r1 st1' ->
        exists st2',
          Mach.after_external tge st2 r2 st2' /\
          match_states w qB1 qB2 st1' st2' /\
          wt_state prog q st1'.
Proof.
  intros w qB1 qB2 HqB q st1 st2 q1 Hst1 Hst Hq1.
  destruct Hq1 as [fb id sg s rs m Hfb]; inv Hst.
  assert (f = External (EF_external id sg)) by congruence; subst f.
  simpl in TRANSL. inversion TRANSL; subst tf. simpl in STACKS.
  pose proof (ii_incr _ _ _ _ _ SINV) as INCR.
  pose proof (ii_injsep _ _ _ _ _ SINV) as SSEP.
  pose proof SEP as (Hsc & (Hinj & Hge & _) & _).
  simpl in Hinj.
  assert (Hrs_wt: wt_locset rs) by (inv Hst1; eauto).
  assert (Hargsoor: arguments_out_of_reach sg j m (parent_sp cs')).
  {
    intros ofs ty sb sofs i Hloc Hptr Hi.
    destruct STACKS.
    - simpl stack_contents in SEP.
      destruct qB1 as [fb1 sg1 rs1 m1], qB2 as [fb2 sp0 ra0 rs2 m2].
      cbn -[Z.mul m_pred] in *.
      rewrite <- sep_assoc in SEP.
      apply sep_proj1 in SEP.
      eapply sep_minjection_out_of_reach; eauto.
      simpl.
      pose proof HqB as (Hid & Hrs & Hm & Hsp & Hra & Hoor & Hargs).
      split.
      + eapply Hoor; eauto.
        destruct TP as [TP | ?]; try congruence.
        elim (TP (S Outgoing ofs ty)); eauto.
      + destruct Hsp.
        simpl in Hptr.
        congruence.
    - pose proof (loc_arguments_acceptable_2 _ _ Hloc) as [? ?].
      apply ARGS in Hloc. red in Hloc.
      simpl in Hptr. rewrite Ptrofs.add_zero_l in Hptr. inv Hptr.
      simpl stack_contents in SEP.
      rewrite sep_assoc in SEP.
      apply sep_drop2 in SEP.
      rewrite <- sep_assoc in SEP.
      apply sep_proj1 in SEP.
      eapply sep_minjection_out_of_reach; eauto.
      left. right. left. red. red.
      unfold offset_arg.
      rewrite Ptrofs.unsigned_repr.
      intuition.
      split; [unfold fe_ofs_arg; xomega | ].
      etransitivity; [ | eauto using bound_outgoing_no_overflow ].
      xomega.
  }

  edestruct (match_cc_stacking j) as (wA & Hq12 & H12); eauto.
  { destruct w as [j0 xm1 xm2].
    destruct qB1 as [fb1 sg1 rs1 m1], qB2 as [fb2 sp0 ra0 rs2 m2].
    destruct HqB as (Hfb' & Hrs & Hm & Hbv & Hra & Hoor & Hargs).
    cbn -[Z.mul m_pred] in *. inv Hm.
    eapply meminj_wf_trans; eauto. }
  { eapply match_stacks_valid_blockv_sp; eauto.
    eapply Mem.unchanged_on_nextblock.
    eapply stack_contents_out_of_reach; eauto. }
  { eapply match_stacks_type_retaddr; eauto. }
  { eauto using transl_external_argument. }

  eexists wA, _; repeat apply conj; eauto. clear Hq12.
  - econstructor; eauto.
  - intros [rs1' m1'] [rs2' m2'] st1' Hst1'wt Hr12 Hst1'.
    edestruct H12 as (j' & Hrs12' & Hm12' & UNCH1 & UNCH2 & INCR' & SEP'); eauto.
    clear H12 Hr12.
    inv Hst1'.
    eexists. intuition.
    + econstructor; eauto.
    + eapply match_states_return with (j := j').
      eapply source_injection_invariant_step; now eauto.
      eapply match_stacks_change_meminj; now eauto.
      assumption.
      inv Hst1'wt. assumption.
      apply stack_contents_change_meminj with j; auto.
      rewrite sep_comm, sep_assoc.
      eapply minjection_incr; eauto.
      rewrite sep_comm, sep_assoc.
      eapply globalenv_inject_incr; eauto.
      rewrite sep_comm, sep_assoc.
      assumption.
Qed.

Lemma transf_final_states:
  forall w q1 q2 st1 st2 r1,
    match_query (cc_stacking injp) w q1 q2 ->
    match_states w q1 q2 st1 st2 ->
    Linear.final_state st1 r1 ->
    exists r2,
      match_reply (cc_stacking injp) w r1 r2 /\
      Mach.final_state st2 r2.
Proof.
  intros until r1. intros Hq Hst Hst1.
  destruct w as [f xm1 xm2], q1 as [id1 sg ls m1], q2 as [id sp ra rs m2].
  destruct Hq as (Hid & Hrs & Hm & Hsp & Hra & Hoor & Hargs). inv Hm.
  destruct Hst1. inv Hst. inv STACKS.
  destruct SINV as [INCR INJSEP UNCH PERM].
  cbn -[m_pred] in *.
  exists (rs1, m'). split.
  - destruct SEP as (UNCH' & (Hm' & Hge & Hm'_ge) & _).
    exists (injpw j m m'). split.
    + simpl. constructor; eauto.
      * red. intros ? ? [? ?] ? ?. eapply PERM; eauto.
        eapply Mem.valid_block_inject_1; eauto.
      * eapply Mem.unchanged_on_implies.
        exact UNCH'.
        simpl. eauto.
    + constructor; eauto.
      constructor; eauto.
      eapply meminj_wf_trans; eauto.
  - constructor.
Qed.

Lemma wt_prog:
  forall i fd, In (i, Gfun fd) prog.(prog_defs) -> wt_fundef fd.
Proof.
  intros.
  exploit list_forall2_in_left. eexact (proj1 TRANSF). eauto.
  intros ([i' g] & P & Q & R). simpl in *. inv R. destruct fd; simpl in *.
- monadInv H2. unfold transf_function in EQ.
  destruct (wt_function f). auto. discriminate.
- auto.
Qed.

Require Import Invariant.

Theorem transf_program_correct:
  forward_simulation (locset_wt @ cc_stacking injp) (locset_wt @ cc_stacking injp)
    (Linear.semantics prog)
    (Mach.semantics return_address_offset tprog).
Proof.
  set (ms := fun w '(q1, s) s' =>
               exists q2,
                 match_query (cc_stacking injp) w q1 q2 /\
                 match_states w q1 q2 s s').
  eapply compose_forward_simulations.
  eapply restrict_fsim, wt_semantics, wt_prog.
  eapply forward_simulation_plus with (match_states := ms).
- apply senv_preserved.
- intros w q1 q2 Hq _ [s1 Hs Hq1 Hs1].
  exploit transf_initial_states; eauto. intros [st2 [A B]].
  exists st2; split; auto. red; eauto.
- intros w s1 s2 q1 Hs Hq1.
  destruct Hq1 as [q1 s1 qA1 HAE1 Hs1 HqA1], Hs as (q2 & Hq & Hs).
  edestruct transf_external as (wA & qA2 & HqA & HqA2 & H); eauto.
  eexists wA, qA2; repeat apply conj; eauto.
  intros rA1 rA2 s1' Hr HAE. inv HAE. inv H2. inv HAE1.
  edestruct H as (s2' & HrAE2 & Hs' & Hs2'); eauto.
  eexists s2'. simpl. intuition eauto.
- intros w [q1 s1] s2 r1 (w2 & Hq & Hs) Hs1. inv Hs1.
  destruct H1. eapply transf_final_states; eauto.
  constructor.
- intros w _ _ _ [q1 s1 t s1' Hstep1 Hs1 Hs1'] s2 (q2 & Hq & Hs). simpl in * |- .
  exploit transf_step_correct; eauto.
  intros [s2' [A B]].
  exists s2'; split; simpl; eauto.
Qed.

End PRESERVATION.<|MERGE_RESOLUTION|>--- conflicted
+++ resolved
@@ -603,18 +603,14 @@
 
 Lemma frame_contents_exten:
   forall ls ls0 ls' ls0' j sp parent retaddr P m,
-<<<<<<< HEAD
-  (forall sl ofs ty, sl <> Incoming -> ls' (S sl ofs ty) = ls (S sl ofs ty)) ->
-=======
   (forall ofs ty, Val.lessdef (ls' (S Local ofs ty)) (ls (S Local ofs ty))) ->
   (forall ofs ty, Val.lessdef (ls' (S Outgoing ofs ty)) (ls (S Outgoing ofs ty))) ->
->>>>>>> 024b3bb7
   (forall r, In r b.(used_callee_save) -> ls0' (R r) = ls0 (R r)) ->
   m |= frame_contents j sp ls ls0 parent retaddr ** P ->
   m |= frame_contents j sp ls' ls0' parent retaddr ** P.
 Proof.
   unfold frame_contents, frame_contents_1; intros.
-  rewrite <- ! (contains_locations_exten ls ls') by (intros; eapply H; congruence).
+  rewrite <- ! (contains_locations_exten ls ls') by auto.
   erewrite  <- contains_callee_saves_exten by eauto.
   assumption.
 Qed.
@@ -1830,7 +1826,6 @@
 - exists (rs r); split. constructor. auto.
 - destruct sl; try contradiction.
   inv MS.
-<<<<<<< HEAD
   + destruct TP as [TP|TP].
     * elim (TP _ H).
     * subst isg.
@@ -1840,7 +1835,7 @@
          simpl.
          tauto.
       -- exists v.
-         red in AGCS. rewrite AGCS; auto.
+         simpl in AGARGS. red in AGARGS. rewrite AGARGS; auto.
          split; eauto.
          constructor; eauto.
   + simpl in SEP. simpl.
@@ -1850,18 +1845,7 @@
     assert (slot_within_bounds (function_bounds f) Outgoing pos ty) by eauto.
     exploit frame_get_outgoing; eauto. intros (v & A & B).
     exists v; split.
-    constructor. exact A. red in AGCS. rewrite AGCS; auto.
-=======
-+ elim (H1 _ H).
-+ simpl in SEP. unfold parent_sp.
-  assert (slot_valid f Outgoing pos ty = true).
-  { destruct H0. unfold slot_valid, proj_sumbool.
-    rewrite zle_true by omega. rewrite pred_dec_true by auto. reflexivity. }
-  assert (slot_within_bounds (function_bounds f) Outgoing pos ty) by eauto.
-  exploit frame_get_outgoing; eauto. intros (v & A & B).
-  exists v; split.
-  constructor. exact A. rewrite AGARGS by auto. exact B. 
->>>>>>> 024b3bb7
+    constructor. exact A. red in AGARGS. rewrite AGARGS; auto.
 Qed.
 
 Lemma transl_external_argument_2:
@@ -2470,11 +2454,8 @@
 - (* external function *)
   rewrite FIND in H; inv H.
   simpl in TRANSL. inversion TRANSL; subst tf.
-<<<<<<< HEAD
   pose proof (ii_incr _ _ SINV).
-=======
   exploit wt_callstate_agree; eauto. intros [AGCS AGARGS].
->>>>>>> 024b3bb7
   exploit transl_external_arguments; eauto. apply sep_proj1 in SEP; eauto. intros [vl [ARGS VINJ]].
   pose proof SEP as SEP'.
   rewrite sep_comm, sep_assoc in SEP.
@@ -2581,14 +2562,12 @@
   econstructor; eauto.
   destruct w as [j init_m1 init_m2]. inv Hm.
   eapply match_states_call with (j := j); eauto.
-<<<<<<< HEAD
   {
     constructor; simpl; eauto.
     - congruence.
     - apply Mem.unchanged_on_refl.
   }
   constructor; eauto.
-  red; simpl; auto.
   simpl stack_contents.
   rewrite <- sep_assoc_1.
   split;[|split].
@@ -2610,19 +2589,6 @@
     + apply Genv.find_funct_ptr_iff in H. eapply Genv.genv_defs_range; eauto.
     + apply Genv.find_var_info_iff in H. eapply Genv.genv_defs_range; eauto.
   }
-=======
-  constructor. red; intros. rewrite H3, loc_arguments_main in H. contradiction.
-  red; simpl; auto.
-  simpl. rewrite sep_pure. split; auto. split;[|split].
-  unfold j. erewrite <- Genv.init_mem_genv_next; eauto. eapply Genv.initmem_inject; eauto.
-  simpl. exists (Mem.nextblock m0); split. apply Block.le_refl.
-  unfold j, Mem.flat_inj; constructor; intros.
-    apply pred_dec_true; auto.
-    destruct (Block.lt_dec b1 (Mem.nextblock m0)); congruence.
-    change (Mem.valid_block m0 b0). eapply Genv.find_symbol_not_fresh; eauto.
-    change (Mem.valid_block m0 b0). eapply Genv.find_funct_ptr_not_fresh; eauto.
-    change (Mem.valid_block m0 b0). eapply Genv.find_var_info_not_fresh; eauto.
->>>>>>> 024b3bb7
   red; simpl; tauto.
 Qed.
 
@@ -2700,7 +2666,8 @@
     eapply Mem.unchanged_on_nextblock.
     eapply stack_contents_out_of_reach; eauto. }
   { eapply match_stacks_type_retaddr; eauto. }
-  { eauto using transl_external_argument. }
+  { edestruct wt_callstate_agree; eauto.
+    eauto using transl_external_argument. }
 
   eexists wA, _; repeat apply conj; eauto. clear Hq12.
   - econstructor; eauto.
@@ -2714,7 +2681,6 @@
       eapply source_injection_invariant_step; now eauto.
       eapply match_stacks_change_meminj; now eauto.
       assumption.
-      inv Hst1'wt. assumption.
       apply stack_contents_change_meminj with j; auto.
       rewrite sep_comm, sep_assoc.
       eapply minjection_incr; eauto.
