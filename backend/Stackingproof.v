--- conflicted
+++ resolved
@@ -1772,21 +1772,8 @@
   destruct l; red in H0.
 - exists (rs r); split. constructor. auto.
 - destruct sl; try contradiction.
-<<<<<<< HEAD
   rewrite AGARGS by auto.
   edestruct load_stack_arg as (v & LOAD & INJ); eauto using extcall_arg_stack.
-=======
-  inv MS.
-+ elim (H1 _ H).
-+ simpl in SEP. unfold parent_sp.
-  assert (slot_valid f Outgoing pos ty = true).
-  { destruct H0. unfold slot_valid, proj_sumbool.
-    rewrite zle_true by lia. rewrite pred_dec_true by auto. reflexivity. }
-  assert (slot_within_bounds (function_bounds f) Outgoing pos ty) by eauto.
-  exploit frame_get_outgoing; eauto. intros (v & A & B).
-  exists v; split.
-  constructor. exact A. rewrite AGARGS by auto. exact B. 
->>>>>>> fd2a2a8c
 Qed.
 
 Lemma transl_external_argument_2:
