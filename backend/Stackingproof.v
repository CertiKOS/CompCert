--- conflicted
+++ resolved
@@ -2602,7 +2602,6 @@
   }
   constructor; eauto.
   red; simpl; auto.
-<<<<<<< HEAD
   simpl stack_contents.
   rewrite <- sep_assoc_1.
   split;[|split].
@@ -2610,11 +2609,6 @@
   simpl. admit. (* globalenv_inject *)
   (*
   simpl. exists (Mem.nextblock m); split. apply Ple_refl.
-=======
-  simpl. rewrite sep_pure. split; auto. split;[|split].
-  unfold j. erewrite <- Genv.init_mem_genv_next; eauto. eapply Genv.initmem_inject; eauto.
-  simpl. exists (Mem.nextblock m0); split. apply Block.le_refl.
->>>>>>> 1a4dd432
   unfold j, Mem.flat_inj; constructor; intros.
     apply pred_dec_true; auto.
     destruct (Block.lt_dec b1 (Mem.nextblock m0)); congruence.
