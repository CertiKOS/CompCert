--- conflicted
+++ resolved
@@ -279,17 +279,12 @@
   apply Mem.valid_access_implies with Writable; auto with mem.
   eapply valid_access_location; eauto.
   exists v''; auto.
-<<<<<<< HEAD
-+ apply (m_invar P) with m; auto. 
++ apply (m_invar P) with m; auto.
   cut (Mem.strong_unchanged_on (m_footprint P) m m').
   {
     destruct (m_invar_weak P); auto using Mem.strong_unchanged_on_weak.
   }
   eapply Mem.store_strong_unchanged_on; eauto.
-=======
-+ apply (m_invar P) with m; auto.
-  eapply Mem.store_unchanged_on; eauto.
->>>>>>> a78ec9a9
   intros i; rewrite size_type_chunk, typesize_typesize. intros; red; intros.
   eelim C; eauto. simpl. split; auto. omega.
 Qed.
@@ -1000,14 +995,9 @@
 - exists rs, m.
   split. apply star_refl.
   split. rewrite sep_pure; split; auto. eapply sep_drop; eauto.
-<<<<<<< HEAD
-  split. auto. 
+  split. auto.
   split. auto.
   split. auto. apply Mem.unchanged_on_refl. 
-=======
-  split. auto.
-  auto.
->>>>>>> a78ec9a9
 - set (ty := mreg_type r) in *.
   set (sz := AST.typesize ty) in *.
   set (pos1 := align pos sz) in *.
@@ -1033,13 +1023,8 @@
     rewrite undef_regs_other by auto. apply AG. }
   rewrite sep_swap in SEP.
   exploit (IHl (pos1 + sz) rs1 m1); eauto.
-<<<<<<< HEAD
   intros (rs2 & m2 & A & B & C & D & VALID & UNCH).
-  exists rs2, m2. 
-=======
-  intros (rs2 & m2 & A & B & C & D).
   exists rs2, m2.
->>>>>>> a78ec9a9
   split. eapply star_left; eauto. constructor. exact STORE. auto. traceEq.
   split. rewrite sep_assoc, sep_swap. exact B.
   split. intros. apply C. unfold store_stack in STORE; simpl in STORE. eapply Mem.perm_store_1; eauto.
@@ -1111,13 +1096,8 @@
 - exact b.(used_callee_save_prop).
 - eexact SEP.
 - instantiate (1 := rs1). apply agree_regs_undef_regs. apply agree_regs_call_regs. auto.
-<<<<<<< HEAD
 - clear SEP. intros (rs' & m' & EXEC & SEP & PERMS & AG' & VALID & UNCH).
-  exists rs', m'. 
-=======
-- clear SEP. intros (rs' & m' & EXEC & SEP & PERMS & AG').
   exists rs', m'.
->>>>>>> a78ec9a9
   split. eexact EXEC.
   split. rewrite (contains_callee_saves_exten j sp ls0 ls1). exact SEP.
   intros. apply b.(used_callee_save_prop) in H.
@@ -2037,13 +2017,8 @@
   match_stacks j cs cs' sg isg ->
   Val.has_type (parent_sp init_sp cs') Tptr.
 Proof.
-<<<<<<< HEAD
   induction 1; unfold parent_sp. auto. apply Val.Vptr_has_type.
-Qed. 
-=======
-  induction 1; unfold parent_sp. apply Val.Vnullptr_has_type. apply Val.Vptr_has_type.
-Qed.
->>>>>>> a78ec9a9
+Qed.
 
 Lemma match_stacks_type_retaddr:
   forall j cs cs' sg isg,
@@ -2280,7 +2255,6 @@
 - exists (rs r); split. constructor. auto.
 - destruct sl; try contradiction.
   inv MS.
-<<<<<<< HEAD
   + destruct TP as [TP|TP].
     * elim (TP _ H).
     * subst isg. simpl in *.
@@ -2293,17 +2267,6 @@
     exploit frame_get_outgoing; eauto. intros (v & A & B).
     exists v; split.
     constructor. exact A. red in AGCS. rewrite AGCS; auto.
-=======
-+ elim (H1 _ H).
-+ simpl in SEP. unfold parent_sp.
-  assert (slot_valid f Outgoing pos ty = true).
-  { destruct H0. unfold slot_valid, proj_sumbool.
-    rewrite zle_true by omega. rewrite pred_dec_true by auto. reflexivity. }
-  assert (slot_within_bounds (function_bounds f) Outgoing pos ty) by eauto.
-  exploit frame_get_outgoing; eauto. intros (v & A & B).
-  exists v; split.
-  constructor. exact A. red in AGCS. rewrite AGCS; auto.
->>>>>>> a78ec9a9
 Qed.
 
 Lemma transl_external_argument_2:
@@ -2951,6 +2914,7 @@
     - intros. exploit Mem.loadv_extends. eauto.  apply H3.
       2: rewrite H4. auto. intros (v2 & B & C). inv B. auto.
     - apply Val.longofwords_lessdef. eauto. eauto.
+    - destruct Archi.ptr64; auto using Val.add_lessdef, Val.addl_lessdef.
   Qed.
 
   Lemma eval_builtin_args_lessdef':
@@ -3047,7 +3011,6 @@
        intro BOUND; simpl in BOUND);
   unfold transl_instr.
 
-<<<<<<< HEAD
   - (* Lgetstack *)
     destruct BOUND as [BOUND1 BOUND2].
     exploit wt_state_getstack; eauto. intros SV.
@@ -3186,72 +3149,6 @@
         inversion step_high; inversion 1; subst; simpl in * |- * ; now intuition congruence.
       * congruence.
       * unfold store_stack in STORE. eapply init_args_in_bounds_storev; eauto.
-=======
-- (* Lgetstack *)
-  destruct BOUND as [BOUND1 BOUND2].
-  exploit wt_state_getstack; eauto. intros SV.
-  unfold destroyed_by_getstack; destruct sl.
-+ (* Lgetstack, local *)
-  exploit frame_get_local; eauto. intros (v & A & B).
-  econstructor; split.
-  apply plus_one. apply exec_Mgetstack. exact A.
-  econstructor; eauto with coqlib.
-  apply agree_regs_set_reg; auto.
-  apply agree_locs_set_reg; auto.
-+ (* Lgetstack, incoming *)
-  unfold slot_valid in SV. InvBooleans.
-  exploit incoming_slot_in_parameters; eauto. intros IN_ARGS.
-  inversion STACKS; clear STACKS.
-  elim (H1 _ IN_ARGS).
-  subst s cs'.
-  exploit frame_get_outgoing.
-  apply sep_proj2 in SEP. simpl in SEP. rewrite sep_assoc in SEP. eexact SEP.
-  eapply ARGS; eauto.
-  eapply slot_outgoing_argument_valid; eauto.
-  intros (v & A & B).
-  econstructor; split.
-  apply plus_one. eapply exec_Mgetparam; eauto.
-  rewrite (unfold_transf_function _ _ TRANSL). unfold fn_link_ofs.
-  eapply frame_get_parent. eexact SEP.
-  econstructor; eauto with coqlib. econstructor; eauto.
-  apply agree_regs_set_reg. apply agree_regs_set_reg. auto. auto.
-  erewrite agree_incoming by eauto. exact B.
-  apply agree_locs_set_reg; auto. apply agree_locs_undef_locs; auto.
-+ (* Lgetstack, outgoing *)
-  exploit frame_get_outgoing; eauto. intros (v & A & B).
-  econstructor; split.
-  apply plus_one. apply exec_Mgetstack. exact A.
-  econstructor; eauto with coqlib.
-  apply agree_regs_set_reg; auto.
-  apply agree_locs_set_reg; auto.
-
-- (* Lsetstack *)
-  exploit wt_state_setstack; eauto. intros (SV & SW).
-  set (ofs' := match sl with
-               | Local => offset_local (make_env (function_bounds f)) ofs
-               | Incoming => 0 (* dummy *)
-               | Outgoing => offset_arg ofs
-               end).
-  eapply frame_undef_regs with (rl := destroyed_by_setstack ty) in SEP.
-  assert (A: exists m'',
-              store_stack m' (Vptr sp' Ptrofs.zero) ty (Ptrofs.repr ofs') (rs0 src) = Some m''
-           /\ m'' |= frame_contents f j sp' (Locmap.set (S sl ofs ty) (rs (R src))
-                                               (LTL.undef_regs (destroyed_by_setstack ty) rs))
-                                            (parent_locset s) (parent_sp cs') (parent_ra cs')
-                  ** stack_contents j s cs' ** minjection j m ** globalenv_inject ge j).
-  { unfold ofs'; destruct sl; try discriminate.
-    eapply frame_set_local; eauto.
-    eapply frame_set_outgoing; eauto. }
-  clear SEP; destruct A as (m'' & STORE & SEP).
-  econstructor; split.
-  apply plus_one. destruct sl; try discriminate.
-    econstructor. eexact STORE. eauto.
-    econstructor. eexact STORE. eauto.
-  econstructor. eauto. eauto. eauto.
-  apply agree_regs_set_slot. apply agree_regs_undef_regs. auto.
-  apply agree_locs_set_slot. apply agree_locs_undef_locs. auto. apply destroyed_by_setstack_caller_save. auto.
-  eauto. eauto with coqlib. eauto.
->>>>>>> a78ec9a9
 
 - (* Lop *)
   assert (OP_INJ:
@@ -3268,7 +3165,6 @@
   }
   destruct OP_INJ as [v' [A B]].
   econstructor; split.
-<<<<<<< HEAD
   + apply plus_one. econstructor.
     instantiate (1 := v'). rewrite <- A. apply eval_operation_preserved.
     exact symbols_preserved. eauto.
@@ -3282,16 +3178,6 @@
       inversion step_high; inversion 1; subst; simpl in * |- * ; now intuition congruence.
     * congruence.
     * apply frame_set_reg. apply frame_undef_regs. exact SEP.
-=======
-  apply plus_one. econstructor.
-  instantiate (1 := v'). rewrite <- A. apply eval_operation_preserved.
-  exact symbols_preserved. eauto.
-  econstructor; eauto with coqlib.
-  apply agree_regs_set_reg; auto.
-  rewrite transl_destroyed_by_op.  apply agree_regs_undef_regs; auto.
-  apply agree_locs_set_reg; auto. apply agree_locs_undef_locs. auto. apply destroyed_by_op_caller_save.
-  apply frame_set_reg. apply frame_undef_regs. exact SEP.
->>>>>>> a78ec9a9
 
 - (* Lload *)
   assert (ADDR_INJ:
@@ -3307,9 +3193,8 @@
   }
   destruct ADDR_INJ as [a' [A B]].
   exploit loadv_parallel_rule.
-<<<<<<< HEAD
   apply sep_proj2 in SEP. apply sep_proj2 in SEP. apply sep_proj1 in SEP. apply SEP.
-  eauto. eauto. 
+  eauto. eauto.
   intros [v' [C D]].
   econstructor; split.
   + apply plus_one. econstructor.
@@ -3323,18 +3208,6 @@
       rewrite Hs2.
       inversion step_high; inversion 1; subst; simpl in * |- * ; now intuition congruence.
     * congruence.
-=======
-  apply sep_proj2 in SEP. apply sep_proj2 in SEP. apply sep_proj1 in SEP. eexact SEP.
-  eauto. eauto.
-  intros [v' [C D]].
-  econstructor; split.
-  apply plus_one. econstructor.
-  instantiate (1 := a'). rewrite <- A. apply eval_addressing_preserved. exact symbols_preserved.
-  eexact C. eauto.
-  econstructor; eauto with coqlib.
-  apply agree_regs_set_reg. rewrite transl_destroyed_by_load. apply agree_regs_undef_regs; auto. auto.
-  apply agree_locs_set_reg. apply agree_locs_undef_locs. auto. apply destroyed_by_load_caller_save. auto.
->>>>>>> a78ec9a9
 
 - (* Lstore *)
   assert (STORE_INJ:
@@ -3350,7 +3223,6 @@
   }
   destruct STORE_INJ as [a' [A B]].
   rewrite sep_swap3 in SEP.
-<<<<<<< HEAD
   exploit storev_parallel_rule.
   eapply mconj_proj1. eexact SEP.
   eauto.
@@ -3438,20 +3310,6 @@
     * intros; eapply PERM_stack; eauto.
       eauto with mem.
     * eapply bounds_stack_store; eauto.
-=======
-  exploit storev_parallel_rule. eexact SEP. eauto. eauto. apply AGREGS.
-  clear SEP; intros (m1' & C & SEP).
-  rewrite sep_swap3 in SEP.
-  econstructor; split.
-  apply plus_one. econstructor.
-  instantiate (1 := a'). rewrite <- A. apply eval_addressing_preserved. exact symbols_preserved.
-  eexact C. eauto.
-  econstructor. eauto. eauto. eauto.
-  rewrite transl_destroyed_by_store. apply agree_regs_undef_regs; auto.
-  apply agree_locs_undef_locs. auto. apply destroyed_by_store_caller_save.
-  auto. eauto with coqlib.
-  eapply frame_undef_regs; eauto.
->>>>>>> a78ec9a9
 
 - (* Lcall *)
   exploit find_function_translated; eauto.
@@ -3591,7 +3449,6 @@
   all: eauto.
   rename SEP into SEP_init; intros (j' & res' & m1' & EC & RES & SEP & INCR & ISEP).
   econstructor; split.
-<<<<<<< HEAD
   + apply plus_one. econstructor; eauto.
     eapply eval_builtin_args_preserved with (ge1 := ge); eauto. exact symbols_preserved.
     eapply external_call_symbols_preserved; eauto. apply senv_preserved.
@@ -3734,18 +3591,6 @@
       apply mconj_proj1 in SEP_init. apply sep_proj1 in SEP_init.
       simpl in SEP_init. eauto.
       intros. eapply external_call_max_perm. 3: eauto. eauto. eauto.
-=======
-  apply plus_one. econstructor; eauto.
-  eapply eval_builtin_args_preserved with (ge1 := ge); eauto. exact symbols_preserved.
-  eapply external_call_symbols_preserved; eauto. apply senv_preserved.
-  eapply match_states_intro with (j := j'); eauto with coqlib.
-  eapply match_stacks_change_meminj; eauto.
-  apply agree_regs_set_res; auto. apply agree_regs_undef_regs; auto. eapply agree_regs_inject_incr; eauto.
-  apply agree_locs_set_res; auto. apply agree_locs_undef_regs; auto.
-  apply frame_set_res. apply frame_undef_regs. apply frame_contents_incr with j; auto.
-  rewrite sep_swap2. apply stack_contents_change_meminj with j; auto. rewrite sep_swap2.
-  exact SEP.
->>>>>>> a78ec9a9
 
 - (* Llabel *)
   econstructor; split.
@@ -3779,11 +3624,7 @@
   constr_match_states. eauto. eauto. eauto.
   apply agree_regs_undef_regs; auto. 
   apply agree_locs_undef_locs. auto. apply destroyed_by_cond_caller_save.
-<<<<<<< HEAD
   all: eauto.
-=======
-  auto.
->>>>>>> a78ec9a9
   eapply find_label_tail; eauto.
   revert Hno_init_args.
   generalize (Linear2.state_invariant s1).
@@ -3868,17 +3709,12 @@
   revert TRANSL. unfold transf_fundef, transf_partial_fundef.
   destruct (transf_function f) as [tfn|] eqn:TRANSL; simpl; try congruence.
   intros EQ; inversion EQ; clear EQ; subst tf.
-<<<<<<< HEAD
   rewrite <- sep_assoc, sep_comm in SEP.
   rewrite <- sep_assoc, sep_comm in SEP.
   exploit function_prologue_correct.
   eassumption.
   eassumption.
   eassumption.
-=======
-  rewrite sep_comm, sep_assoc in SEP.
-  exploit function_prologue_correct; eauto.
->>>>>>> a78ec9a9
   red; intros; eapply wt_callstate_wt_regs; eauto.
   reflexivity.
   reflexivity.
@@ -4042,7 +3878,6 @@
   intros; eapply Mem.valid_block_inject_2; eauto. apply sep_proj1 in SEP; simpl in SEP; eauto.
   apply agree_regs_set_pair. apply agree_regs_inject_incr with j; auto. auto.
   apply agree_callee_save_set_result; auto.
-<<<<<<< HEAD
   * eapply inject_incr_trans; eauto.
   * eapply inject_incr_sep_trans; eauto.
   * etransitivity. apply INIT_VB.
@@ -4142,10 +3977,6 @@
   * eapply bounds_stack_perm. eauto. eapply match_stacks_valid_stack; eauto.
     apply sep_proj1 in SEP; eauto.
     intros. eapply external_call_max_perm; eauto.
-=======
-  apply stack_contents_change_meminj with j; auto.
-  rewrite sep_comm, sep_assoc; auto.
->>>>>>> a78ec9a9
 
 - (* return *)
   inv STACKS. simpl in AGLOCS. simpl in SEP. rewrite sep_assoc in SEP.
@@ -4158,15 +3989,11 @@
   intro IAOOB.
   constr_match_states; eauto.
   apply agree_locs_return with rs0; auto.
-<<<<<<< HEAD
   rewrite <- H0; simpl; eassumption.
   congruence.
   apply frame_contents_exten with rs0 (parent_locset init_ls s); auto.
   intros. eapply BS. eauto. eapply BS.
   Unshelve. eauto.
-=======
-  apply frame_contents_exten with rs0 (parent_locset s); auto.
->>>>>>> a78ec9a9
 Qed.
 
 End WITHMEMINIT.
