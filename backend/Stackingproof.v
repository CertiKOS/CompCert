(* *********************************************************************)
(*                                                                     *)
(*              The Compcert verified compiler                         *)
(*                                                                     *)
(*          Xavier Leroy, INRIA Paris-Rocquencourt                     *)
(*                                                                     *)
(*  Copyright Institut National de Recherche en Informatique et en     *)
(*  Automatique.  All rights reserved.  This file is distributed       *)
(*  under the terms of the INRIA Non-Commercial License Agreement.     *)
(*                                                                     *)
(* *********************************************************************)

(** Correctness proof for the translation from Linear to Mach. *)

(** This file proves semantic preservation for the [Stacking] pass. *)

Require Import Coqlib Errors.
Require Import Integers AST Linking.
Require Import Setoid.
Require Import Values Memory Separation Events Globalenvs Smallstep.
Require Import LTL Op Locations Linear Mach.
Require Import Bounds Conventions Stacklayout Lineartyping.
Require Import Stacking.
Require Import EraseArgs.

Local Open Scope sep_scope.

Definition match_prog (p: Linear.program) (tp: Mach.program) :=
  match_program (fun _ f tf => transf_fundef f = OK tf) eq p tp.

Lemma transf_program_match:
  forall p tp, transf_program p = OK tp -> match_prog p tp.
Proof.
  intros. eapply match_transform_partial_program; eauto.
Qed.

(** * Basic properties of the translation *)

Lemma typesize_typesize:
  forall ty, AST.typesize ty = 4 * Locations.typesize ty.
Proof.
  destruct ty; auto.
Qed.

Remark size_type_chunk:
  forall ty, size_chunk (chunk_of_type ty) = AST.typesize ty.
Proof.
  destruct ty; reflexivity.
Qed.

Remark align_type_chunk:
  forall ty, align_chunk (chunk_of_type ty) = 4 * Locations.typealign ty.
Proof.
  destruct ty; reflexivity.
Qed.

Lemma slot_outgoing_argument_valid:
  forall f ofs ty sg,
  In (S Outgoing ofs ty) (regs_of_rpairs (loc_arguments sg)) -> slot_valid f Outgoing ofs ty = true.
Proof.
  intros. exploit loc_arguments_acceptable_2; eauto. intros [A B].
  unfold slot_valid. unfold proj_sumbool.
  rewrite zle_true by omega.
  rewrite pred_dec_true by auto.
  auto.
Qed.

Lemma load_result_inject:
  forall j ty v v',
  Val.inject j v v' -> Val.has_type v ty -> Val.inject j v (Val.load_result (chunk_of_type ty) v').
Proof.
  destruct 1; intros; auto; destruct ty; simpl; try contradiction; econstructor; eauto.
Qed.


Section PRESERVATION.
Context `{external_calls_prf: ExternalCalls}.

Variable return_address_offset: Mach.function -> Mach.code -> int -> Prop.

Hypothesis return_address_offset_exists:
  forall f sg ros c,
  is_tail (Mcall sg ros :: c) (fn_code f) ->
  exists ofs, return_address_offset f c ofs.

Variable prog: Linear.program.
Variable tprog: Mach.program.
Hypothesis TRANSF: match_prog prog tprog.
Let ge := Genv.globalenv prog.
Let tge := Genv.globalenv tprog.

Section WITHINITSP.

Variables init_sp init_ra: val.
Let step := Mach.step init_sp init_ra return_address_offset.

Section FRAME_PROPERTIES.

Variable f: Linear.function.
Let b := function_bounds f.
Let fe := make_env b.
Variable tf: Mach.function.
Hypothesis TRANSF_F: transf_function f = OK tf.

Lemma unfold_transf_function:
  tf = Mach.mkfunction
         f.(Linear.fn_sig)
         (transl_body f fe)
         fe.(fe_size)
         (Int.repr fe.(fe_ofs_link))
         (Int.repr fe.(fe_ofs_retaddr)).
Proof.
  generalize TRANSF_F. unfold transf_function.
  destruct (wt_function f); simpl negb.
  destruct (zlt Int.max_unsigned (fe_size (make_env (function_bounds f)))).
  intros; discriminate.
  intros. unfold fe. unfold b. congruence.
  intros; discriminate.
Qed.

Lemma transf_function_well_typed:
  wt_function f = true.
Proof.
  generalize TRANSF_F. unfold transf_function.
  destruct (wt_function f); simpl negb. auto. intros; discriminate.
Qed.

Lemma size_no_overflow: fe.(fe_size) <= Int.max_unsigned.
Proof.
  generalize TRANSF_F. unfold transf_function.
  destruct (wt_function f); simpl negb.
  destruct (zlt Int.max_unsigned (fe_size (make_env (function_bounds f)))).
  intros; discriminate.
  intros. unfold fe. unfold b. omega.
  intros; discriminate.
Qed.

Remark bound_stack_data_stacksize:
  f.(Linear.fn_stacksize) <= b.(bound_stack_data).
Proof.
  unfold b, function_bounds, bound_stack_data. apply Zmax1.
Qed.

(** * Memory assertions used to describe the contents of stack frames *)

Local Opaque Z.add Z.mul Z.divide.

(** Accessing the stack frame using [load_stack] and [store_stack]. *)

Lemma contains_get_stack:
  forall spec m ty sp ofs,
  m |= contains (chunk_of_type ty) sp ofs spec ->
  exists v, load_stack m (Vptr sp Int.zero) ty (Int.repr ofs) = Some v /\ spec v.
Proof.
  intros. unfold load_stack. 
  replace (Val.add (Vptr sp Int.zero) (Vint (Int.repr ofs))) with (Vptr sp (Int.repr ofs)).
  eapply loadv_rule; eauto.
  simpl. rewrite Int.add_zero_l; auto.
Qed.

Lemma hasvalue_get_stack:
  forall ty m sp ofs v,
  m |= hasvalue (chunk_of_type ty) sp ofs v ->
  load_stack m (Vptr sp Int.zero) ty (Int.repr ofs) = Some v.
Proof.
  intros. exploit contains_get_stack; eauto. intros (v' & A & B). congruence.
Qed.

Lemma contains_set_stack:
  forall (spec: val -> Prop) v spec1 m ty sp ofs P,
  m |= contains (chunk_of_type ty) sp ofs spec1 ** P ->
  spec (Val.load_result (chunk_of_type ty) v) ->
  exists m',
      store_stack m (Vptr sp Int.zero) ty (Int.repr ofs) v = Some m'
  /\ m' |= contains (chunk_of_type ty) sp ofs spec ** P.
Proof.
  intros. unfold store_stack. 
  replace (Val.add (Vptr sp Int.zero) (Vint (Int.repr ofs))) with (Vptr sp (Int.repr ofs)).
  eapply storev_rule; eauto.
  simpl. rewrite Int.add_zero_l; auto.
Qed.

(** [contains_locations j sp pos bound sl ls] is a separation logic assertion
  that holds if the memory area at block [sp], offset [pos], size [4 * bound],
  reflects the values of the stack locations of kind [sl] given by the
  location map [ls], up to the memory injection [j].

  Two such [contains_locations] assertions will be used later, one to
  reason about the values of [Local] slots, the other about the values of
  [Outgoing] slots. *)

Program Definition contains_locations (j: meminj) (sp: block) (pos bound: Z) (sl: slot) (ls: locset) : massert := {|
  m_pred := fun m =>
    (8 | pos) /\ 0 <= pos /\ pos + 4 * bound <= Int.modulus /\
    Mem.range_perm m sp pos (pos + 4 * bound) Cur Freeable /\
    forall ofs ty, 0 <= ofs -> ofs + typesize ty <= bound -> (typealign ty | ofs) ->
    exists v, Mem.load (chunk_of_type ty) m sp (pos + 4 * ofs) = Some v
           /\ Val.inject j (ls (S sl ofs ty)) v;
  m_footprint := fun b ofs =>
    b = sp /\ pos <= ofs < pos + 4 * bound
  ;
  m_invar_weak := false
|}.
Next Obligation.
  intuition auto. 
- red; intros. eapply Mem.perm_unchanged_on; eauto. simpl; auto.
- exploit H4; eauto. intros (v & A & B). exists v; split; auto.
  eapply Mem.load_unchanged_on; eauto.
  simpl; intros. rewrite size_type_chunk, typesize_typesize in H8. 
  split; auto. omega.
Qed.
Next Obligation.
  eauto with mem.
Qed.

Remark valid_access_location:
  forall m sp pos bound ofs ty p,
  (8 | pos) ->
  Mem.range_perm m sp pos (pos + 4 * bound) Cur Freeable ->
  0 <= ofs -> ofs + typesize ty <= bound -> (typealign ty | ofs) ->
  Mem.valid_access m (chunk_of_type ty) sp (pos + 4 * ofs) p.
Proof.
  intros; split.
- red; intros. apply Mem.perm_implies with Freeable; auto with mem. 
  apply H0. rewrite size_type_chunk, typesize_typesize in H4. omega.
- rewrite align_type_chunk. apply Z.divide_add_r. 
  apply Zdivide_trans with 8; auto.
  exists (8 / (4 * typealign ty)); destruct ty; reflexivity.
  apply Z.mul_divide_mono_l. auto.
Qed.

Lemma get_location:
  forall m j sp pos bound sl ls ofs ty,
  m |= contains_locations j sp pos bound sl ls ->
  0 <= ofs -> ofs + typesize ty <= bound -> (typealign ty | ofs) ->
  exists v,
     load_stack m (Vptr sp Int.zero) ty (Int.repr (pos + 4 * ofs)) = Some v
  /\ Val.inject j (ls (S sl ofs ty)) v.
Proof.
  intros. destruct H as (D & E & F & G & H).
  exploit H; eauto. intros (v & U & V). exists v; split; auto.
  unfold load_stack; simpl. rewrite Int.add_zero_l, Int.unsigned_repr; auto.
  unfold Int.max_unsigned. generalize (typesize_pos ty). omega.
Qed.

Lemma set_location:
  forall m j sp pos bound sl ls P ofs ty v v',
  m |= contains_locations j sp pos bound sl ls ** P ->
  0 <= ofs -> ofs + typesize ty <= bound -> (typealign ty | ofs) ->
  Val.inject j v v' ->
  exists m',
     store_stack m (Vptr sp Int.zero) ty (Int.repr (pos + 4 * ofs)) v' = Some m'
  /\ m' |= contains_locations j sp pos bound sl (Locmap.set (S sl ofs ty) v ls) ** P.
Proof.
  intros. destruct H as (A & B & C). destruct A as (D & E & F & G & H).
  edestruct Mem.valid_access_store as [m' STORE]. 
  eapply valid_access_location; eauto. 
  assert (PERM: Mem.range_perm m' sp pos (pos + 4 * bound) Cur Freeable).
  { red; intros; eauto with mem. }
  exists m'; split.
- unfold store_stack; simpl. rewrite Int.add_zero_l, Int.unsigned_repr; eauto.
  unfold Int.max_unsigned. generalize (typesize_pos ty). omega.
- simpl. intuition auto.
+ unfold Locmap.set. 
  destruct (Loc.eq (S sl ofs ty) (S sl ofs0 ty0)); [|destruct (Loc.diff_dec (S sl ofs ty) (S sl ofs0 ty0))].
* (* same location *)
  inv e. rename ofs0 into ofs. rename ty0 into ty.
  exists (Val.load_result (chunk_of_type ty) v'); split.
  eapply Mem.load_store_similar_2; eauto. omega. 
  inv H3; destruct (chunk_of_type ty); simpl; econstructor; eauto.
* (* different locations *)
  exploit H; eauto. intros (v0 & X & Y). exists v0; split; auto.
  rewrite <- X; eapply Mem.load_store_other; eauto.
  destruct d. congruence. right. rewrite ! size_type_chunk, ! typesize_typesize. omega.
* (* overlapping locations *)
  destruct (Mem.valid_access_load m' (chunk_of_type ty0) sp (pos + 4 * ofs0)) as [v'' LOAD].
  apply Mem.valid_access_implies with Writable; auto with mem. 
  eapply valid_access_location; eauto.
  exists v''; auto.
+ apply (m_invar P) with m; auto. 
  cut (Mem.strong_unchanged_on (m_footprint P) m m').
  {
    destruct (m_invar_weak P); auto using Mem.strong_unchanged_on_weak.
  }
  eapply Mem.store_strong_unchanged_on; eauto.
  intros i; rewrite size_type_chunk, typesize_typesize. intros; red; intros.
  eelim C; eauto. simpl. split; auto. omega.
Qed.

Lemma initial_locations:
  forall j sp pos bound P sl ls m,
  m |= range sp pos (pos + 4 * bound) ** P ->
  (8 | pos) ->
  (forall ofs ty, ls (S sl ofs ty) = Vundef) ->
  m |= contains_locations j sp pos bound sl ls ** P.
Proof.
  intros. destruct H as (A & B & C). destruct A as (D & E & F). split.
- simpl; intuition auto. red; intros; eauto with mem. 
  destruct (Mem.valid_access_load m (chunk_of_type ty) sp (pos + 4 * ofs)) as [v LOAD].
  eapply valid_access_location; eauto.
  red; intros; eauto with mem.
  exists v; split; auto. rewrite H1; auto.
- split; assumption.
Qed.

Lemma contains_locations_exten:
  forall ls ls' j sp pos bound sl,
  (forall ofs ty, ls' (S sl ofs ty) = ls (S sl ofs ty)) ->
  massert_imp (contains_locations j sp pos bound sl ls)
              (contains_locations j sp pos bound sl ls').
Proof.
  intros; split; simpl; intros; auto.
  intuition auto. rewrite H. eauto.
Qed.

Lemma contains_locations_incr:
  forall j j' sp pos bound sl ls,
  inject_incr j j' ->
  massert_imp (contains_locations j sp pos bound sl ls)
              (contains_locations j' sp pos bound sl ls).
Proof.
  intros; split; simpl; intros; auto.
  intuition auto. exploit H5; eauto. intros (v & A & B). exists v; eauto.
Qed.

(** [contains_callee_saves j sp pos rl ls] is a memory assertion that holds
  if block [sp], starting at offset [pos], contains the values of the
  callee-save registers [rl] as given by the location map [ls],
  up to the memory injection [j].  The memory layout of the registers in [rl]
  is the same as that implemented by [save_callee_save_rec]. *)

Fixpoint contains_callee_saves (j: meminj) (sp: block) (pos: Z) (rl: list mreg) (ls: locset) : massert :=
  match rl with
  | nil => pure True
  | r :: rl =>
      let ty := mreg_type r in
      let sz := AST.typesize ty in
      let pos1 := align pos sz in
      contains (chunk_of_type ty) sp pos1 (fun v => Val.inject j (ls (R r)) v)
      ** contains_callee_saves j sp (pos1 + sz) rl ls
  end.

Lemma contains_callee_saves_invar_weak rl :
  forall j sp pos ls,
    m_invar_weak (contains_callee_saves j sp pos rl ls) = false.
Proof.
  induction rl; simpl; auto.
Qed.

(** Record [massert_eqv] and [massert_imp] as relations so that they can be used by rewriting tactics. *)
Local Add Relation massert massert_imp
  reflexivity proved by massert_imp_refl
  transitivity proved by massert_imp_trans
as massert_imp_prel.

Local Add Relation massert massert_eqv
  reflexivity proved by massert_eqv_refl
  symmetry proved by massert_eqv_sym
  transitivity proved by massert_eqv_trans
as massert_eqv_prel.

Lemma contains_callee_saves_incr:
  forall j j' sp ls,
  inject_incr j j' ->
  forall rl pos,
  massert_imp (contains_callee_saves j sp pos rl ls)
              (contains_callee_saves j' sp pos rl ls).
Proof.
  induction rl as [ | r1 rl]; simpl; intros.
- reflexivity.
- apply sepconj_morph_1; auto. apply contains_imp. eauto.
Qed.

Lemma contains_callee_saves_exten:
  forall j sp ls ls' rl pos,
  (forall r, In r rl -> ls' (R r) = ls (R r)) ->
  massert_eqv (contains_callee_saves j sp pos rl ls)
              (contains_callee_saves j sp pos rl ls').
Proof.
  induction rl as [ | r1 rl]; simpl; intros.
- reflexivity.
- apply sepconj_morph_2; auto. rewrite H by auto. reflexivity.
Qed.

(** Separation logic assertions describing the stack frame at [sp].
  It must contain:
  - the values of the [Local] stack slots of [ls], as per [contains_locations]
  - the values of the [Outgoing] stack slots of [ls], as per [contains_locations]
  - the [parent] pointer representing the back link to the caller's frame
  - the [retaddr] pointer representing the saved return address
  - the initial values of the used callee-save registers as given by [ls0],
    as per [contains_callee_saves].

In addition, we use a nonseparating conjunction to record the fact that
we have full access rights on the stack frame, except the part that
represents the Linear stack data. *)

Definition frame_contents_1 (j: meminj) (sp: block) (ls ls0: locset) (parent retaddr: val) :=
    contains_locations j sp fe.(fe_ofs_local) b.(bound_local) Local ls
 ** contains_locations j sp fe_ofs_arg b.(bound_outgoing) Outgoing ls
 ** hasvalue Mint32 sp fe.(fe_ofs_link) parent
 ** hasvalue Mint32 sp fe.(fe_ofs_retaddr) retaddr
 ** contains_callee_saves j sp fe.(fe_ofs_callee_save) b.(used_callee_save) ls0.

Definition frame_contents (j: meminj) (sp: block) (ls ls0: locset) (parent retaddr: val) :=
  mconj (frame_contents_1 j sp ls ls0 parent retaddr)
        (range sp 0 fe.(fe_stack_data) **
         range sp (fe.(fe_stack_data) + b.(bound_stack_data)) fe.(fe_size)).

Lemma frame_contents_invar_weak j sp ls ls0 parent retaddr:
  m_invar_weak (frame_contents j sp ls ls0 parent retaddr) = false.
Proof.
  simpl.
  rewrite contains_callee_saves_invar_weak.
  reflexivity.
Qed.

(** Accessing components of the frame. *)

Lemma frame_get_local:
  forall ofs ty j sp ls ls0 parent retaddr m P,
  m |= frame_contents j sp ls ls0 parent retaddr ** P ->
  slot_within_bounds b Local ofs ty -> slot_valid f Local ofs ty = true ->
  exists v,
     load_stack m (Vptr sp Int.zero) ty (Int.repr (offset_local fe ofs)) = Some v
  /\ Val.inject j (ls (S Local ofs ty)) v.
Proof.
  unfold frame_contents, frame_contents_1; intros. unfold slot_valid in H1; InvBooleans.
  apply mconj_proj1 in H. apply sep_proj1 in H. apply sep_proj1 in H.
  eapply get_location; eauto. 
Qed.

Lemma frame_get_outgoing:
  forall ofs ty j sp ls ls0 parent retaddr m P,
  m |= frame_contents j sp ls ls0 parent retaddr ** P ->
  slot_within_bounds b Outgoing ofs ty -> slot_valid f Outgoing ofs ty = true ->
  exists v,
     load_stack m (Vptr sp Int.zero) ty (Int.repr (offset_arg ofs)) = Some v
  /\ Val.inject j (ls (S Outgoing ofs ty)) v.
Proof.
  unfold frame_contents, frame_contents_1; intros. unfold slot_valid in H1; InvBooleans.
  apply mconj_proj1 in H. apply sep_proj1 in H. apply sep_pick2 in H.
  eapply get_location; eauto. 
Qed.

Lemma frame_get_parent:
  forall j sp ls ls0 parent retaddr m P,
  m |= frame_contents j sp ls ls0 parent retaddr ** P ->
  load_stack m (Vptr sp Int.zero) Tint (Int.repr fe.(fe_ofs_link)) = Some parent.
Proof.
  unfold frame_contents, frame_contents_1; intros.
  apply mconj_proj1 in H. apply sep_proj1 in H. apply sep_pick3 in H. 
  eapply hasvalue_get_stack; eauto.
Qed.

Lemma frame_get_retaddr:
  forall j sp ls ls0 parent retaddr m P,
  m |= frame_contents j sp ls ls0 parent retaddr ** P ->
  load_stack m (Vptr sp Int.zero) Tint (Int.repr fe.(fe_ofs_retaddr)) = Some retaddr.
Proof.
  unfold frame_contents, frame_contents_1; intros.
  apply mconj_proj1 in H. apply sep_proj1 in H. apply sep_pick4 in H. 
  eapply hasvalue_get_stack; eauto.
Qed.

(** Assigning a [Local] or [Outgoing] stack slot. *)

Lemma frame_set_local:
  forall ofs ty v v' j sp ls ls0 parent retaddr m P,
  m |= frame_contents j sp ls ls0 parent retaddr ** P ->
  slot_within_bounds b Local ofs ty -> slot_valid f Local ofs ty = true ->
  Val.inject j v v' ->
  exists m',
     store_stack m (Vptr sp Int.zero) ty (Int.repr (offset_local fe ofs)) v' = Some m'
  /\ m' |= frame_contents j sp (Locmap.set (S Local ofs ty) v ls) ls0 parent retaddr ** P.
Proof.
  intros. unfold frame_contents in H.
  exploit mconj_proj1; eauto. unfold frame_contents_1. 
  rewrite ! sep_assoc; intros SEP.
  unfold slot_valid in H1; InvBooleans. simpl in H0. 
  exploit set_location; eauto. intros (m' & A & B).
  exists m'; split; auto.
  assert (forall i k p, Mem.perm m sp i k p -> Mem.perm m' sp i k p).
  {  intros. unfold store_stack in A; simpl in A. eapply Mem.perm_store_1; eauto. }
  eapply frame_mconj. eauto.
  unfold frame_contents_1; rewrite ! sep_assoc; exact B.
  eapply sep_preserved.
  eapply sep_proj1. eapply mconj_proj2. eassumption.
  intros; eapply range_preserved; eauto.
  intros; eapply range_preserved; eauto.
Qed.

Lemma frame_set_outgoing:
  forall ofs ty v v' j sp ls ls0 parent retaddr m P,
  m |= frame_contents j sp ls ls0 parent retaddr ** P ->
  slot_within_bounds b Outgoing ofs ty -> slot_valid f Outgoing ofs ty = true ->
  Val.inject j v v' ->
  exists m',
     store_stack m (Vptr sp Int.zero) ty (Int.repr (offset_arg ofs)) v' = Some m'
  /\ m' |= frame_contents j sp (Locmap.set (S Outgoing ofs ty) v ls) ls0 parent retaddr ** P.
Proof.
  intros. unfold frame_contents in H.
  exploit mconj_proj1; eauto. unfold frame_contents_1.
  rewrite ! sep_assoc, sep_swap. intros SEP. 
  unfold slot_valid in H1; InvBooleans. simpl in H0. 
  exploit set_location; eauto. intros (m' & A & B).
  exists m'; split; auto.
  assert (forall i k p, Mem.perm m sp i k p -> Mem.perm m' sp i k p).
  {  intros. unfold store_stack in A; simpl in A. eapply Mem.perm_store_1; eauto. }
  eapply frame_mconj. eauto.
  unfold frame_contents_1; rewrite ! sep_assoc, sep_swap; eauto.
  eapply sep_preserved.
  eapply sep_proj1. eapply mconj_proj2. eassumption.
  intros; eapply range_preserved; eauto.
  intros; eapply range_preserved; eauto.
Qed.

(** Invariance by change of location maps. *)

Lemma frame_contents_exten:
  forall ls ls0 ls' ls0' j sp parent retaddr P m,
  (forall sl ofs ty, ls' (S sl ofs ty) = ls (S sl ofs ty)) ->
  (forall r, In r b.(used_callee_save) -> ls0' (R r) = ls0 (R r)) ->
  m |= frame_contents j sp ls ls0 parent retaddr ** P ->
  m |= frame_contents j sp ls' ls0' parent retaddr ** P.
Proof.
  unfold frame_contents, frame_contents_1; intros.
  rewrite <- ! (contains_locations_exten ls ls') by auto.
  erewrite  <- contains_callee_saves_exten by eauto.
  assumption.
Qed.

(** Invariance by assignment to registers. *)

Corollary frame_set_reg:
  forall r v j sp ls ls0 parent retaddr m P,
  m |= frame_contents j sp ls ls0 parent retaddr ** P ->
  m |= frame_contents j sp (Locmap.set (R r) v ls) ls0 parent retaddr ** P.
Proof.
  intros. apply frame_contents_exten with ls ls0; auto.
Qed.

Corollary frame_undef_regs:
  forall j sp ls ls0 parent retaddr m P rl,
  m |= frame_contents j sp ls ls0 parent retaddr ** P ->
  m |= frame_contents j sp (LTL.undef_regs rl ls) ls0 parent retaddr ** P.
Proof.
Local Opaque sepconj.
  induction rl; simpl; intros.
- auto.
- apply frame_set_reg; auto. 
Qed.

Corollary frame_set_regpair:
  forall j sp ls0 parent retaddr m P p v ls,
  m |= frame_contents j sp ls ls0 parent retaddr ** P ->
  m |= frame_contents j sp (Locmap.setpair p v ls) ls0 parent retaddr ** P.
Proof.
  intros. destruct p; simpl.
  apply frame_set_reg; auto.
  apply frame_set_reg; apply frame_set_reg; auto.
Qed.

Corollary frame_set_res:
  forall j sp ls0 parent retaddr m P res v ls,
  m |= frame_contents j sp ls ls0 parent retaddr ** P ->
  m |= frame_contents j sp (Locmap.setres res v ls) ls0 parent retaddr ** P.
Proof.
  induction res; simpl; intros.
- apply frame_set_reg; auto.
- auto.
- eauto.
Qed.

(** Invariance by change of memory injection. *)

Lemma frame_contents_incr:
  forall j sp ls ls0 parent retaddr m P j',
  m |= frame_contents j sp ls ls0 parent retaddr ** P ->
  inject_incr j j' ->
  m |= frame_contents j' sp ls ls0 parent retaddr ** P.
Proof.
  unfold frame_contents, frame_contents_1; intros.
  rewrite <- (contains_locations_incr j j') by auto.
  rewrite <- (contains_locations_incr j j') by auto.
  erewrite  <- contains_callee_saves_incr by eauto.
  assumption.
Qed.

(** * Agreement between location sets and Mach states *)

(** Agreement with Mach register states *)

Definition agree_regs (j: meminj) (ls: locset) (rs: regset) : Prop :=
  forall r, Val.inject j (ls (R r)) (rs r).

(** Agreement over locations *)

Record agree_locs (ls ls0: locset) : Prop :=
  mk_agree_locs {

    (** Unused registers have the same value as in the caller *)
    agree_unused_reg:
       forall r, ~(mreg_within_bounds b r) -> ls (R r) = ls0 (R r);

    (** Incoming stack slots have the same value as the
        corresponding Outgoing stack slots in the caller *)
    agree_incoming:
       forall ofs ty,
       In (S Incoming ofs ty) (regs_of_rpairs (loc_parameters f.(Linear.fn_sig))) ->
       ls (S Incoming ofs ty) = ls0 (S Outgoing ofs ty)
}.

(** Auxiliary predicate used at call points *)

Definition agree_callee_save (ls ls0: locset) : Prop :=
  forall l,
  match l with
  | R r => is_callee_save r = true
  | S _ _ _ => True
  end ->
  ls l = ls0 l.

(** ** Properties of [agree_regs]. *)

(** Values of registers *)

Lemma agree_reg:
  forall j ls rs r,
  agree_regs j ls rs -> Val.inject j (ls (R r)) (rs r).
Proof.
  intros. auto.
Qed.

Lemma agree_reglist:
  forall j ls rs rl,
  agree_regs j ls rs -> Val.inject_list j (reglist ls rl) (rs##rl).
Proof.
  induction rl; simpl; intros.
  auto. constructor; auto using agree_reg.
Qed.

Hint Resolve agree_reg agree_reglist: stacking.

(** Preservation under assignments of machine registers. *)

Lemma agree_regs_set_reg:
  forall j ls rs r v v',
  agree_regs j ls rs ->
  Val.inject j v v' ->
  agree_regs j (Locmap.set (R r) v ls) (Regmap.set r v' rs).
Proof.
  intros; red; intros.
  unfold Regmap.set. destruct (RegEq.eq r0 r). subst r0.
  rewrite Locmap.gss; auto.
  rewrite Locmap.gso; auto. red. auto.
Qed.

Lemma agree_regs_set_pair:
  forall j p v v' ls rs,
  agree_regs j ls rs ->
  Val.inject j v v' ->
  agree_regs j (Locmap.setpair p v ls) (set_pair p v' rs).
Proof.
  intros. destruct p; simpl.
- apply agree_regs_set_reg; auto.
- apply agree_regs_set_reg. apply agree_regs_set_reg; auto. 
  apply Val.hiword_inject; auto. apply Val.loword_inject; auto.
Qed.

Lemma agree_regs_set_res:
  forall j res v v' ls rs,
  agree_regs j ls rs ->
  Val.inject j v v' ->
  agree_regs j (Locmap.setres res v ls) (set_res res v' rs).
Proof.
  induction res; simpl; intros.
- apply agree_regs_set_reg; auto.
- auto.
- apply IHres2. apply IHres1. auto.
  apply Val.hiword_inject; auto.
  apply Val.loword_inject; auto.
Qed.

Lemma agree_regs_exten:
  forall j ls rs ls' rs',
  agree_regs j ls rs ->
  (forall r, ls' (R r) = Vundef \/ ls' (R r) = ls (R r) /\ rs' r = rs r) ->
  agree_regs j ls' rs'.
Proof.
  intros; red; intros.
  destruct (H0 r) as [A | [A B]].
  rewrite A. constructor.
  rewrite A; rewrite B; auto.
Qed.

Lemma agree_regs_undef_regs:
  forall j rl ls rs,
  agree_regs j ls rs ->
  agree_regs j (LTL.undef_regs rl ls) (Mach.undef_regs rl rs).
Proof.
  induction rl; simpl; intros.
  auto.
  apply agree_regs_set_reg; auto.
Qed.

(** Preservation under assignment of stack slot *)

Lemma agree_regs_set_slot:
  forall j ls rs sl ofs ty v,
  agree_regs j ls rs ->
  agree_regs j (Locmap.set (S sl ofs ty) v ls) rs.
Proof.
  intros; red; intros. rewrite Locmap.gso; auto. red. auto.
Qed.

(** Preservation by increasing memory injections *)

Lemma agree_regs_inject_incr:
  forall j ls rs j',
  agree_regs j ls rs -> inject_incr j j' -> agree_regs j' ls rs.
Proof.
  intros; red; intros; eauto with stacking.
Qed.

(** Preservation at function entry. *)

Lemma agree_regs_call_regs:
  forall j ls rs,
  agree_regs j ls rs ->
  agree_regs j (call_regs ls) rs.
Proof.
  intros.
  unfold call_regs; intros; red; intros; auto.
Qed.

(** ** Properties of [agree_locs] *)

(** Preservation under assignment of machine register. *)

Lemma agree_locs_set_reg:
  forall ls ls0 r v,
  agree_locs ls ls0 ->
  mreg_within_bounds b r ->
  agree_locs (Locmap.set (R r) v ls) ls0.
Proof.
  intros. inv H; constructor; auto; intros.
  rewrite Locmap.gso. auto. red. intuition congruence.
Qed.

Lemma caller_save_reg_within_bounds:
  forall r,
  is_callee_save r = false -> mreg_within_bounds b r.
Proof.
  intros; red; intros. congruence.
Qed.

Lemma agree_locs_set_pair:
  forall ls0 p v ls,
  agree_locs ls ls0 ->
  forall_rpair (fun r => is_callee_save r = false) p ->
  agree_locs (Locmap.setpair p v ls) ls0.
Proof.
  intros.
  destruct p; simpl in *.
  apply agree_locs_set_reg; auto. apply caller_save_reg_within_bounds; auto.
  destruct H0.
  apply agree_locs_set_reg; auto. apply agree_locs_set_reg; auto.
  apply caller_save_reg_within_bounds; auto. apply caller_save_reg_within_bounds; auto. 
Qed.

Lemma agree_locs_set_res:
  forall ls0 res v ls,
  agree_locs ls ls0 ->
  (forall r, In r (params_of_builtin_res res) -> mreg_within_bounds b r) ->
  agree_locs (Locmap.setres res v ls) ls0.
Proof.
  induction res; simpl; intros.
- eapply agree_locs_set_reg; eauto.
- auto.
- apply IHres2; auto using in_or_app.
Qed.

Lemma agree_locs_undef_regs:
  forall ls0 regs ls,
  agree_locs ls ls0 ->
  (forall r, In r regs -> mreg_within_bounds b r) ->
  agree_locs (LTL.undef_regs regs ls) ls0.
Proof.
  induction regs; simpl; intros.
  auto.
  apply agree_locs_set_reg; auto.
Qed.

Lemma agree_locs_undef_locs_1:
  forall ls0 regs ls,
  agree_locs ls ls0 ->
  (forall r, In r regs -> is_callee_save r = false) ->
  agree_locs (LTL.undef_regs regs ls) ls0.
Proof.
  intros. eapply agree_locs_undef_regs; eauto.
  intros. apply caller_save_reg_within_bounds. auto.
Qed.

Lemma agree_locs_undef_locs:
  forall ls0 regs ls,
  agree_locs ls ls0 ->
  existsb is_callee_save regs = false ->
  agree_locs (LTL.undef_regs regs ls) ls0.
Proof.
  intros. eapply agree_locs_undef_locs_1; eauto. 
  intros. destruct (is_callee_save r) eqn:CS; auto. 
  assert (existsb is_callee_save regs = true).
  { apply existsb_exists. exists r; auto. }
  congruence.
Qed.

(** Preservation by assignment to local slot *)

Lemma agree_locs_set_slot:
  forall ls ls0 sl ofs ty v,
  agree_locs ls ls0 ->
  slot_writable sl = true ->
  agree_locs (Locmap.set (S sl ofs ty) v ls) ls0.
Proof.
  intros. destruct H; constructor; intros.
- rewrite Locmap.gso; auto. red; auto.
- rewrite Locmap.gso; auto. red. left. destruct sl; discriminate.
Qed.

(** Preservation at return points (when [ls] is changed but not [ls0]). *)

Lemma agree_locs_return:
  forall ls ls0 ls',
  agree_locs ls ls0 ->
  agree_callee_save ls' ls ->
  agree_locs ls' ls0.
Proof.
  intros. red in H0. inv H; constructor; auto; intros.
- rewrite H0; auto. unfold mreg_within_bounds in H. tauto.
- rewrite H0; auto.
Qed.

(** Preservation at tailcalls (when [ls0] is changed but not [ls]). *)

Lemma agree_locs_tailcall:
  forall ls ls0 ls0',
  agree_locs ls ls0 ->
  agree_callee_save ls0 ls0' ->
  agree_locs ls ls0'.
Proof.
  intros. red in H0. inv H; constructor; auto; intros.
- rewrite <- H0; auto. unfold mreg_within_bounds in H. tauto.
- rewrite <- H0; auto.
Qed.

(** ** Properties of [agree_callee_save]. *)

Lemma agree_callee_save_return_regs:
  forall ls1 ls2,
  agree_callee_save (return_regs ls1 ls2) ls1.
Proof.
  intros; red; intros.
  unfold return_regs. destruct l; auto. rewrite H; auto.
Qed.

Lemma agree_callee_save_set_result:
  forall sg v ls1 ls2,
  agree_callee_save ls1 ls2 ->
  agree_callee_save (Locmap.setpair (loc_result sg) v ls1) ls2.
Proof.
  intros; red; intros. rewrite Locmap.gpo. apply H; auto. 
  assert (X: forall r, is_callee_save r = false -> Loc.diff l (R r)).
  { intros. destruct l; auto. simpl; congruence. }
  generalize (loc_result_caller_save sg). destruct (loc_result sg); simpl; intuition auto.
Qed.

(** ** Properties of destroyed registers. *)

Definition no_callee_saves (l: list mreg) : Prop :=
  existsb is_callee_save l = false.

Remark destroyed_by_op_caller_save:
  forall op, no_callee_saves (destroyed_by_op op).
Proof.
  unfold no_callee_saves; destruct op; reflexivity.
Qed.

Remark destroyed_by_load_caller_save:
  forall chunk addr, no_callee_saves (destroyed_by_load chunk addr).
Proof.
  unfold no_callee_saves; destruct chunk; reflexivity.
Qed.

Remark destroyed_by_store_caller_save:
  forall chunk addr, no_callee_saves (destroyed_by_store chunk addr).
Proof.
  unfold no_callee_saves; destruct chunk; reflexivity.
Qed.

Remark destroyed_by_cond_caller_save:
  forall cond, no_callee_saves (destroyed_by_cond cond).
Proof.
  unfold no_callee_saves; destruct cond; reflexivity.
Qed.

Remark destroyed_by_jumptable_caller_save:
  no_callee_saves destroyed_by_jumptable.
Proof.
  red; reflexivity.
Qed.

Remark destroyed_by_setstack_caller_save:
  forall ty, no_callee_saves (destroyed_by_setstack ty).
Proof.
  unfold no_callee_saves; destruct ty; reflexivity.
Qed.

Remark destroyed_at_function_entry_caller_save:
  no_callee_saves destroyed_at_function_entry.
Proof.
  red; reflexivity.
Qed.

Hint Resolve destroyed_by_op_caller_save destroyed_by_load_caller_save
    destroyed_by_store_caller_save
    destroyed_by_cond_caller_save destroyed_by_jumptable_caller_save
    destroyed_at_function_entry_caller_save: stacking.

Remark destroyed_by_setstack_function_entry:
  forall ty, incl (destroyed_by_setstack ty) destroyed_at_function_entry.
Proof.
Local Transparent destroyed_by_setstack destroyed_at_function_entry.
  unfold incl; destruct ty; simpl; tauto.
Qed.

Remark transl_destroyed_by_op:
  forall op e, destroyed_by_op (transl_op e op) = destroyed_by_op op.
Proof.
  intros; destruct op; reflexivity.
Qed.

Remark transl_destroyed_by_load:
  forall chunk addr e, destroyed_by_load chunk (transl_addr e addr) = destroyed_by_load chunk addr.
Proof.
  intros; destruct chunk; reflexivity.
Qed.

Remark transl_destroyed_by_store:
  forall chunk addr e, destroyed_by_store chunk (transl_addr e addr) = destroyed_by_store chunk addr.
Proof.
  intros; destruct chunk; reflexivity.
Qed.

(** * Correctness of saving and restoring of callee-save registers *)

(** The following lemmas show the correctness of the register saving
  code generated by [save_callee_save]: after this code has executed,
  the register save areas of the current frame do contain the
  values of the callee-save registers used by the function. *)

Section SAVE_CALLEE_SAVE.

Variable j: meminj.
Variable cs: list stackframe.
Variable fb: block.
Variable sp: block.
Variable ls: locset.

Hypothesis ls_temp_undef:
  forall ty r, In r (destroyed_by_setstack ty) -> ls (R r) = Vundef.

Hypothesis wt_ls: forall r, Val.has_type (ls (R r)) (mreg_type r).

Lemma save_callee_save_rec_correct:
  forall k l pos rs m P,
  (forall r, In r l -> is_callee_save r = true) ->
  m |= range sp pos (size_callee_save_area_rec l pos) ** P ->
  agree_regs j ls rs ->
  exists rs', exists m',
     star step tge
        (State cs fb (Vptr sp Int.zero) (save_callee_save_rec l pos k) rs m)
     E0 (State cs fb (Vptr sp Int.zero) k rs' m')
  /\ m' |= contains_callee_saves j sp pos l ls ** P
  /\ (forall b ofs k p, Mem.perm m b ofs k p -> Mem.perm m' b ofs k p)
  /\ agree_regs j ls rs'
  /\ (forall b, Mem.valid_block m b -> Mem.valid_block m' b) .
Proof.
  induction l as [ | r l]; simpl; intros until P; intros CS SEP AG.
- exists rs, m. 
  split. apply star_refl.
  split. rewrite sep_pure; split; auto. eapply sep_drop; eauto.
  split. auto. 
  auto.
- set (ty := mreg_type r) in *.
  set (sz := AST.typesize ty) in *.
  set (pos1 := align pos sz) in *.
  assert (SZPOS: sz > 0) by (apply AST.typesize_pos).
  assert (SZREC: pos1 + sz <= size_callee_save_area_rec l (pos1 + sz)) by (apply size_callee_save_area_rec_incr).
  assert (POS1: pos <= pos1) by (apply align_le; auto).
  assert (AL1: (align_chunk (chunk_of_type ty) | pos1)).
  { unfold pos1. apply Zdivide_trans with sz.
    unfold sz; rewrite <- size_type_chunk. apply align_size_chunk_divides.
    apply align_divides; auto. }
  apply range_drop_left with (mid := pos1) in SEP; [ | omega ].
  apply range_split with (mid := pos1 + sz) in SEP; [ | omega ].
  unfold sz at 1 in SEP. rewrite <- size_type_chunk in SEP.
  apply range_contains in SEP; auto.
  exploit (contains_set_stack (fun v' => Val.inject j (ls (R r)) v') (rs r)).
  eexact SEP.
  apply load_result_inject; auto. apply wt_ls. 
  clear SEP; intros (m1 & STORE & SEP).
  set (rs1 := undef_regs (destroyed_by_setstack ty) rs).
  assert (AG1: agree_regs j ls rs1).
  { red; intros. unfold rs1. destruct (In_dec mreg_eq r0 (destroyed_by_setstack ty)).
    erewrite ls_temp_undef by eauto. auto.
    rewrite undef_regs_other by auto. apply AG. }
  rewrite sep_swap in SEP. 
  exploit (IHl (pos1 + sz) rs1 m1); eauto.
  intros (rs2 & m2 & A & B & C & D & VALID).
  exists rs2, m2. 
  split. eapply star_left; eauto. constructor. exact STORE. auto. traceEq.
  split. rewrite sep_assoc, sep_swap. exact B.
  split. intros. apply C. unfold store_stack in STORE; simpl in STORE. eapply Mem.perm_store_1; eauto.
  split. auto.
  unfold store_stack, Val.add, Mem.storev in STORE.
  eauto with mem.
Qed.

End SAVE_CALLEE_SAVE.

Remark LTL_undef_regs_same:
  forall r rl ls, In r rl -> LTL.undef_regs rl ls (R r) = Vundef.
Proof.
  induction rl; simpl; intros. contradiction.
  unfold Locmap.set. destruct (Loc.eq (R a) (R r)). auto.
  destruct (Loc.diff_dec (R a) (R r)); auto.
  apply IHrl. intuition congruence.
Qed.

Remark LTL_undef_regs_others:
  forall r rl ls, ~In r rl -> LTL.undef_regs rl ls (R r) = ls (R r).
Proof.
  induction rl; simpl; intros. auto.
  rewrite Locmap.gso. apply IHrl. intuition. red. intuition.
Qed.

Remark LTL_undef_regs_slot:
  forall sl ofs ty rl ls, LTL.undef_regs rl ls (S sl ofs ty) = ls (S sl ofs ty).
Proof.
  induction rl; simpl; intros. auto.
  rewrite Locmap.gso. apply IHrl. red; auto.
Qed.

Remark undef_regs_type:
  forall ty l rl ls,
  Val.has_type (ls l) ty -> Val.has_type (LTL.undef_regs rl ls l) ty.
Proof.
  induction rl; simpl; intros.
- auto.
- unfold Locmap.set. destruct (Loc.eq (R a) l). red; auto.
  destruct (Loc.diff_dec (R a) l); auto. red; auto.
Qed.

Lemma save_callee_save_correct:
  forall j ls ls0 rs sp cs fb k m P,
  m |= range sp fe.(fe_ofs_callee_save) (size_callee_save_area b fe.(fe_ofs_callee_save)) ** P ->
  (forall r, Val.has_type (ls (R r)) (mreg_type r)) ->
  agree_callee_save ls ls0 ->
  agree_regs j ls rs ->
  let ls1 := LTL.undef_regs destroyed_at_function_entry (LTL.call_regs ls) in
  let rs1 := undef_regs destroyed_at_function_entry rs in
  exists rs', exists m',
     star step tge
        (State cs fb (Vptr sp Int.zero) (save_callee_save fe k) rs1 m)
     E0 (State cs fb (Vptr sp Int.zero) k rs' m')
  /\ m' |= contains_callee_saves j sp fe.(fe_ofs_callee_save) b.(used_callee_save) ls0 ** P
  /\ (forall b ofs k p, Mem.perm m b ofs k p -> Mem.perm m' b ofs k p)
  /\ agree_regs j ls1 rs'
  /\ (forall b, Mem.valid_block m b -> Mem.valid_block m' b ) .
Proof.
  intros until P; intros SEP TY AGCS AG; intros ls1 rs1.
  exploit (save_callee_save_rec_correct j cs fb sp ls1).
- intros. unfold ls1. apply LTL_undef_regs_same. eapply destroyed_by_setstack_function_entry; eauto.
- intros. unfold ls1. apply undef_regs_type. apply TY. 
- exact b.(used_callee_save_prop).
- eexact SEP.
- instantiate (1 := rs1). apply agree_regs_undef_regs. apply agree_regs_call_regs. auto.
- clear SEP. intros (rs' & m' & EXEC & SEP & PERMS & AG' & VALID).
  exists rs', m'. 
  split. eexact EXEC.
  split. rewrite (contains_callee_saves_exten j sp ls0 ls1). exact SEP.
  intros. apply b.(used_callee_save_prop) in H.
    unfold ls1. rewrite LTL_undef_regs_others. unfold call_regs. 
    apply AGCS; auto.
    red; intros.
    assert (existsb is_callee_save destroyed_at_function_entry = false)
       by  (apply destroyed_at_function_entry_caller_save).
    assert (existsb is_callee_save destroyed_at_function_entry = true).
    { apply existsb_exists. exists r; auto. }
    congruence.
  split. exact PERMS.
  split. exact AG'.
  exact VALID.
Qed.

(** As a corollary of the previous lemmas, we obtain the following
  correctness theorem for the execution of a function prologue
  (allocation of the frame + saving of the link and return address +
  saving of the used callee-save registers). *)

Lemma function_prologue_correct:
  forall j ls ls0 ls1 rs rs1 m1 m1' m2 sp parent ra cs fb k P,
  agree_regs j ls rs ->
  agree_callee_save ls ls0 ->
  (forall r, Val.has_type (ls (R r)) (mreg_type r)) ->
  ls1 = LTL.undef_regs destroyed_at_function_entry (LTL.call_regs ls) ->
  rs1 = undef_regs destroyed_at_function_entry rs ->
  Mem.alloc m1 0 f.(Linear.fn_stacksize) = (m2, sp) ->
  Val.has_type parent Tint -> Val.has_type ra Tint ->
  m1' |= minjection j m1 ** globalenv_inject ge j ** P ->
  exists j', exists rs', exists m2', exists sp', exists m3', exists m4', exists m5',
     Mem.alloc m1' 0 tf.(fn_stacksize) = (m2', sp')
  /\ store_stack m2' (Vptr sp' Int.zero) Tint tf.(fn_link_ofs) parent = Some m3'
  /\ store_stack m3' (Vptr sp' Int.zero) Tint tf.(fn_retaddr_ofs) ra = Some m4'
  /\ star step tge
         (State cs fb (Vptr sp' Int.zero) (save_callee_save fe k) rs1 m4')
      E0 (State cs fb (Vptr sp' Int.zero) k rs' m5')
  /\ agree_regs j' ls1 rs'
  /\ agree_locs ls1 ls0
  /\ m5' |= frame_contents j' sp' ls1 ls0 parent ra ** minjection j' m2 ** globalenv_inject ge j' ** P
  /\ j' sp = Some(sp', fe.(fe_stack_data))
  /\ inject_incr j j'
  /\ inject_separated j j' m1 m1'
  /\ (forall b, Mem.valid_block m1 b -> Mem.valid_block m2 b)
  /\ (forall b, Mem.valid_block m1' b -> Mem.valid_block m5' b)
  /\ (forall b o k p, Mem.perm m1' b o k p -> Mem.perm m5' b o k p).
Proof.
  intros until P; intros AGREGS AGCS WTREGS LS1 RS1 ALLOC TYPAR TYRA SEP.
  rewrite unfold_transf_function.
  unfold fn_stacksize, fn_link_ofs, fn_retaddr_ofs.
  (* Stack layout info *)
Local Opaque b fe.
  generalize (frame_env_range b) (frame_env_aligned b). replace (make_env b) with fe by auto. simpl. 
  intros LAYOUT1 LAYOUT2.
  (* Allocation step *)
  destruct (Mem.alloc m1' 0 (fe_size fe)) as [m2' sp'] eqn:ALLOC'.
  exploit alloc_parallel_rule_2.
  eexact SEP. eexact ALLOC. eexact ALLOC'. 
  instantiate (1 := fe_stack_data fe). tauto.
  reflexivity. 
  instantiate (1 := fe_stack_data fe + bound_stack_data b). rewrite Z.max_comm. reflexivity.
  generalize (bound_stack_data_pos b) size_no_overflow; omega.
  tauto.
  tauto.
  clear SEP. intros (j' & SEP & INCR & SAME & INJSEP).
  (* Remember the freeable permissions using a mconj *)
  assert (SEPCONJ:
    m2' |= mconj (range sp' 0 (fe_stack_data fe) ** range sp' (fe_stack_data fe + bound_stack_data b) (fe_size fe))
                 (range sp' 0 (fe_stack_data fe) ** range sp' (fe_stack_data fe + bound_stack_data b) (fe_size fe))
           ** minjection j' m2 ** globalenv_inject ge j' ** P).
  { apply mconj_intro; rewrite sep_assoc; assumption. }
  (* Dividing up the frame *)
  apply (frame_env_separated b) in SEP. replace (make_env b) with fe in SEP by auto.
  (* Store of parent *)
  rewrite sep_swap3 in SEP. 
  apply (range_contains Mint32) in SEP; [|tauto].
  exploit (contains_set_stack (fun v' => v' = parent) parent (fun _ => True) m2' Tint).
  eexact SEP. apply Val.load_result_same; auto.
  clear SEP; intros (m3' & STORE_PARENT & SEP).
  rewrite sep_swap3 in SEP.
  (* Store of return address *)
  rewrite sep_swap4 in SEP.
  apply (range_contains Mint32) in SEP; [|tauto].
  exploit (contains_set_stack (fun v' => v' = ra) ra (fun _ => True) m3' Tint).
  eexact SEP. apply Val.load_result_same; auto.
  clear SEP; intros (m4' & STORE_RETADDR & SEP).
  rewrite sep_swap4 in SEP.
  (* Saving callee-save registers *)
  rewrite sep_swap5 in SEP.
  exploit (save_callee_save_correct j' ls ls0 rs); eauto.
  apply agree_regs_inject_incr with j; auto.
  replace (LTL.undef_regs destroyed_at_function_entry (call_regs ls)) with ls1 by auto.
  replace (undef_regs destroyed_at_function_entry rs) with rs1 by auto.
  clear SEP; intros (rs2 & m5' & SAVE_CS & SEP & PERMS & AGREGS' & VALID).
  rewrite sep_swap5 in SEP.
  (* Materializing the Local and Outgoing locations *)
  exploit (initial_locations j'). eexact SEP. tauto. 
  instantiate (1 := Local). instantiate (1 := ls1). 
  intros; rewrite LS1. rewrite LTL_undef_regs_slot. reflexivity.
  clear SEP; intros SEP.
  rewrite sep_swap in SEP.
  exploit (initial_locations j'). eexact SEP. tauto. 
  instantiate (1 := Outgoing). instantiate (1 := ls1). 
  intros; rewrite LS1. rewrite LTL_undef_regs_slot. reflexivity.
  clear SEP; intros SEP.
  rewrite sep_swap in SEP.
  (* Now we frame this *)
  assert (SEPFINAL: m5' |= frame_contents j' sp' ls1 ls0 parent ra ** minjection j' m2 ** globalenv_inject ge j' ** P).
  { eapply frame_mconj. eexact SEPCONJ. 
    unfold frame_contents_1; rewrite ! sep_assoc. exact SEP.
    assert (forall ofs k p, Mem.perm m2' sp' ofs k p -> Mem.perm m5' sp' ofs k p).
    { intros. apply PERMS. 
      unfold store_stack in STORE_PARENT, STORE_RETADDR.
      simpl in STORE_PARENT, STORE_RETADDR.
      eauto using Mem.perm_store_1. }
    eapply sep_preserved. eapply sep_proj1. eapply mconj_proj2. eexact SEPCONJ.
    intros; apply range_preserved with m2'; auto.
    intros; apply range_preserved with m2'; auto.
  }
  clear SEP SEPCONJ.
(* Conclusions *)
  exists j', rs2, m2', sp', m3', m4', m5'.
  split. auto.
  split. exact STORE_PARENT.
  split. exact STORE_RETADDR.
  split. eexact SAVE_CS.
  split. exact AGREGS'.
  split. rewrite LS1. apply agree_locs_undef_locs; [|reflexivity].
    constructor; intros. unfold call_regs. apply AGCS. 
    unfold mreg_within_bounds in H; tauto.
    unfold call_regs. apply AGCS. auto.
  split. exact SEPFINAL.
  split. exact SAME.
  split. exact INCR.
  split. exact INJSEP.
  split. eauto with mem.
  split. unfold store_stack, Val.add, Mem.storev in * ; eauto with mem.
  intros.
  eapply PERMS.
  unfold store_stack, Val.add, Mem.storev in * ; eauto with mem.
Qed.

(** The following lemmas show the correctness of the register reloading
  code generated by [reload_callee_save]: after this code has executed,
  all callee-save registers contain the same values they had at
  function entry. *)

Section RESTORE_CALLEE_SAVE.

Variable j: meminj.
Variable cs: list stackframe.
Variable fb: block.
Variable sp: block.
Variable ls0: locset.
Variable m: mem.

Definition agree_unused (ls0: locset) (rs: regset) : Prop :=
  forall r, ~(mreg_within_bounds b r) -> Val.inject j (ls0 (R r)) (rs r).

Lemma restore_callee_save_rec_correct:
  forall l ofs rs k,
  m |= contains_callee_saves j sp ofs l ls0 ->
  agree_unused ls0 rs ->
  (forall r, In r l -> mreg_within_bounds b r) ->
  exists rs',
    star step tge
      (State cs fb (Vptr sp Int.zero) (restore_callee_save_rec l ofs k) rs m)
   E0 (State cs fb (Vptr sp Int.zero) k rs' m)
  /\ (forall r, In r l -> Val.inject j (ls0 (R r)) (rs' r))
  /\ (forall r, ~(In r l) -> rs' r = rs r)
  /\ agree_unused ls0 rs'.
Proof.
  induction l as [ | r l]; simpl; intros.
- (* base case *)
  exists rs. intuition auto. apply star_refl.
- (* inductive case *)
  set (ty := mreg_type r) in *.
  set (sz := AST.typesize ty) in *.
  set (ofs1 := align ofs sz).
  assert (SZPOS: sz > 0) by (apply AST.typesize_pos).
  assert (OFSLE: ofs <= ofs1) by (apply align_le; auto).
  assert (BOUND: mreg_within_bounds b r) by eauto.
  exploit contains_get_stack.
    eapply sep_proj1; eassumption.
  intros (v & LOAD & SPEC).
  exploit (IHl (ofs1 + sz) (rs#r <- v)).
    eapply sep_proj2; eassumption.
    red; intros. rewrite Regmap.gso. auto. intuition congruence.
    eauto.
  intros (rs' & A & B & C & D).
  exists rs'.
  split. eapply star_step; eauto. 
    econstructor. exact LOAD. traceEq.
  split. intros.
    destruct (In_dec mreg_eq r0 l). auto. 
    assert (r = r0) by tauto. subst r0.
    rewrite C by auto. rewrite Regmap.gss. exact SPEC.
  split. intros. 
    rewrite C by tauto. apply Regmap.gso. intuition auto.
  exact D.
Qed.

End RESTORE_CALLEE_SAVE.

Lemma restore_callee_save_correct:
  forall m j sp ls ls0 pa ra P rs k cs fb,
  m |= frame_contents j sp ls ls0 pa ra ** P ->
  agree_unused j ls0 rs ->
  exists rs',
    star step tge
       (State cs fb (Vptr sp Int.zero) (restore_callee_save fe k) rs m)
    E0 (State cs fb (Vptr sp Int.zero) k rs' m)
  /\ (forall r,
        is_callee_save r = true -> Val.inject j (ls0 (R r)) (rs' r))
  /\ (forall r,
        is_callee_save r = false -> rs' r = rs r).
Proof.
  intros.
  unfold frame_contents, frame_contents_1 in H. 
  apply mconj_proj1 in H. rewrite ! sep_assoc in H. apply sep_pick5 in H. 
  exploit restore_callee_save_rec_correct; eauto.
  intros; unfold mreg_within_bounds; auto.
  intros (rs' & A & B & C & D).
  exists rs'.
  split. eexact A.
  split; intros.
  destruct (In_dec mreg_eq r (used_callee_save b)).
  apply B; auto.
  rewrite C by auto. apply H0. unfold mreg_within_bounds; tauto.
  apply C. red; intros. apply (used_callee_save_prop b) in H2. congruence.
Qed.

(** As a corollary, we obtain the following correctness result for
  the execution of a function epilogue (reloading of used callee-save
  registers + reloading of the link and return address + freeing
  of the frame). *)

Lemma function_epilogue_correct:
  forall m' j sp' ls ls0 pa ra P m rs sp m1 k cs fb,
  m' |= frame_contents j sp' ls ls0 pa ra ** minjection j m ** P ->
  agree_regs j ls rs ->
  agree_locs ls ls0 ->
  j sp = Some(sp', fe.(fe_stack_data)) ->
  Mem.free m sp 0 f.(Linear.fn_stacksize) = Some m1 ->
  exists rs1, exists m1',
     load_stack m' (Vptr sp' Int.zero) Tint tf.(fn_link_ofs) = Some pa
  /\ load_stack m' (Vptr sp' Int.zero) Tint tf.(fn_retaddr_ofs) = Some ra
  /\ Mem.free m' sp' 0 tf.(fn_stacksize) = Some m1'
  /\ star step tge
       (State cs fb (Vptr sp' Int.zero) (restore_callee_save fe k) rs m')
    E0 (State cs fb (Vptr sp' Int.zero) k rs1 m')
  /\ agree_regs j (return_regs ls0 ls) rs1
  /\ agree_callee_save (return_regs ls0 ls) ls0
  /\ m1' |= minjection j m1 ** P.
Proof.
  intros until fb; intros SEP AGR AGL INJ FREE.
  (* Can free *)
  exploit free_parallel_rule.
    rewrite <- sep_assoc. eapply mconj_proj2. eexact SEP.
    eexact FREE.
    eexact INJ.
    auto. rewrite Z.max_comm; reflexivity.
  intros (m1' & FREE' & SEP').
  (* Reloading the callee-save registers *)
  exploit restore_callee_save_correct.
    eexact SEP.
    instantiate (1 := rs). 
    red; intros. destruct AGL. rewrite <- agree_unused_reg0 by auto. apply AGR.
  intros (rs' & LOAD_CS & CS & NCS).
  (* Reloading the back link and return address *)
  unfold frame_contents in SEP; apply mconj_proj1 in SEP.
  unfold frame_contents_1 in SEP; rewrite ! sep_assoc in SEP.
  exploit (hasvalue_get_stack Tint). eapply sep_pick3; eexact SEP. intros LOAD_LINK.
  exploit (hasvalue_get_stack Tint). eapply sep_pick4; eexact SEP. intros LOAD_RETADDR.
  clear SEP.
  (* Conclusions *)
  rewrite unfold_transf_function; simpl.
  exists rs', m1'.
  split. assumption.
  split. assumption.
  split. assumption.
  split. eassumption.
  split. red; unfold return_regs; intros. 
    destruct (is_callee_save r) eqn:C.
    apply CS; auto.
    rewrite NCS by auto. apply AGR.
  split. red; unfold return_regs; intros.
    destruct l; auto. rewrite H; auto.
  assumption.
Qed.

End FRAME_PROPERTIES.

(** * Call stack invariants *)

(** This is the memory assertion that captures the contents of the stack frames
  mentioned in the call stacks. *)

Variable init_ls: locset.

Fixpoint stack_contents (j: meminj) (cs: list Linear.stackframe) (cs': list Mach.stackframe) : massert :=
  match cs, cs' with
  | nil, nil => pure True
  | Linear.Stackframe f _ ls c :: cs, Mach.Stackframe fb (Vptr sp' _) ra c' :: cs' =>
      frame_contents f j sp' ls (parent_locset init_ls cs) (parent_sp init_sp cs') (parent_ra init_ra cs')
      ** stack_contents j cs cs'
  | _, _ => pure False
  end.

Lemma stack_contents_invar_weak cs :
  forall j cs' , m_invar_weak (stack_contents j cs cs') = false.
Proof.
  induction cs; destruct cs' ; simpl; auto.
  + destruct a; auto.
  + destruct a; auto.
    destruct s; auto.
    destruct sp0; auto.
    match goal with
        [ |- context [m_invar_weak (?U ** ?V)] ] =>
        replace (m_invar_weak (U ** V))
                with (m_invar_weak U || m_invar_weak V)
          by reflexivity
    end.
    rewrite frame_contents_invar_weak.
    simpl.
    auto.
Qed.

(* [init_sg] is the signature of the outermost calling function. In the
whole-program, this is the signature of the [main] function (see the
match_states' definition at the very end of this file) *)

Variable init_sg: signature.

(** [match_stacks] captures additional properties (not related to memory)
  of the Linear and Mach call stacks. *)


Inductive match_stacks (j: meminj) :
  list Linear.stackframe -> list stackframe -> signature -> signature -> Prop :=
| match_stacks_empty:
    forall sg
      (TP: tailcall_possible sg \/ sg = init_sg)
      (BND: 4 * size_arguments sg <= Int.max_unsigned),
      match_stacks j nil nil sg sg
| match_stacks_cons:
    forall f sp ls c cs fb sp' ra c' cs' sg trf
      isg 
      (TAIL: is_tail c (Linear.fn_code f))
      (FINDF: Genv.find_funct_ptr tge fb = Some (Internal trf))
      (TRF: transf_function f = OK trf)
      (TRC: transl_code (make_env (function_bounds f)) c = c')
      (INJ: j sp = Some(sp', (fe_stack_data (make_env (function_bounds f)))))
      (INJ_UNIQUE: forall b delta, j b = Some (sp', delta) -> b = sp)
      (TY_RA: Val.has_type ra Tint)
      (AGL: agree_locs f ls (parent_locset init_ls cs))
      (ARGS: forall ofs ty,
          In (S Outgoing ofs ty) (regs_of_rpairs (loc_arguments sg)) ->
          slot_within_bounds (function_bounds f) Outgoing ofs ty)
      (BND: 4 * size_arguments sg <= Int.max_unsigned)
      (NOT_INIT: forall (b : block) (o : int), init_sp = Vptr b o -> b <> sp')
      (STK: match_stacks j cs cs' (Linear.fn_sig f) isg),
      match_stacks j
                   (Linear.Stackframe f (Vptr sp Int.zero) ls c :: cs)
                   (Stackframe fb (Vptr sp' Int.zero) ra c' :: cs')
                   sg isg.

(* [args_out_of_bounds] states that the locations in [l] have no permission and
can therefore not be overwritten by the callee. This is exclusively applied to
the locations of the arguments of the outermost caller ([main] in the
whole-program setting). *)

Definition init_args_out_of_bounds sg m :=
  forall b o,
    init_sp = Vptr b o ->
    forall of ty,
      List.In (Locations.S Outgoing of ty) (regs_of_rpairs (loc_arguments sg)) ->
      let ofs := Int.unsigned (Int.add o (Int.repr (fe_ofs_arg + 4 * of))) in
      forall o,
        ofs <= o < (ofs + size_chunk (chunk_of_type ty)) ->
        loc_out_of_bounds m b o.

Lemma init_args_out_of_bounds_store sg chunk m b o v m':
  Mem.store chunk m b o v = Some m' ->
  init_args_out_of_bounds sg m ->
  init_args_out_of_bounds sg m'.
Proof.
  unfold init_args_out_of_bounds.
  intros H H0 b0 o0 H1 of ty H2 o1 H3.
  intro ABSURD.
  eapply Mem.perm_store_2 in ABSURD; eauto.
  eapply H0; eauto.
Qed.

Lemma init_args_out_of_bounds_storev sg chunk m addr v m':
  Mem.storev chunk m addr v = Some m' ->
  init_args_out_of_bounds sg m ->
  init_args_out_of_bounds sg m'.
Proof.
  destruct addr; try discriminate.
  apply init_args_out_of_bounds_store.
Qed.

Lemma init_args_out_of_bounds_free sg m b lo hi m' :
  Mem.free m b lo hi = Some m' ->
  init_args_out_of_bounds sg m ->
  init_args_out_of_bounds sg m' .
Proof.
  unfold init_args_out_of_bounds.
  intros H H0 b0 o H1 of ty H2 o0 H3.
  intro ABSURD.
  eapply Mem.perm_free_3 in ABSURD; eauto.
  eapply H0; eauto.
Qed.

Lemma init_args_out_of_bounds_external_call sg_ ef args m_ t vl m'_ :
  (forall b o, init_sp = Vptr b o -> Mem.valid_block m_ b) ->
  external_call ef ge args m_ t vl m'_ ->
  forall j m m' sg ll lm ,
    match_stacks j ll lm sg sg_ ->
    Mem.extends m_ m ->
    Mem.inject j m m' ->
    init_args_out_of_bounds sg_ m_ ->
    init_args_out_of_bounds sg_ m'_ .
Proof.
  unfold init_args_out_of_bounds.
  intros VB H j m m' sg ll lm H0 H1 H2 H3 b o H4 of ty H5 o0 H6.
  intro ABSURD.
  eapply H3; eauto.
  eapply external_call_max_perm; eauto. 
Qed.

Definition block_prop P v :=
  match v with
    Vptr b o => P b
  | _ => True
  end.

Lemma init_args_out_of_bounds_alloc m_ lo hi m'_ b :
  Mem.alloc m_ lo hi = (m'_, b) ->
  block_prop (Mem.valid_block m_) init_sp ->
  forall sg_ j m m' sg ll lm,
    match_stacks j ll lm sg sg_ ->
    Mem.extends m_ m ->
    Mem.inject j m m' ->
    init_args_out_of_bounds sg_ m_ ->
    init_args_out_of_bounds sg_ m'_ .
Proof.
  unfold init_args_out_of_bounds, loc_out_of_bounds.
  intros H SPV sg_ j m m' sg ll lm H0 H1 H2 H3 b0 o H4 of ty H5 o0 H6.
  intro ABSURD.
  eapply Mem.perm_alloc_4 in ABSURD; eauto.
  { eapply H3; eauto. }
  apply Mem.fresh_block_alloc in H. red in SPV. rewrite H4 in SPV. congruence.
Qed.

Lemma match_stacks_size_args:
  forall j ll lm sg sg_
    (MS: match_stacks j ll lm sg sg_),
    4 * size_arguments sg <= Int.max_unsigned.
Proof.
  inversion 1; auto. 
Qed.

(** Invariance with respect to change of memory injection. *)

Lemma stack_contents_change_meminj:
  forall m j j', inject_incr j j' ->
  forall cs cs' P,
  m |= stack_contents j cs cs' ** P ->
  m |= stack_contents j' cs cs' ** P.
Proof.
Local Opaque sepconj.
  induction cs as [ | [] cs]; destruct cs' as [ | [] cs']; simpl; intros; auto.
  destruct sp0; auto.
  rewrite sep_assoc in H0 |- * .
  apply frame_contents_incr with (j := j); auto.
  rewrite sep_swap. apply IHcs. rewrite sep_swap. assumption.
Qed.

Lemma match_stacks_change_meminj:
  forall j j', inject_incr j j' ->
          (exists m m',
              inject_separated j j' m m' /\
              (forall b b' delta, j b = Some (b', delta) -> Mem.valid_block m' b')) ->
  forall cs cs' sg isg,
  match_stacks j cs cs' sg isg ->
  match_stacks j' cs cs' sg isg.
Proof.
  induction 3; intros.
- constructor; auto.
- econstructor; eauto.
  destruct H0 as (m & m' & (H0 & VB)).
  intros.
  destruct (j b) eqn:?.
  + destruct p. exploit H. eauto. intros.
    assert (b0 = sp') by congruence. subst. eapply INJ_UNIQUE in Heqo. auto.
  + generalize (H0 _ _ _ Heqo H2).
    intros (A & B).
    apply VB in INJ. congruence. 
Qed.

(* [args_in_bounds] states that the locations of arguments in [l] are freeable
in [m]. This is instantiated with the locations of the arguments of the
outermost caller ([main] in the whole-program setting). In practice, the memory
[m] is that of the Mach memory state. *)

Definition args_in_bounds sp l m :=
  exists m_, free_extcall_args sp m l = Some m_.

Definition init_args_in_bounds sg :=
  args_in_bounds init_sp (regs_of_rpairs (loc_arguments sg)).

Lemma init_args_in_bounds_perm sg m m':
  (forall b o_, init_sp = Vptr b o_ -> forall o k p, Mem.perm m b o k p -> Mem.perm m' b o k p) ->
  init_args_in_bounds sg m ->
  init_args_in_bounds sg m'.
Proof.
  unfold init_args_in_bounds, args_in_bounds.
  generalize init_sp.
  intros sp H H0.
  destruct H0 as (m_ & H0).
  revert m m' H m_ H0.
  induction (regs_of_rpairs (loc_arguments sg)); simpl; eauto.
  intros m m' H m_.
  unfold free_extcall_arg.
  destruct a; eauto.
  destruct sl; eauto.
  destruct sp; try discriminate.
  set (o := Int.unsigned (Int.add i (Int.repr (fe_ofs_arg + 4 * pos)))).
  destruct (
      Mem.free m b o (o + size_chunk (chunk_of_type ty))
    ) eqn:FREE; try discriminate.
  intros H0.
  generalize FREE. intro FREE1.
  apply Mem.free_range_perm in FREE1.
  unfold Mem.range_perm in FREE1.
  generalize (fun ofs J => H _ _ (eq_refl _) _ _ _ (FREE1 ofs J)).
  clear FREE1. intro FREE2.
  apply Mem.range_perm_free in FREE2.
  destruct FREE2 as (m2 & FREE2).
  rewrite FREE2.
  eapply IHl; try eassumption.
  inversion 1; subst b0 o_.
  intros o0 k p.
  erewrite Mem.perm_free by eassumption.
  intros H2.
  erewrite Mem.perm_free by eassumption.
  specialize (H _ _ (eq_refl _) o0 k p).
  tauto.
Qed.

Lemma init_args_in_bounds_store sg chunk m b o v m':
  Mem.store chunk m b o v = Some m' ->
  init_args_in_bounds sg m ->
  init_args_in_bounds sg m'.
Proof.
  intro K.
  apply init_args_in_bounds_perm.
  intros b0 o_ H o0 k p.
  eauto using Mem.perm_store_1.
Qed.

Lemma init_args_in_bounds_storev sg chunk m bo v m':
  Mem.storev chunk m bo v = Some m' ->
  init_args_in_bounds sg m ->
  init_args_in_bounds sg m'.
Proof.
  destruct bo; try discriminate.
  apply init_args_in_bounds_store.
Qed.


Lemma init_args_in_bounds_free m b lo hi m' sg:
  Mem.free m b lo hi = Some m' ->
  (forall b' o', init_sp = Vptr b' o' -> b' <> b) ->
  init_args_in_bounds sg m ->
  init_args_in_bounds sg m'.
Proof.
  intros H H0.
  apply init_args_in_bounds_perm.
  intros b0 o_ H1 o k p.
  specialize (H0 _ _ H1).
  clear H1.
  intros H1.
  erewrite Mem.perm_free by eassumption.
  tauto.
Qed.

Lemma init_args_in_bounds_alloc m lo hi b m' sg:
  Mem.alloc m lo hi = (m', b) ->
  init_args_in_bounds sg m ->
  init_args_in_bounds sg m'.
Proof.
  intros H.
  apply init_args_in_bounds_perm.
  intros b0 o_ H0 o k p.
  eapply Mem.perm_alloc_1; eauto.
Qed.

Lemma free_extcall_args_change_mem sp:
  forall (l : list loc) (m' m'_ : mem)
    (PERM:
       forall b o (EQsp: sp = Vptr b o)
         of ty (IN: In (S Outgoing of ty) l)
         o'
         (RNG: Int.unsigned (Int.add o (Int.repr (fe_ofs_arg + 4 * of))) <= o' <
               Int.unsigned (Int.add o (Int.repr (fe_ofs_arg + 4 * of))) +
               size_chunk (chunk_of_type ty))
         k p (PERM: Mem.perm m' b o' k p), Mem.perm m'_ b o' k p)
    m_ (FEA: free_extcall_args sp m' l = Some m_),
  exists m_0, free_extcall_args sp m'_ l = Some m_0.
Proof.
  induction l. simpl; eauto.
  intros until m_.
  simpl.
  unfold free_extcall_arg.
  simpl In in PERM.
  destruct a; eauto.
  destruct sl; eauto.
  destruct sp; try discriminate.
  set (ofs := Int.unsigned (Int.add i (Int.repr (fe_ofs_arg + 4 * pos)))).
  destruct (Mem.free m' b ofs (ofs + size_chunk (chunk_of_type ty))) eqn:FREE; try discriminate.
  generalize (Mem.free_range_perm _ _ _ _ _ FREE).
  unfold Mem.range_perm.
  intro RANGE.
  generalize (fun o K => PERM _ _ (eq_refl _) _ _ (or_introl _ (eq_refl _)) o K _ _ (RANGE _ K)).
  clear RANGE. intro RANGE.
  apply Mem.range_perm_free in RANGE.
  fold ofs in RANGE.
  destruct RANGE as (m2 & Hm2).
  rewrite Hm2.
  eapply IHl; eauto.
  intros b0 o EQ of ty0 IN o' RNG k p PERM'.
  inv EQ.
  erewrite Mem.perm_free by eassumption.
  erewrite Mem.perm_free in PERM' by eassumption.
  destruct PERM'; split; eauto.
Qed.


Lemma init_args_in_bounds_external_call sg_ ef args m_ t vl m'1 :
  forall (EC: external_call ef ge args m_ t vl m'1)
    j m m'
    (MPG: meminj_preserves_globals ge j)
    (K: forall b o, init_sp = Vptr b o -> j b = Some (b, 0))
    (IMAGE: forall b o, init_sp = Vptr b o -> forall b' delta, j b' = Some (b, delta) -> b' = b /\ delta = 0)
    (MEXT: Mem.extends m_ m)
    (MINJ: Mem.inject j m m')
    (IAOOB: init_args_out_of_bounds sg_ m_)
    ll lm sg
    (MS: match_stacks j ll lm sg sg_)
    args'
    (INJARGS: Val.inject_list j args args')
    vl' m'2
    (EC2: external_call ef ge args' m' t vl' m'2)
    (IAIB: init_args_in_bounds sg_ m'),
    init_args_in_bounds sg_ m'2.
Proof.
  intros EC j m m' MPG K IMAGE MEXT MINJ IAOOB ll lm sg MS args' INJARGS vl' m'2 EC2 IAIB.
  generalize (Mem.extends_inject_compose _ _ _ _ MEXT MINJ).
  intros MINJ'.
  revert EC2.
  exploit external_call_mem_inject ; eauto.
  destruct 1 as (_ & res'_ & m'2_ & EC2 & _ & _ & _ & UNCHANGED & _ & _).
  intros EC2'.
  exploit external_call_determ .
  eexact EC2.
  eexact EC2'.
  destruct 1 as (_ & INJ).
  specialize (INJ (eq_refl _)).
  destruct INJ; subst.
  destruct IAIB.
  eapply free_extcall_args_change_mem. 2: eauto.
  intros b o EQsp of ty IN o' RNG k p PERM.
  specialize (K _ _ EQsp).
  eapply Mem.perm_unchanged_on; eauto.
  unfold init_args_out_of_bounds in IAOOB.
  unfold loc_out_of_reach.
  intros b0 delta JB.
  generalize JB. intro JB'.
  eapply IMAGE in JB'.
  destruct JB'; subst. 
  rewrite Zminus_0_r.
  eapply IAOOB; eauto. eauto. 
Qed.

Opaque Z.mul.

Lemma args_always_in_bounds j m' sg_ ll lm sg  :
  forall (MS: match_stacks j ll lm sg sg_)
    (IAIB: init_args_in_bounds sg_ m')
    (SEP: m' |= stack_contents j ll lm),
    args_in_bounds (parent_sp init_sp lm) (regs_of_rpairs (loc_arguments sg)) m'.
Proof.
  inversion 1; subst; auto.
  simpl. intros _ SEP.
  clear - external_calls_prf ARGS SEP TRF BND.
  cut (forall l2 l1,
          regs_of_rpairs (loc_arguments sg) = l1 ++ l2 -> 
          forall m',
            (forall o ty,
                In (S Outgoing o ty) l2 ->
                let of := Int.unsigned (Int.add Int.zero (Int.repr (fe_ofs_arg + 4 * o)))
                in
                forall ofs,
                  of <= ofs < of + size_chunk (chunk_of_type ty) ->
                  0 <= ofs < fe_size (make_env (function_bounds f)) ->
                  ofs < fe_stack_data (make_env (function_bounds f)) \/
                  fe_stack_data (make_env (function_bounds f)) +
                  bound_stack_data (function_bounds f) <= ofs ->
                  Mem.perm m' sp' ofs Cur Freeable) ->
            args_in_bounds (Vptr sp' Int.zero) l2 m').
  {
    intros H.
    apply (H _ nil (eq_refl _)).
    intros.
    apply sep_proj1 in SEP.
    destruct SEP.
    destruct H3.
    apply sep_proj1 in H5.
    destruct H5. destruct H6.
    apply H7. omega.
    apply sep_proj2 in H5. destruct H5. destruct H6. apply H7. omega. 
  }
  intro l2.
  unfold args_in_bounds.
  Opaque fe_stack_data fe_size.
  
  induction l2; simpl; eauto.
  intros l1 H m'0 H0.

  simpl In in H0.
  assert (regs_of_rpairs (loc_arguments sg) = (l1 ++ a :: nil) ++ l2) as EQ.
  {
    rewrite H.
    rewrite app_ass.
    reflexivity.
  }
  specialize (IHl2 _ EQ).
  clear EQ.
  unfold free_extcall_arg.
  destruct a; eauto.
  destruct sl; eauto.
  assert (In (S Outgoing pos ty) (regs_of_rpairs (loc_arguments sg))) as IN.
  {
    rewrite H.
    apply in_or_app.
    simpl.
    auto.
  }
  generalize (ARGS _ _ IN). intro ARGS_.
  generalize (H0 _ _ (or_introl _ (eq_refl _))).
  set (of := Int.unsigned (Int.add Int.zero (Int.repr (fe_ofs_arg + 4 * pos)))).
  intros H1.
  generalize (eq_refl of).
  unfold of at 2.
  revert H1.
  generalize of. clear of. intro of.
  intros H1 H2.
  rewrite Int.add_commut in H2.
  rewrite Int.add_zero in H2.
  assert (EQ: Int.unsigned (Int.repr (fe_ofs_arg + 4 * pos)) = fe_ofs_arg + 4 * pos).
  {
    apply Int.unsigned_repr.
    generalize (loc_arguments_bounded _ _ _ IN); eauto.
    simpl. intro.
    exploit loc_arguments_acceptable_2; eauto. intros [A B].
    split. omega.
    transitivity (4 * size_arguments sg). apply Z.mul_le_mono_nonneg_l. omega.
    generalize (typesize_pos ty); omega. auto.
  }

  rewrite EQ in H2.
  exploit (Mem.range_perm_free' m'0 sp' of (of + size_chunk (chunk_of_type ty))).
  {
    red.
    intros ofs H3.
    eapply H1; eauto; try omega.
    - subst. rewrite Int.add_zero_l in *. 
      simpl in EQ. rewrite EQ in *. simpl in H3. omega. 
    - red in ARGS_.
      generalize (frame_env_separated' (function_bounds f)).
      intros.
      exploit loc_arguments_acceptable_2; eauto. intros [A B].
      split. simpl in H2. omega. simpl in H2.
      eapply Zlt_le_trans. apply H3.
      etransitivity.
      2: apply frame_env_range. rewrite size_type_chunk, typesize_typesize.
      etransitivity.
      subst. rewrite <- Z.mul_add_distr_l. apply Z.mul_le_mono_nonneg_l. omega.
      apply ARGS_.
      etransitivity. apply H4.
      generalize (bound_stack_data_pos (function_bounds f)); omega.
    - left.
      eapply Zlt_le_trans. apply H3.
      rewrite size_type_chunk, typesize_typesize.
      etransitivity.
      subst. simpl. rewrite <- Z.mul_add_distr_l. apply Z.mul_le_mono_nonneg_l. omega.
      apply ARGS_.
      generalize (frame_env_separated' (function_bounds f)).
      intros.
      etransitivity. apply H4.
      omega. 
  }
  destruct 1 as (m2 & Hm2).
  rewrite Hm2.
  eapply IHl2; clear IHl2.
  intros o ty0 H3 ofs H4 H5 H6.
  eapply Mem.perm_free_1; eauto.
  clear H0.
  right.
  generalize (loc_arguments_norepet sg).
  rewrite H.
  intros H0.
  apply Loc.norepet_app_inv in H0.
  destruct H0 as (_ & H0 & _).
  inversion H0; subst.
  rewrite Loc.notin_iff in H9.
  specialize (H9 _ H3).
  simpl in H9.
  destruct H9; try congruence.
  rewrite size_type_chunk in *.
  rewrite typesize_typesize in *.
  rewrite Int.add_commut in H4.
  rewrite Int.add_zero in H4.
  clear IN.
  assert (In (S Outgoing o ty0) (regs_of_rpairs (loc_arguments sg))) as IN.
  {
    rewrite H.
    apply in_or_app.
    simpl; auto.
  }
  generalize (ARGS _ _ IN). intro ARGS_IN.

  simpl.
  assert (EQ4: Int.unsigned (Int.repr (fe_ofs_arg + 4 * o)) = fe_ofs_arg + 4 * o).
  {
    apply Int.unsigned_repr.
    generalize (loc_arguments_bounded _ _ _ IN); eauto.
    simpl. intro.
    exploit loc_arguments_acceptable_2; eauto. intros [A B].
    split. omega.
    transitivity (4 * size_arguments sg). apply Z.mul_le_mono_nonneg_l. omega.
    generalize (typesize_pos ty); omega. auto.
  }
  rewrite EQ4 in H4. simpl in H4. omega.
Qed.

Lemma tailcall_possible_in_bounds:
  forall sg,
    tailcall_possible sg ->
    forall m,
      init_args_in_bounds sg m.
Proof.
  intros sg H m.
  unfold init_args_in_bounds, args_in_bounds.
  red in H.
  revert H.
  induction (regs_of_rpairs (loc_arguments sg)); simpl; eauto.
  intros H.
  unfold free_extcall_arg.
  destruct a.
  {
    eapply IHl; eauto.
    intros l0 H1.
    eapply H; eauto.
  }
  destruct sl; try (eapply IHl; eauto; intros; eapply H; eauto).
  exfalso. specialize (H _ (or_introl _ (eq_refl _))).
  contradiction.
Qed.  

Lemma match_stacks_change_sig:
  forall sg1 j cs cs' sg isg,
  match_stacks j cs cs' sg isg ->
  tailcall_possible sg1 ->
  4 * size_arguments sg1 <= Int.max_unsigned ->
  match_stacks j cs cs' sg1
               match cs with
                   nil => sg1
                 | _ => isg
               end.
Proof.
  induction 1; intros.
  econstructor; eauto.
  econstructor; eauto. intros. elim (H0 _ H2).
Qed.

(** Typing properties of [match_stacks]. *)

(** [CompCertX:test-compcert-protect-stack-arg] In whole-program settings, [init_sp = Vzero], so the following hypotheses are trivially true. 
    In non-whole-program settings, the following two hypotheses are provided by the caller's assembly semantics, which maintains the well-typedness of the assembly register set as an invariant. *)
Hypothesis init_sp_int: Val.has_type init_sp Tint.
Hypothesis init_ra_int: Val.has_type init_ra Tint.


Lemma match_stacks_type_sp:
  forall j cs cs' sg isg,
  match_stacks j cs cs' sg isg ->
  Val.has_type (parent_sp init_sp cs') Tint.
Proof.
  induction 1; simpl; auto.
Qed.

Lemma match_stacks_type_retaddr:
  forall j cs cs' sg isg,
  match_stacks j cs cs' sg isg ->
  Val.has_type (parent_ra init_ra cs') Tint.
Proof.
  induction 1; simpl; auto.
Qed.

(** * Syntactic properties of the translation *)

(** Preservation of code labels through the translation. *)

Section LABELS.

Remark find_label_save_callee_save:
  forall lbl l ofs k,
  Mach.find_label lbl (save_callee_save_rec l ofs k) = Mach.find_label lbl k.
Proof.
  induction l; simpl; auto.
Qed.

Remark find_label_restore_callee_save:
  forall lbl l ofs k,
  Mach.find_label lbl (restore_callee_save_rec l ofs k) = Mach.find_label lbl k.
Proof.
  induction l; simpl; auto.
Qed.

Lemma transl_code_eq:
  forall fe i c, transl_code fe (i :: c) = transl_instr fe i (transl_code fe c).
Proof.
  unfold transl_code; intros. rewrite list_fold_right_eq. auto.
Qed.

Lemma find_label_transl_code:
  forall fe lbl c,
  Mach.find_label lbl (transl_code fe c) =
    option_map (transl_code fe) (Linear.find_label lbl c).
Proof.
  induction c; simpl; intros.
- auto.
- rewrite transl_code_eq.
  destruct a; unfold transl_instr; auto.
  destruct s; simpl; auto.
  destruct s; simpl; auto.
  unfold restore_callee_save. rewrite find_label_restore_callee_save. auto.
  simpl. destruct (peq lbl l). reflexivity. auto.
  unfold restore_callee_save. rewrite find_label_restore_callee_save. auto.
Qed.

Lemma transl_find_label:
  forall f tf lbl c,
  transf_function f = OK tf ->
  Linear.find_label lbl f.(Linear.fn_code) = Some c ->
  Mach.find_label lbl tf.(Mach.fn_code) =
    Some (transl_code (make_env (function_bounds f)) c).
Proof.
  intros. rewrite (unfold_transf_function _ _ H).  simpl.
  unfold transl_body. unfold save_callee_save. rewrite find_label_save_callee_save.
  rewrite find_label_transl_code. rewrite H0. reflexivity.
Qed.

End LABELS.

(** Code tail property for Linear executions. *)

Lemma find_label_tail:
  forall lbl c c',
  Linear.find_label lbl c = Some c' -> is_tail c' c.
Proof.
  induction c; simpl.
  intros; discriminate.
  intro c'. case (Linear.is_label lbl a); intros.
  injection H; intro; subst c'. auto with coqlib.
  auto with coqlib.
Qed.

(** Code tail property for translations *)

Lemma is_tail_save_callee_save:
  forall l ofs k,
  is_tail k (save_callee_save_rec l ofs k).
Proof.
  induction l; intros; simpl. auto with coqlib.
  constructor; auto. 
Qed.

Lemma is_tail_restore_callee_save:
  forall l ofs k,
  is_tail k (restore_callee_save_rec l ofs k).
Proof.
  induction l; intros; simpl. auto with coqlib.
  constructor; auto. 
Qed.

Lemma is_tail_transl_instr:
  forall fe i k,
  is_tail k (transl_instr fe i k).
Proof.
  intros. destruct i; unfold transl_instr; auto with coqlib.
  destruct s; auto with coqlib.
  destruct s; auto with coqlib.
  unfold restore_callee_save.  eapply is_tail_trans. 2: apply is_tail_restore_callee_save. auto with coqlib.
  unfold restore_callee_save.  eapply is_tail_trans. 2: apply is_tail_restore_callee_save. auto with coqlib.
Qed.

Lemma is_tail_transl_code:
  forall fe c1 c2, is_tail c1 c2 -> is_tail (transl_code fe c1) (transl_code fe c2).
Proof.
  induction 1; simpl. auto with coqlib.
  rewrite transl_code_eq.
  eapply is_tail_trans. eauto. apply is_tail_transl_instr.
Qed.

Lemma is_tail_transf_function:
  forall f tf c,
  transf_function f = OK tf ->
  is_tail c (Linear.fn_code f) ->
  is_tail (transl_code (make_env (function_bounds f)) c) (fn_code tf).
Proof.
  intros. rewrite (unfold_transf_function _ _ H). simpl.
  unfold transl_body, save_callee_save. 
  eapply is_tail_trans. 2: apply is_tail_save_callee_save.
  apply is_tail_transl_code; auto.
Qed.

(** * Semantic preservation *)

(** Preservation / translation of global symbols and functions. *)

Lemma symbols_preserved:
  forall (s: ident), Genv.find_symbol tge s = Genv.find_symbol ge s.
Proof (Genv.find_symbol_match TRANSF).

Lemma senv_preserved:
  Senv.equiv ge tge.
Proof (Genv.senv_match TRANSF).

Lemma genv_next_preserved:
  Genv.genv_next tge = Genv.genv_next ge.
Proof. apply senv_preserved. Qed.

Lemma functions_translated:
  forall v f,
  Genv.find_funct ge v = Some f ->
  exists tf,
  Genv.find_funct tge v = Some tf /\ transf_fundef f = OK tf.
Proof (Genv.find_funct_transf_partial TRANSF).

Lemma function_ptr_translated:
  forall b f,
  Genv.find_funct_ptr ge b = Some f ->
  exists tf,
  Genv.find_funct_ptr tge b = Some tf /\ transf_fundef f = OK tf.
Proof (Genv.find_funct_ptr_transf_partial TRANSF).

Lemma sig_preserved:
  forall f tf, transf_fundef f = OK tf -> Mach.funsig tf = Linear.funsig f.
Proof.
  intros until tf; unfold transf_fundef, transf_partial_fundef.
  destruct f; intros; monadInv H.
  rewrite (unfold_transf_function _ _ EQ). auto.
  auto.
Qed.

Lemma find_function_translated:
  forall j ls rs m ros f,
  agree_regs j ls rs ->
  m |= globalenv_inject ge j ->
  Linear.find_function ge ros ls = Some f ->
  exists bf, exists tf,
     find_function_ptr tge ros rs = Some bf
  /\ Genv.find_funct_ptr tge bf = Some tf
  /\ transf_fundef f = OK tf.
Proof.
  intros until f; intros AG [bound [_ [?????]]] FF.
  destruct ros; simpl in FF.
- exploit Genv.find_funct_inv; eauto. intros [b EQ]. rewrite EQ in FF.
  rewrite Genv.find_funct_find_funct_ptr in FF.
  exploit function_ptr_translated; eauto. intros [tf [A B]].
  exists b; exists tf; split; auto. simpl.
  generalize (AG m0). rewrite EQ. intro INJ. inv INJ.
  rewrite DOMAIN in H2. inv H2. simpl. auto. eapply FUNCTIONS; eauto.
- destruct (Genv.find_symbol ge i) as [b|] eqn:?; try discriminate.
  exploit function_ptr_translated; eauto. intros [tf [A B]].
  exists b; exists tf; split; auto. simpl.
  rewrite symbols_preserved. auto.
Qed.

(** Preservation of the arguments to an external call. *)


(* [init_args_mach] states that the locations of the arguments of function with
signature [sg] can be retrieved in [m'] (a Mach memory state) and agree with the
locset [init_ls].*)

Definition init_args_mach j sg rs m' :=
  forall sl of ty,
    List.In (Locations.S sl of ty) (regs_of_rpairs (loc_arguments sg)) ->
    exists v,
      extcall_arg rs m' init_sp (S sl of ty) v /\
      Val.inject j (init_ls (S sl of ty)) v.

(** General case *)

Section EXTERNAL_ARGUMENTS.

Variable j: meminj.
Variable cs: list Linear.stackframe.
Variable cs': list stackframe.
Variable sg: signature.
Variables bound bound': block.
Variable isg: signature.
Hypothesis MS: match_stacks j cs cs' sg isg.
Variable ls: locset.
Variable rs: regset.
Hypothesis AGR: agree_regs j ls rs.
Hypothesis AGCS: agree_callee_save ls (parent_locset init_ls cs).
Variable m': mem.
Hypothesis SEP: m' |= stack_contents j cs cs'.

Hypothesis init_args: init_args_mach j isg rs m'.

Lemma transl_external_argument:
  forall l,
  In l (regs_of_rpairs (loc_arguments sg)) ->
  exists v, extcall_arg rs m' (parent_sp init_sp cs') l v /\ Val.inject j (ls l) v.
Proof.
  intros.
  assert (loc_argument_acceptable l) by (apply loc_arguments_acceptable_2 with sg; auto).
  destruct l; red in H0.
- exists (rs r); split. constructor. auto.
- destruct sl; try contradiction.
  inv MS.
  + destruct TP as [TP|TP].
    * elim (TP _ H).
    * subst isg. simpl in *.
      red in AGCS. rewrite AGCS; auto.
  + simpl in SEP. simpl.
    assert (slot_valid f Outgoing pos ty = true).
    { destruct H0. unfold slot_valid, proj_sumbool. 
      rewrite zle_true by omega. rewrite pred_dec_true by auto. reflexivity. }
    assert (slot_within_bounds (function_bounds f) Outgoing pos ty) by eauto.
    exploit frame_get_outgoing; eauto. intros (v & A & B).
    exists v; split.
    constructor. exact A. red in AGCS. rewrite AGCS; auto.
Qed.

Lemma transl_external_argument_2:
  forall p,
  In p (loc_arguments sg) ->
  exists v, extcall_arg_pair rs m' (parent_sp init_sp cs') p v /\ Val.inject j (Locmap.getpair p ls) v.
Proof.
  intros. destruct p as [l | l1 l2].
- destruct (transl_external_argument l) as (v & A & B). eapply in_regs_of_rpairs; eauto; simpl; auto.
  exists v; split; auto. constructor; auto. 
- destruct (transl_external_argument l1) as (v1 & A1 & B1). eapply in_regs_of_rpairs; eauto; simpl; auto.
  destruct (transl_external_argument l2) as (v2 & A2 & B2). eapply in_regs_of_rpairs; eauto; simpl; auto.
  exists (Val.longofwords v1 v2); split. 
  constructor; auto.
  apply Val.longofwords_inject; auto.
Qed.

Lemma transl_external_arguments_rec:
  forall locs,
  incl locs (loc_arguments sg) ->
  exists vl,
      list_forall2 (extcall_arg_pair rs m' (parent_sp init_sp cs')) locs vl
   /\ Val.inject_list j (map (fun p => Locmap.getpair p ls) locs) vl.
Proof.
  induction locs; simpl; intros.
  exists (@nil val); split. constructor. constructor.
  exploit transl_external_argument_2; eauto with coqlib. intros [v [A B]].
  exploit IHlocs; eauto with coqlib. intros [vl [C D]].
  exists (v :: vl); split; constructor; auto.
Qed.

Lemma transl_external_arguments:
  exists vl,
      extcall_arguments rs m' (parent_sp init_sp cs') sg vl
   /\ Val.inject_list j (map (fun p => Locmap.getpair p ls) (loc_arguments sg)) vl.
Proof.
  unfold extcall_arguments.
  apply transl_external_arguments_rec.
  auto with coqlib.
Qed.

End EXTERNAL_ARGUMENTS.

(** Preservation of the arguments to a builtin. *)

Section BUILTIN_ARGUMENTS.

Variable f: Linear.function.
Let b := function_bounds f.
Let fe := make_env b.
Variable tf: Mach.function.
Hypothesis TRANSF_F: transf_function f = OK tf.
Variable j: meminj.
Variables m m': mem.
Variables ls ls0: locset.
Variable rs: regset.
Variables sp sp': block.
Variables parent retaddr: val.
Hypothesis INJ: j sp = Some(sp', fe.(fe_stack_data)).
Hypothesis AGR: agree_regs j ls rs.
Hypothesis SEP: m' |= frame_contents f j sp' ls ls0 parent retaddr ** minjection j m ** globalenv_inject ge j.

Lemma transl_builtin_arg_correct:
  forall a v,
  eval_builtin_arg ge ls (Vptr sp Int.zero) m a v ->
  (forall l, In l (params_of_builtin_arg a) -> loc_valid f l = true) ->
  (forall sl ofs ty, In (S sl ofs ty) (params_of_builtin_arg a) -> slot_within_bounds b sl ofs ty) ->
  exists v',
     eval_builtin_arg ge rs (Vptr sp' Int.zero) m' (transl_builtin_arg fe a) v'
  /\ Val.inject j v v'.
Proof.
  assert (SYMB: forall id ofs, Val.inject j (Senv.symbol_address ge id ofs) (Senv.symbol_address ge id ofs)).
  { assert (G: meminj_preserves_globals ge j).
    { eapply globalenv_inject_preserves_globals. eapply sep_proj2. eapply sep_proj2. eexact SEP. }
    intros; unfold Senv.symbol_address; simpl; unfold Genv.symbol_address.
    destruct (Genv.find_symbol ge id) eqn:FS; auto.
    destruct G. econstructor. eauto. rewrite Int.add_zero; auto. }
Local Opaque fe.
  induction 1; simpl; intros VALID BOUNDS.
- assert (loc_valid f x = true) by auto.
  destruct x as [r | [] ofs ty]; try discriminate.
  + exists (rs r); auto with barg.
  + exploit frame_get_local; eauto. intros (v & A & B). 
    exists v; split; auto. constructor; auto.
- econstructor; eauto with barg.
- econstructor; eauto with barg.
- econstructor; eauto with barg.
- econstructor; eauto with barg.
- set (ofs' := Int.add ofs (Int.repr (fe_stack_data fe))).
  apply sep_proj2 in SEP. apply sep_proj1 in SEP. exploit loadv_parallel_rule; eauto.
  instantiate (1 := Val.add (Vptr sp' Int.zero) (Vint ofs')). 
  simpl. rewrite ! Int.add_zero_l. econstructor; eauto.
  intros (v' & A & B). exists v'; split; auto. constructor; auto. 
- econstructor; split; eauto with barg.
  unfold Val.add. rewrite ! Int.add_zero_l. econstructor; eauto.
- apply sep_proj2 in SEP. apply sep_proj1 in SEP. exploit loadv_parallel_rule; eauto.
  intros (v' & A & B). exists v'; auto with barg.
- econstructor; split; eauto with barg. 
- destruct IHeval_builtin_arg1 as (v1 & A1 & B1); auto using in_or_app.
  destruct IHeval_builtin_arg2 as (v2 & A2 & B2); auto using in_or_app.
  exists (Val.longofwords v1 v2); split; auto with barg.
  apply Val.longofwords_inject; auto.
Qed.

Lemma transl_builtin_args_correct:
  forall al vl,
  eval_builtin_args ge ls (Vptr sp Int.zero) m al vl ->
  (forall l, In l (params_of_builtin_args al) -> loc_valid f l = true) ->
  (forall sl ofs ty, In (S sl ofs ty) (params_of_builtin_args al) -> slot_within_bounds b sl ofs ty) ->
  exists vl',
     eval_builtin_args ge rs (Vptr sp' Int.zero) m' (List.map (transl_builtin_arg fe) al) vl'
  /\ Val.inject_list j vl vl'.
Proof.
  induction 1; simpl; intros VALID BOUNDS.
- exists (@nil val); split; constructor.
- exploit transl_builtin_arg_correct; eauto using in_or_app. intros (v1' & A & B).
  exploit IHlist_forall2; eauto using in_or_app. intros (vl' & C & D).
  exists (v1'::vl'); split; constructor; auto.
Qed.

End BUILTIN_ARGUMENTS.

(** [CompCertX:test-compcert-protect-stack-arg] We have to prove that
the memory injection introduced by the compilation pass is independent
of the initial memory i.e. it does not inject new blocks into blocks
already existing in the initial memory. This is stronger than
[meminj_preserves_globals], which only preserves blocks associated to
the global environment. *)

Section WITHMEMINIT.
(* Variable init_m: mem. *)

(** The proof of semantic preservation relies on simulation diagrams
  of the following form:
<<
           st1 --------------- st2
            |                   |
           t|                  +|t
            |                   |
            v                   v
           st1'--------------- st2'
>>
  Matching between source and target states is defined by [match_states]
  below.  It implies:
- Satisfaction of the separation logic assertions that describe the contents 
  of memory.  This is a separating conjunction of facts about:
-- the current stack frame
-- the frames in the call stack
-- the injection from the Linear memory state into the Mach memory state
-- the preservation of the global environment.
- Agreement between, on the Linear side, the location sets [ls]
  and [parent_locset s] of the current function and its caller,
  and on the Mach side the register set [rs].
- The Linear code [c] is a suffix of the code of the
  function [f] being executed.
- Well-typedness of [f].
*)

(* Variable init_j: meminj. *)

(* Variable init_m' : mem. *)
(* Hypothesis genv_next_le_m_init_next': Ple (Genv.genv_next tge) (Mem.nextblock init_m'). *)

Require Linear2.

Definition state_mem (s: Linear.state) :=
  match s with
  | Linear.State stack f sp c rs m => m
  | Linear.Callstate stack f rs m => m
  | Linear.Returnstate stack rs m => m
  end.

Definition has_at_most_one_antecedent (j: meminj) P :=
  forall b' o' (EQ: P = Vptr b' o')
    b1 b2 delta1 delta2
    (J1: j b1 = Some (b', delta1))
    (J2: j b2 = Some (b', delta2)),
    b1 = b2.

Lemma has_at_most_one_antecedent_incr:
  forall j j' (INCR: inject_incr j j')
    m m' (SEP: inject_separated j j' m m')
    v (HAMOA: has_at_most_one_antecedent j v)
    (BP: block_prop (Mem.valid_block m') v),
    has_at_most_one_antecedent j' v.
Proof.
  red; intros. subst. red in HAMOA.
  specialize (HAMOA _ _ eq_refl).
  destruct (j b1) eqn:?. destruct p.
  destruct (j b2) eqn:?. destruct p.
  erewrite INCR in J1; eauto.
  erewrite INCR in J2; eauto.
  inv J1; inv J2.
  eapply HAMOA; eauto.
  generalize (SEP _ _ _ Heqo0 J2). intros (A & B); elim B. apply BP.
  generalize (SEP _ _ _ Heqo J1). intros (A & B); elim B. apply BP.
Qed.

Opaque Z.mul.

Program Definition minit_args_mach j sg_ rs : massert :=
  {|
    m_pred := init_args_mach j sg_ rs;
    m_footprint := fun b o =>
                     exists sl ofs ty,
                       In (S sl ofs ty) (regs_of_rpairs (loc_arguments sg_)) /\
                       exists o', init_sp = Vptr b o' /\
                             let lo := Int.unsigned (Int.add o' (Int.repr (fe_ofs_arg + 4 * ofs))) in
                             lo <= o < lo + size_chunk (chunk_of_type ty);
    m_invar_weak := false
  |}.
Next Obligation.
  red; intros.
  exploit H. eauto. intros (v & EA & INJ).
  inv EA.
  eexists; split; eauto. econstructor; eauto.
  unfold load_stack, Val.add, Mem.loadv in *.
  destruct init_sp; try discriminate.
  eapply Mem.load_unchanged_on; eauto.
  simpl; intros.
  exists Outgoing, of, ty; split; auto.
  eexists; split; eauto.
Defined.
Next Obligation.
  exploit H. eauto.
  intros (v & EA & INJ). inv EA.
  unfold load_stack, Val.add, Mem.loadv in *.
  eapply Mem.load_valid_access in H12.
  destruct H12.
  exploit H0. split.
  apply Zle_refl. destruct H2; simpl; omega.
  eapply Mem.perm_valid_block; eauto.
Defined.

Fixpoint bounds_stack m ll (* hi *) :=
  match ll with
  | Linear.Stackframe f (Vptr sp o) ls c :: ll =>
    (forall ofs p,
        Mem.perm m sp ofs Max p ->
        0 <= ofs < Linear.fn_stacksize f) /\ (* Plt sp hi /\  *) bounds_stack m ll (* sp *)
  | _ => True
  end.

Lemma bounds_stack_store:
  forall s m (BS: bounds_stack m s)
    chunk b o v m'
    (STORE: Mem.store chunk m b o v = Some m'),
    bounds_stack m' s.
Proof.
  induction s; simpl; intros; auto. destruct a; auto.
  destruct sp; auto. split; auto.
  intros. destruct BS. eapply H0. eauto with mem.
  eapply IHs; eauto. apply BS.
Qed.

Lemma bounds_stack_free:
  forall s m (* b *) (BS: bounds_stack m s)
    b lo hi m'
    (FREE: Mem.free m b lo hi = Some m'),
    bounds_stack m' s.
Proof.
  induction s; simpl; intros; auto. destruct a; auto.
  destruct sp; auto. destruct BS. 
  repeat (refine (conj _ _)).
  - intros. eapply H. rewrite Mem.perm_free in H1. 2: eauto. destruct H1; eauto.
  - eapply IHs; eauto.
Qed.

Fixpoint valid_stack m s :=
  match s with
  | Linear.Stackframe f (Vptr sp o) ls c :: cs =>
    Mem.valid_block m sp /\ valid_stack m cs
  | _ => True
  end.

Lemma match_stacks_valid_stack:
  forall j ll lm sg sg_
    (MS: match_stacks j ll lm sg sg_)
    m m'
    (MINJ: Mem.inject j m m'),
    valid_stack m ll.
Proof.
  induction 1; simpl; intros. auto.
  split; auto.
  - eapply Mem.valid_block_inject_1; eauto.
  - eapply IHMS; eauto.
Qed.

Lemma bounds_stack_perm:
  forall s m (BS: bounds_stack m s)
    (VS: valid_stack m s)
    m'
    (PERM: forall b ofs p, Mem.valid_block m b -> Mem.perm m' b ofs Max p -> Mem.perm m b ofs Max p),
    bounds_stack m' s.
Proof.
  induction s; simpl; intros; eauto.
  destruct a; auto. destruct sp; auto. destruct BS.
  split. intros; eauto. eapply H. eapply PERM; eauto. destruct VS; auto.
  eapply IHs; auto. apply H0. destruct VS; auto. 
Qed.
  
Inductive match_states: Linear2.state -> Mach.state -> Prop :=
| match_states_intro:
    forall sg_ cs f sp c ls m cs' fb sp' rs m' j tf 
        (STACKS: match_stacks j cs cs' f.(Linear.fn_sig) sg_)
        (TRANSL: transf_function f = OK tf)
        (FIND: Genv.find_funct_ptr tge fb = Some (Internal tf))
        (AGREGS: agree_regs j ls rs)
        (AGLOCS: agree_locs f ls (parent_locset init_ls cs))
        (INJSP: j sp = Some(sp', fe_stack_data (make_env (function_bounds f))))
        (INJUNIQUE: forall b delta, j b = Some (sp', delta) -> b = sp)
        (INJ_INIT_SP: block_prop (fun b => j b = Some (b,0)) init_sp)
        (HAMOA: has_at_most_one_antecedent j init_sp)
        (ISP'VALID: block_prop (Mem.valid_block m') init_sp)
        (TAIL: is_tail c (Linear.fn_code f))
        s2_
        (Hs2: Linear2.state_lower s2_ = Linear.State cs f (Vptr sp Int.zero) c ls m)
        (Hno_init_args: init_args_out_of_bounds sg_ (state_mem (Linear2.state_higher s2_)))
        (Hinit_ls: Some (Linear2.state_init_ls s2_) = Some init_ls)
        (Hsome_init_args: init_args_in_bounds sg_ m')
        (SP_NOT_INIT: forall b o, init_sp = Vptr b o -> b <> sp')
        (SEP: m' |= frame_contents f j sp' ls (parent_locset init_ls cs) (parent_sp init_sp cs') (parent_ra init_ra cs')
                 ** stack_contents j cs cs'
                 ** (mconj (minjection j m) (minit_args_mach j sg_))
                 ** globalenv_inject ge j
<<<<<<< HEAD
=======
                 ** minit_args_mach j sg_ rs
>>>>>>> 7fb9d988
        )
        (PERM_stack: forall (ofs : Z) (p : permission), Mem.perm m sp ofs Max p -> 0 <= ofs < Linear.fn_stacksize f)
        (BS: bounds_stack m cs),
      match_states s2_ 
                   (Mach.State cs' fb (Vptr sp' Int.zero) (transl_code (make_env (function_bounds f)) c) rs m')
  | match_states_call:
      forall sg_ cs f ls m cs' fb rs m' j tf 
        (STACKS: match_stacks j cs cs' (Linear.funsig f) sg_)
        (TRANSL: transf_fundef f = OK tf)
        (FIND: Genv.find_funct_ptr tge fb = Some tf)
        (AGREGS: agree_regs j ls rs)
        (AGLOCS: agree_callee_save ls (parent_locset init_ls cs))
        s2_
        (Hs2: Linear2.state_lower s2_ = Linear.Callstate cs f ls m)
        (Hno_init_args: init_args_out_of_bounds sg_ (state_mem (Linear2.state_higher s2_)))
        (Hinit_ls: Some (Linear2.state_init_ls s2_) = Some init_ls)
        (Hsome_init_args: init_args_in_bounds sg_ m')
        (INJ_INIT_SP: block_prop (fun b => j b = Some (b,0)) init_sp)
        (HAMOA: has_at_most_one_antecedent j init_sp)
        (ISP'VALID: block_prop (Mem.valid_block m') init_sp)
        (SEP: m' |= stack_contents j cs cs'
<<<<<<< HEAD
                 ** (mconj (minjection j m) (minit_args_mach j sg_))
                 ** globalenv_inject ge j)
=======
                 ** minjection j m
                 ** globalenv_inject ge j
                 ** minit_args_mach j sg_ rs)
>>>>>>> 7fb9d988
        (BS: bounds_stack m cs),
      match_states s2_ (Mach.Callstate cs' fb rs m')
  | match_states_return:
      forall sg_ cs ls m cs' rs m' j sg 
        (STACKS: match_stacks j cs cs' sg sg_)
        (AGREGS: agree_regs j ls rs)
        (AGLOCS: agree_callee_save ls (parent_locset init_ls cs))
        s2_
        (Hs2: Linear2.state_lower s2_ = Linear.Returnstate cs ls m)
        (Hno_init_args: init_args_out_of_bounds sg_ (state_mem (Linear2.state_higher s2_)))
        (Hinit_ls: Some (Linear2.state_init_ls s2_) = Some init_ls)
        (Hsome_init_args: init_args_in_bounds sg_ m')
        (INJ_INIT_SP: block_prop (fun b => j b = Some (b,0)) init_sp)
        (HAMOA: has_at_most_one_antecedent j init_sp)
        (ISP'VALID: block_prop (Mem.valid_block m') init_sp)
        (SEP: m' |= stack_contents j cs cs'
<<<<<<< HEAD
                 ** (mconj (minjection j m) (minit_args_mach j sg_))
                 ** globalenv_inject ge j)
=======
                 ** minjection j m
                 ** globalenv_inject ge j
                 ** minit_args_mach j sg_ rs)
>>>>>>> 7fb9d988
        (BS: bounds_stack m cs),
      match_states s2_ (Mach.Returnstate cs' rs m').

(** Record [massert_eqv] and [massert_imp] as relations so that they can be used by rewriting tactics. *)
Local Add Relation massert massert_imp
  reflexivity proved by massert_imp_refl
  transitivity proved by massert_imp_trans
as massert_imp_prel2.

Local Add Relation massert massert_eqv
  reflexivity proved by massert_eqv_refl
  symmetry proved by massert_eqv_sym
  transitivity proved by massert_eqv_trans
as massert_eqv_prel2.

Lemma Ple_Plt:
  forall a b,
    (forall c, Plt c a -> Plt c b) ->
    Ple a b.
Proof.
  intros a b H.
  destruct (peq a xH).
  + subst a. xomega.
  + exploit Ppred_Plt; eauto.
    intros H0.
    specialize (H _ H0).
    exploit Pos.succ_pred; eauto.
    intro K.
    xomega.
Qed.

Lemma eval_addressing_lessdef_strong:
  forall sp1 sp2 addr vl1 vl2 v1,
    Val.lessdef_list vl1 vl2 ->
    Val.lessdef sp1 sp2 ->
    eval_addressing ge sp1 addr vl1 = Some v1 ->
    exists v2, eval_addressing ge sp2 addr vl2 = Some v2 /\ Val.lessdef v1 v2.
Proof.
  intros. rewrite val_inject_list_lessdef in H.
  assert (exists v2 : val,
             eval_addressing ge sp2 addr vl2 = Some v2
             /\ Val.inject (fun b => Some(b, 0)) v1 v2).
  eapply eval_addressing_inj with (sp1 := sp1).
  intros. rewrite <- val_inject_lessdef; auto.
  rewrite <- val_inject_lessdef; auto.
  eauto. auto. 
  destruct H2 as [v2 [A B]]. exists v2; split; auto. rewrite val_inject_lessdef; auto. 
Qed.

Lemma reglist_lessdef rs1 rs2
      (LESSDEF: forall r, Val.lessdef (rs1 r) (rs2 r))
      l:
  Val.lessdef_list (reglist rs1 l) (reglist rs2 l).
Proof.
  induction l; simpl; auto.
Qed.

Lemma block_prop_impl (P Q: block -> Prop) v:
  (forall b, P b -> Q b) ->
  block_prop P v -> block_prop Q v.
Proof.
  destruct v; auto. simpl. intuition.
Qed.

Lemma free_extcall_args_inject_right j m m' sg_ ll lm sg m_ m'_ :
  forall (MS: match_stacks j ll lm sg sg_)
    (IAOOB: init_args_out_of_bounds sg_ m_)
    (MEXT: Mem.extends m_ m)
    (MINJ: Mem.inject j m m')
    (FEA: free_extcall_args (parent_sp init_sp lm) m' (regs_of_rpairs (loc_arguments sg)) = Some m'_)
    (INJ_FLAT: block_prop (fun b => j b = Some (b, 0)) init_sp)
    (INJ_UNIQUE: has_at_most_one_antecedent j init_sp)
    (BS: bounds_stack m ll),
    Mem.inject j m_ m'_.
Proof.
  intros MS IAOOB MEXT MINJ FEA INJ_FLAT INJ_UNIQUE BS.
  generalize (Mem.extends_inject_compose _ _ _ _ MEXT MINJ).
  revert FEA.
  cut (forall l2 l1,
          regs_of_rpairs(loc_arguments sg) = l1 ++ l2 ->
          free_extcall_args (parent_sp init_sp lm) m' l2 = Some m'_ ->
          Mem.inject j m_ m' ->
          Mem.inject j m_ m'_).
  {
    clear MEXT MINJ.
    intros HYP FEA MINJ.
    eapply HYP with (l1 := nil); eauto.
    reflexivity.
  }
  clear MINJ.
  intro l2. revert m' m'_; induction l2; simpl; intros m' m'_ l1 EQ FEA MINJ. congruence.
  generalize (IHl2 m' m'_ (l1 ++ a :: nil)). intro IHl2'.
  rewrite app_ass in IHl2'; simpl in IHl2'.
  specialize (IHl2' EQ).
  destruct a; simpl in *; auto.
  destruct sl; eauto.
  destruct (parent_sp init_sp lm) eqn:?; try discriminate.
  clear IHl2'.
  set (o := Int.unsigned (Int.add i (Int.repr (4 * pos)))).
  fold o in FEA.
  destruct (Mem.free m' b o (o + size_chunk (chunk_of_type ty))) eqn:FREE; try discriminate.
  exploit Mem.free_right_inject; eauto.
  - intros b1 delta ofs k p JB PERM RNG. 
    inv MS.
    + simpl in *.  subst. simpl in INJ_FLAT; red in INJ_UNIQUE.
      specialize (INJ_UNIQUE _ _ eq_refl _ _ _ _ INJ_FLAT JB). subst b1.
      assert (delta = 0) by congruence. subst delta.
      replace (ofs + 0) with ofs in * by omega.
      eapply IAOOB. eauto.
      rewrite EQ, in_app; simpl; eauto.
      unfold o in *; eauto. 
      eapply Mem.perm_max.
      eapply Mem.perm_implies; eauto.
      constructor. 
    + Opaque fe_stack_data.
      simpl in *. inv Heqv.
      specialize (INJ_UNIQUE0 _ _ JB).
      destruct INJ_UNIQUE0.
      subst.
      apply Mem.perm_max in PERM.
      assert (forall ofs p,
                 Mem.perm m_ b1 ofs Max p ->
                 0 <= ofs < Linear.fn_stacksize f) as BOUND.
      {
        intros ofss pp H3.
        eapply BS.
        eapply Mem.perm_extends; eauto.
      }
      specialize (BOUND _ _ PERM).
      rewrite INJ in JB; inv JB.
      revert RNG BOUND.
      rewrite size_type_chunk.
      generalize (bound_stack_data_stacksize f).
      unfold o in *.
      clear o.
      simpl. intros.
      generalize (frame_env_separated' (function_bounds f)).
      assert (In (S Outgoing pos ty) (regs_of_rpairs (loc_arguments sg))) as IN.
      {
        rewrite EQ, ! in_app; simpl; auto.
      }
      generalize (loc_arguments_bounded _ _ _ IN); eauto.
      intros.
      assert (EQ4: Int.unsigned (Int.repr (fe_ofs_arg + 4 * pos)) = fe_ofs_arg + 4 * pos).
      {
        apply Int.unsigned_repr.
        generalize (loc_arguments_bounded _ _ _ IN); eauto.
        simpl. intro.
        exploit loc_arguments_acceptable_2; eauto. intros [A B].
        split. omega.
        transitivity (4 * size_arguments sg). apply Z.mul_le_mono_nonneg_l. omega.
        generalize (typesize_pos ty); omega. auto.
      }
      simpl in EQ4. rewrite Int.add_zero_l, EQ4 in *.
      cut (4 * pos + AST.typesize ty <= fe_stack_data (make_env (function_bounds f))). omega.
      rewrite typesize_typesize.
      etransitivity.
      subst. simpl. rewrite <- Z.mul_add_distr_l. apply Z.mul_le_mono_nonneg_l. omega.
      apply ARGS. eauto.
      apply H1.
  - intros.
    eapply (IHl2 m0 m'_ (l1 ++ S Outgoing pos ty :: nil)).
    rewrite EQ , app_ass; simpl; auto.
    eauto. auto.
Qed.

Lemma free_extcall_args_external_call sg_ ef args m_ t vl m'_ :
  forall (EC: external_call ef ge args m_ t vl m'_)
    j m m'
    (MEXT: Mem.extends m_ m)
    (MINJ: Mem.inject j m m')
    (IAOOB: init_args_out_of_bounds sg_ m_)
    ll lm
    (MS: match_stacks j ll lm (ef_sig ef) sg_)
    (SEP: m' |= stack_contents j ll lm ** globalenv_inject ge j)
    args'
    (ARGSINJ: Val.inject_list j args args')
    (IAIB: init_args_in_bounds sg_ m')
    (FLATINJ: block_prop (fun b : block => j b = Some (b, 0)) init_sp)
    (INJUNIQUE: has_at_most_one_antecedent j init_sp)
    (BS: bounds_stack m ll),
    exists m'_, free_extcall_args
             (parent_sp init_sp lm)
             m'
             (regs_of_rpairs (loc_arguments (ef_sig ef))) = Some m'_ /\
           exists t2 res2 m2,
             external_call ef ge args' m'_ t2 res2 m2.
Proof.
  intros EC j m m' MEXT MINJ IAOOB ll lm MS SEP args' ARGSINJ IAIB FLATINJ INJUNIQUE BS.
  exploit args_always_in_bounds; eauto.
  apply sep_proj1 in SEP; eauto.
  destruct 1.
  esplit.
  split; eauto.
  exploit free_extcall_args_inject_right; eauto.
  intros MINJ'.
  exploit external_call_mem_inject ; eauto.
  eapply globalenv_inject_preserves_globals.
  eapply sep_proj2 in SEP; eauto.
  destruct 1 as (? & ? & ? & ? & _).
  eauto.
Qed.

Lemma map_reg_lessdef rs1 rs2
      (LESSDEF: forall r: loc, Val.lessdef (rs1 r) (rs2 r))
      args:
  Val.lessdef_list (fun p => Locmap.getpair p rs1) ## args (fun p => Locmap.getpair p rs2) ## args.
Proof.
  induction args; simpl; auto.
  constructor; auto.
  destruct a; simpl; auto.
  apply Val.longofwords_lessdef; auto.
Qed.

Ltac constr_match_states :=
  econstructor;
  match goal with
    |- Linear2.state_lower _ = _ =>
    symmetry; eassumption
  | |- _ => idtac
  end.

<<<<<<< HEAD
Lemma intv_dec:
  forall a b c,
    { a <= b < c } + { b < a \/ b >= c }.
Proof.
  clear.
  intros.
  destruct (zle a b); destruct (zlt b c); try (right; omega); try (left; omega).
Qed.

Section EVAL_BUILTIN_ARG_LESSDEF.

  Variable A : Type.
  Variable ge' : Senv.t.
  Variables rs1 rs2 : A -> val.
  Hypothesis rs_lessdef: forall a, Val.lessdef (rs1 a) (rs2 a).
  Variables sp sp' : val.
  Hypothesis sp_lessdef: Val.lessdef sp sp'.
  Variable m m' : mem.
  Hypothesis m_ext: Mem.extends m m'.


  Lemma eval_builtin_arg_lessdef':
  forall arg v v'
    (EBA: eval_builtin_arg ge' rs1 sp m arg v) 
    (EBA': eval_builtin_arg ge' rs2 sp' m' arg v'),
    Val.lessdef v v'.
  Proof.
    induction arg; intros; inv EBA; inv EBA'; subst; auto.
    - intros. exploit Mem.loadv_extends. eauto. apply H2.
      2: rewrite H3. simpl. apply Val.add_lessdef; auto. intros (v2 & B & C). inv B. auto.
    - intros; apply Val.add_lessdef; auto.
    - intros. exploit Mem.loadv_extends. eauto.  apply H3.
      2: rewrite H4. auto. intros (v2 & B & C). inv B. auto.
    - apply Val.longofwords_lessdef. eauto. eauto.
  Qed.

  Lemma eval_builtin_args_lessdef':
    forall args vl vl'
      (EBA: eval_builtin_args ge' rs1 sp m args vl) 
      (EBA': eval_builtin_args ge' rs2 sp' m' args vl'),
      Val.lessdef_list vl vl'.
  Proof.
    induction args; simpl; intros. inv EBA; inv EBA'. constructor.
    inv EBA; inv EBA'. constructor; auto.
    eapply eval_builtin_arg_lessdef'; eauto.
  Qed.

End EVAL_BUILTIN_ARG_LESSDEF.


=======
Lemma extcall_arg_change_reg:
  forall rs rs' m v sl o t v',
    extcall_arg rs m v (S sl o t) v' ->
    extcall_arg rs' m v (S sl o t) v'.
Proof.
  intros rs rs' m v sl o t v' EA. inv EA; constructor.
  auto.
Qed.

Lemma init_args_mach_set_reg:
  forall j sg_ rs rs' m0,
    init_args_mach j sg_ rs m0 -> init_args_mach j sg_ rs' m0.
Proof.
  red; intros.
  eapply H in H0. destruct H0 as (v0 & EA & INJ).
  eapply extcall_arg_change_reg in EA.
  eauto.
Qed.

Lemma sep_iamsg:
  forall m' f j sp' ls pls psp pra cs cs' m (ge: Linear.genv) sg_ rs rs',
    m'
      |= frame_contents f j sp' ls pls psp pra **
      stack_contents j cs cs' **
      minjection j m ** globalenv_inject ge j ** minit_args_mach j sg_ rs ->
    m'
      |= frame_contents f j sp' ls pls psp pra **
      stack_contents j cs cs' **
      minjection j m ** globalenv_inject ge j ** minit_args_mach j sg_ rs'.
Proof.
  intros.
  eapply sep_imp. eexact H. eauto.
  apply sepconj_morph_1_Proper. auto.
  apply sepconj_morph_1_Proper. auto.
  apply sepconj_morph_1_Proper. auto.
  red; intros; simpl; repeat split; auto.
  apply init_args_mach_set_reg.  
Qed.
>>>>>>> 7fb9d988

Theorem transf_step_correct:
  forall s1 t s2, Linear2.step ge s1 t s2 ->
  forall (WTS: wt_state init_ls (Linear2.state_lower s1)) s1' (MS: match_states s1 s1'),
  exists s2', plus step tge s1' t s2' /\ match_states s2 s2'.
Proof.
  induction 1;
    clear step_ge_eq_before step_ge_eq_after.
 inversion step_low; subst; intros;
  inv MS; (try congruence);
  (repeat
  match goal with
      K1: _ = Linear2.state_lower ?s1,
      K2: Linear2.state_lower ?s1 = _
      |- _ =>
      rewrite K2 in K1;
        symmetry in K1;
        inv K1
  end);
  try rewrite transl_code_eq;
  try (generalize (function_is_within_bounds f _ (is_tail_in TAIL));
       intro BOUND; simpl in BOUND);
  unfold transl_instr.
 
  - (* Lgetstack *)
    destruct BOUND as [BOUND1 BOUND2].
    exploit wt_state_getstack; eauto. intros SV.
    unfold destroyed_by_getstack; destruct sl.
    + (* Lgetstack, local *)
      exploit frame_get_local; eauto. intros (v & A & B).
      econstructor; split.
      apply plus_one. apply exec_Mgetstack. exact A.
      econstructor.
      4: apply agree_regs_set_reg; eauto.
      4: apply agree_locs_set_reg; eauto.
      all: eauto with mem. 
      eapply is_tail_cons_left; eauto.
      revert Hno_init_args.
      generalize (Linear2.state_invariant s1). rewrite Hs2.
      inversion step_high; inversion 1; subst; simpl in *; now intuition congruence.
      congruence.
      eapply sep_iamsg; eauto with mem.
      eapply frame_set_reg. eauto. 

    + (* Lgetstack, incoming *)
      unfold slot_valid in SV. InvBooleans.
      exploit incoming_slot_in_parameters; eauto. intros IN_ARGS.
      inversion STACKS; clear STACKS.
      subst. destruct TP as [TP | TP] .
      * elim (TP _ IN_ARGS).
      * assert (init_args_mach j init_sg rs0 m') as INIT_ARGS_MACH.
        {
          apply sep_proj2 in SEP. apply sep_proj2 in SEP.
          apply sep_proj1 in SEP. destruct SEP. simpl in H3; subst; auto.
        }
        exploit frame_get_parent; eauto.
        intro PARST. Opaque Z.mul bound_outgoing. 
        subst.
        exploit INIT_ARGS_MACH. eauto. intros (v & EA & EAinj).
        esplit.
        -- split.
           ++ eapply plus_one.
              econstructor; eauto.
              exploit unfold_transf_function; eauto.
              intro; subst tf; eauto.
              simpl. inv EA. eauto.
           ++ constr_match_states.
              constructor; auto. all: eauto with mem.
              ** apply agree_regs_set_reg; auto.
                 change (rs0 # temp_for_parent_frame <- Vundef)
                 with (undef_regs (destroyed_by_getstack Incoming) rs0).
                 eapply agree_regs_undef_regs; eauto.
                 erewrite agree_incoming. eauto. eauto. eauto.
              ** apply agree_locs_set_reg; eauto.
                 apply agree_locs_set_reg; eauto.
                 apply caller_save_reg_within_bounds.
                 reflexivity. 
              ** eapply is_tail_cons_left; eauto.
              ** revert Hno_init_args.
                 generalize (Linear2.state_invariant s1). rewrite Hs2.
                 inversion step_high; inversion 1; subst; simpl in *; now intuition congruence.
              ** congruence.
              ** eapply sep_iamsg; eauto with mem.
                 eapply frame_set_reg. eapply frame_undef_regs; eauto.
      * subst sg isg.
        subst s cs'.
        exploit frame_get_outgoing.
        apply sep_proj2 in SEP. simpl in SEP. rewrite sep_assoc in SEP. eexact SEP.
        eapply ARGS; eauto.
        eapply slot_outgoing_argument_valid; eauto.
        intros (v & A & B).
        econstructor; split.
        -- apply plus_one. eapply exec_Mgetparam; eauto. 
           rewrite (unfold_transf_function _ _ TRANSL). unfold fn_link_ofs.
           eapply frame_get_parent. eexact SEP.
        -- constr_match_states.
           now (econstructor; eauto).
           all: eauto.
           ++ apply agree_regs_set_reg; auto.
              change (rs0 # temp_for_parent_frame <- Vundef)
              with (undef_regs (destroyed_by_getstack Incoming) rs0).
              eapply agree_regs_undef_regs; eauto.
              erewrite agree_incoming. eauto. eauto. eauto.
           ++ apply agree_locs_set_reg; eauto.
              apply agree_locs_set_reg; eauto.
              apply caller_save_reg_within_bounds.
              reflexivity. 
           ++ eapply is_tail_cons_left; eauto.
           ++ revert Hno_init_args.
              generalize (Linear2.state_invariant s1). rewrite Hs2.
              inversion step_high; inversion 1; subst; simpl in *; now intuition congruence.
           ++ congruence.
           ++ eapply sep_iamsg; eauto with mem.
              eapply frame_set_reg. eapply frame_undef_regs; eauto. 
    + (* Lgetstack, outgoing *)
      exploit frame_get_outgoing; eauto. intros (v & A & B).
      econstructor; split.
      apply plus_one. apply exec_Mgetstack. exact A.
      constr_match_states. all: eauto with coqlib.
      apply agree_regs_set_reg; auto.
      apply agree_locs_set_reg; auto.
      revert Hno_init_args.
      generalize (Linear2.state_invariant s1).
      rewrite Hs2.
      inversion step_high; inversion 1; subst; simpl in * |- * ; now intuition congruence.
      congruence.
      eapply sep_iamsg; eauto with mem.
      eapply frame_set_reg. eapply frame_undef_regs; eauto.

  - (* Lsetstack *)
    exploit wt_state_setstack; eauto. intros (SV & SW).
    set (ofs' := match sl with
                 | Local => offset_local (make_env (function_bounds f)) ofs
                 | Incoming => 0 (* dummy *)
                 | Outgoing => offset_arg ofs
                 end).
    eapply frame_undef_regs with (rl := destroyed_by_setstack ty) in SEP.
    assert (A: exists m'',
               store_stack m' (Vptr sp' Int.zero) ty (Int.repr ofs') (rs0 src) = Some m''
               /\ m'' |= frame_contents f j sp' (Locmap.set (S sl ofs ty) (rs (R src))
                                                           (LTL.undef_regs (destroyed_by_setstack ty) rs))
                     (parent_locset init_ls s) (parent_sp init_sp cs') (parent_ra init_ra cs')
<<<<<<< HEAD
                     ** stack_contents j s cs' ** (mconj (minjection j m) (minit_args_mach j sg_)) ** globalenv_inject ge j
                     (* ** minit_args_mach j sg_ *)
=======
                     ** stack_contents j s cs' ** minjection j m ** globalenv_inject ge j
                     ** minit_args_mach j sg_ (undef_regs (destroyed_by_setstack ty) rs0)
>>>>>>> 7fb9d988
           ).
    {
      unfold ofs'; destruct sl; try discriminate.
      eapply frame_set_local; eauto.
      eapply frame_set_outgoing; eauto.
    }
    clear SEP; destruct A as (m'' & STORE & SEP).
    econstructor; split.
    + apply plus_one. destruct sl; try discriminate.
      econstructor. eexact STORE. eauto.
      econstructor. eexact STORE. eauto.
    + constr_match_states. all: eauto with coqlib. 
      * apply agree_regs_set_slot. apply agree_regs_undef_regs. auto.
      * apply agree_locs_set_slot. apply agree_locs_undef_locs. auto. apply destroyed_by_setstack_caller_save. auto.
      * eapply block_prop_impl; try eassumption.
        unfold store_stack, Val.add, Mem.storev in STORE. eauto with mem.
      * revert Hno_init_args.
        generalize (Linear2.state_invariant s1).
        rewrite Hs2.
        inversion step_high; inversion 1; subst; simpl in * |- * ; now intuition congruence.
      * congruence.
      * unfold store_stack in STORE. eapply init_args_in_bounds_storev; eauto.
      
- (* Lop *)
  assert (OP_INJ:
            exists v',
              eval_operation ge (Vptr sp' Int.zero)
                             (transl_op (make_env (function_bounds f)) op) rs0##args m' = Some v' /\
              Val.inject j v v').
  {
    eapply eval_operation_inject; eauto.
    eapply globalenv_inject_preserves_globals. eapply sep_proj2. eapply sep_proj2.
    eapply sep_proj2. eexact SEP.
    eapply agree_reglist; eauto.
    apply sep_proj2 in SEP. apply sep_proj2 in SEP. apply sep_proj1 in SEP. apply SEP. 
  }
  destruct OP_INJ as [v' [A B]].
  econstructor; split.
  + apply plus_one. econstructor.
    instantiate (1 := v'). rewrite <- A. apply eval_operation_preserved.
    exact symbols_preserved. eauto.
  + constr_match_states. all: eauto with coqlib.
    * apply agree_regs_set_reg; auto.
      rewrite transl_destroyed_by_op.  apply agree_regs_undef_regs; auto.
    * apply agree_locs_set_reg; auto. apply agree_locs_undef_locs. auto. apply destroyed_by_op_caller_save.
    * revert Hno_init_args.
      generalize (Linear2.state_invariant s1).
      rewrite Hs2.
      inversion step_high; inversion 1; subst; simpl in * |- * ; now intuition congruence.
    * congruence.
    * apply frame_set_reg. apply frame_undef_regs. exact SEP. 

- (* Lload *)
  assert (ADDR_INJ:
            exists a',
              eval_addressing ge (Vptr sp' Int.zero)
                              (transl_addr (make_env (function_bounds f)) addr) rs0##args = Some a' /\
              Val.inject j a a').
  {
    eapply eval_addressing_inject; eauto.
    eapply globalenv_inject_preserves_globals.
    eapply sep_proj2. eapply sep_proj2. eapply sep_proj2. eexact SEP.
    eapply agree_reglist; eauto.
  }
  destruct ADDR_INJ as [a' [A B]]. 
  exploit loadv_parallel_rule.
  apply sep_proj2 in SEP. apply sep_proj2 in SEP. apply sep_proj1 in SEP. apply SEP.
  eauto. eauto. 
  intros [v' [C D]].
  econstructor; split.
  + apply plus_one. econstructor.
    instantiate (1 := a'). rewrite <- A. apply eval_addressing_preserved. exact symbols_preserved.
    eexact C. eauto.
  + constr_match_states. all: eauto with coqlib.
    * apply agree_regs_set_reg. rewrite transl_destroyed_by_load. apply agree_regs_undef_regs; auto. auto.
    * apply agree_locs_set_reg. apply agree_locs_undef_locs. auto. apply destroyed_by_load_caller_save. auto.
    * revert Hno_init_args.
      generalize (Linear2.state_invariant s1).
      rewrite Hs2.
      inversion step_high; inversion 1; subst; simpl in * |- * ; now intuition congruence.
    * congruence.

- (* Lstore *)
  assert (STORE_INJ: 
            exists a',
              eval_addressing ge (Vptr sp' Int.zero)
                              (transl_addr (make_env (function_bounds f)) addr) rs0##args = Some a' /\
              Val.inject j a a').
  {
    eapply eval_addressing_inject; eauto.
    eapply globalenv_inject_preserves_globals.
    eapply sep_proj2. eapply sep_proj2. eapply sep_proj2. eexact SEP.
    eapply agree_reglist; eauto.
  }
  destruct STORE_INJ as [a' [A B]].
  rewrite sep_swap3 in SEP.
  exploit storev_parallel_rule.
  eapply mconj_proj1. eexact SEP.
  eauto.
  eauto.
  apply AGREGS.
  rename SEP into SEP_init.
  intros (m1' & C & SEP).
  rewrite sep_swap3 in SEP.
  econstructor; split.
  + apply plus_one. econstructor.
    instantiate (1 := a'). rewrite <- A. apply eval_addressing_preserved. exact symbols_preserved.
    eexact C. eauto.
  + revert Hno_init_args.
    generalize (Linear2.state_invariant s1).
    rewrite Hs2.
    inversion step_high; inversion 1; subst; simpl in * |- * ; try now intuition congruence.
    exploit eval_addressing_lessdef_strong. 2: apply sp_lessdef. apply reglist_lessdef.
    eauto. eauto. intros (v2 & EA & LD).
    rewrite EA in H1; inv H1.
    destruct a0; try discriminate. inv LD. inv B. simpl in *.
    intro OOB.
    constr_match_states. all: eauto with coqlib.
    * rewrite transl_destroyed_by_store. apply agree_regs_undef_regs; auto.
    * apply agree_locs_undef_locs. auto. apply destroyed_by_store_caller_save.
    * eapply block_prop_impl; try eassumption.
      eauto with mem.
    * rewrite <- H3. simpl.
      eapply init_args_out_of_bounds_store; eauto.
    * congruence.
    * eapply init_args_in_bounds_store; eauto.
    * eapply frame_undef_regs; eauto.
      rewrite sep_swap23, sep_swap12.
      rewrite sep_swap23, sep_swap12 in SEP.
      apply mconj_intro. auto.
      split; [|split].
      2: eapply sep_proj2; eauto.
      -- simpl. red; simpl. intros sl of ty IN rs2.
         exploit mconj_proj2. eexact SEP_init. intro D; apply sep_proj1 in D.
         simpl in D. red in D. generalize IN; intro IN'. eapply D with (rs := rs2) in IN.
         clear D. destruct IN as (v & EA' & INJ).
         inv EA'.
         eexists; split; eauto. constructor.
         unfold load_stack in H11 |- *. clear SEP_init. clear init_sp_int.
         clearbody step.
         destruct init_sp eqn:?; simpl in *; try discriminate.
         erewrite Mem.load_store_other. eauto. eauto.

         destruct (eq_block b1 b2); auto.
         assert (b0 = b1).
         revert H8 e INJ_INIT_SP HAMOA SP_NOT_INIT. clear. intros; subst.
         eapply HAMOA; eauto.
         subst b1. subst b0. assert (delta = 0) by congruence. subst delta.
         rewrite Int.add_zero in *.
         destruct (zle (Int.unsigned (Int.add i0 (Int.repr (4*of))) + size_chunk (chunk_of_type ty))
                       (Int.unsigned i)); auto.
         destruct (zle (Int.unsigned i + size_chunk chunk)
                       (Int.unsigned (Int.add i0 (Int.repr (4 * of))))); auto.

         cut (exists o,
                 Int.unsigned i <= o < Int.unsigned i + size_chunk chunk /\
                 Int.unsigned (Int.add i0 (Int.repr (fe_ofs_arg + 4 * of))) <= o <
                 Int.unsigned (Int.add i0 (Int.repr (fe_ofs_arg + 4 * of))) + size_chunk (chunk_of_type ty)).
         intros (o & RNG1 & RNG2).

         exfalso.
         exploit OOB. eauto.
         eauto. eauto.
         eapply Mem.store_valid_access_3 in H5. destruct H5.
         eapply Mem.perm_cur_max. eapply Mem.perm_implies. eapply H1.
         eauto. constructor. auto.

         simpl.
         exists (Z.max (Int.unsigned i) (Int.unsigned (Int.add i0 (Int.repr (4*of))))).
         repeat split.
         apply Zmax_bound_l. omega.
         rewrite Zmax_spec. destruct (zlt _ _). destruct chunk; simpl; omega. omega.
         apply Zmax_bound_r. omega.
         rewrite Zmax_spec. destruct (zlt _ _). omega. destruct (chunk_of_type ty); simpl; omega.
      -- apply mconj_proj2 in SEP_init.
         apply sep_swap23 in SEP_init. destruct SEP_init as (A1 & A2 & A3).
         revert A3. auto. 
    * intros; eapply PERM_stack; eauto.
      eauto with mem.
    * eapply bounds_stack_store; eauto.

- (* Lcall *)
  exploit find_function_translated; eauto.
  eapply sep_proj2. eapply sep_proj2. eapply sep_proj2. eexact SEP.
  intros [bf [tf' [A [B C]]]].
  exploit is_tail_transf_function; eauto. intros IST.
  rewrite transl_code_eq in IST. simpl in IST.
  exploit return_address_offset_exists. eexact IST. intros [ra D].
  econstructor; split.
  + apply plus_one. econstructor; eauto.
  + constr_match_states; eauto. 
    * econstructor; eauto with coqlib.
      simpl; auto.
      intros; red.
      apply Zle_trans with (size_arguments (Linear.funsig f')); auto.
      apply loc_arguments_bounded; auto.
      etransitivity. apply Z.mul_le_mono_nonneg_l. omega. apply BOUND.
      etransitivity. 2: eapply size_no_overflow; eauto.
      transitivity (fe_stack_data (make_env (function_bounds f))). 
      generalize (frame_env_separated' (function_bounds f)). simpl. clear. intros. decompose [and] H.
      change (Z.max (max_over_instrs f outgoing_space) (max_over_slots_of_funct f outgoing_slot) ) with
      (bound_outgoing (function_bounds f)). auto.
      generalize (frame_env_range (function_bounds f)).
      generalize (bound_stack_data_pos (function_bounds f)). simpl. omega.
    * simpl; red; auto.
    * revert Hno_init_args.
      generalize (Linear2.state_invariant s1).
      rewrite Hs2.
      inversion step_high; inversion 1; subst; simpl in * |- * ; now intuition congruence.
    * congruence.
    * simpl. rewrite sep_assoc. exact SEP.
    * simpl. split; auto.

- (* Ltailcall *)
  rewrite (sep_swap (stack_contents j s cs')) in SEP.
  exploit function_epilogue_correct; eauto.
  rewrite sep_swap12. eapply mconj_proj1. rewrite sep_swap12. eauto.
  rename SEP into SEP_init. intros (rs1 & m1' & P & Q & R & S & T & U & SEP).
  inv Hinit_ls.
  rewrite sep_swap in SEP.
  exploit find_function_translated; eauto. 
  eapply sep_proj2. eapply sep_proj2. eexact SEP.
  intros [bf [tf' [A [B C]]]].
  econstructor; split.
  + eapply plus_right. eexact S. econstructor; eauto. traceEq.
  + assert (TAILCALL: tailcall_possible (Linear.funsig f')).
    {
      apply zero_size_arguments_tailcall_possible. eapply wt_state_tailcall; eauto.
    }
    exploit match_stacks_change_sig. eauto. eauto.
    erewrite wt_state_tailcall. vm_compute. congruence. eauto.
    intros MS'.
    constr_match_states.  all: eauto. subst; eauto. 
    * revert Hno_init_args.
      generalize (Linear2.state_invariant s1).
      rewrite Hs2.
      inversion step_high; inversion 1; try subst; simpl in * |- * ; try now intuition congruence.
      destruct s eqn:?. 
      -- clear H1. subst.
         intros _.
         clear - TAILCALL. red; red; intros.
         apply TAILCALL in H0. easy.
      -- eapply init_args_out_of_bounds_free; eauto.
    * congruence.
    * destruct s eqn:?.  
      -- eapply tailcall_possible_in_bounds; eauto.
      -- eapply init_args_in_bounds_free; eauto.
    * eapply block_prop_impl; try eassumption.
      eauto with mem. 
    * rewrite sep_swap12.
      eapply mconj_intro. rewrite sep_swap12; eauto. 
      split. 2:split.
      -- simpl. clear H1. inv MS'. inv STACKS. simpl in *.
         ++ red.
            intros sl of ty H rs2.
            elim (TAILCALL _ H).
         ++ rewrite sep_swap12 in SEP_init. apply mconj_proj2 in SEP_init. apply sep_proj1 in SEP_init.
            red; intros.
            exploit SEP_init. eauto. instantiate (1 := rs2). intros (v & ea & VINJ).
            econstructor; split; eauto.
            inv ea; constructor.
            clear SEP_init. clear init_sp_int.
            clearbody step.
            destruct init_sp eqn:?; try discriminate.
            unfold load_stack in H7 |- *; simpl in *.
            erewrite Mem.load_free. eauto. eauto. eauto.
      -- eapply sep_proj2. apply sep_swap12. eauto.
      -- apply sep_proj2 in SEP_init. apply mconj_proj2 in SEP_init.
         destruct SEP_init as (A1 & A2 & A3). revert A3. destruct s; auto.
         red; intros.
         eapply A3; eauto.
         destruct H. decompose [ex and] H.
         exploit TAILCALL. apply H4. simpl. easy.
    * eapply bounds_stack_free; eauto.

- (* Lbuiltin *)
  destruct BOUND as [BND1 BND2].
  exploit transl_builtin_args_correct.
  eauto. eauto.
  rewrite sep_swap12.
  rewrite sep_swap12 in SEP. apply sep_proj2 in SEP.
  rewrite sep_swap12 in SEP. apply mconj_proj1 in SEP. eauto. 
  eauto. rewrite <- forallb_forall. eapply wt_state_builtin; eauto.
  exact BND2.
  intros [vargs' [P Q]].
  assert (m'0
            |= minjection j m **
            globalenv_inject ge j **
            frame_contents f j sp' rs (parent_locset init_ls s) (parent_sp init_sp cs')
            (parent_ra init_ra cs') **
            stack_contents j s cs').
  {
    eapply mconj_proj1.
    admit.                      (* painful trivial proof... *)
  }
  exploit (external_call_parallel_rule).
  3: eassumption.
  {
    repeat
    match goal with
        [ |- context [m_invar_weak (?U ** ?V)] ] =>
        replace (m_invar_weak (U ** V))
                with (m_invar_weak U || m_invar_weak V)
          by reflexivity
    end.
    rewrite frame_contents_invar_weak.
    rewrite stack_contents_invar_weak.
    reflexivity.
  } 
  all: eauto.
  rename SEP into SEP_init; intros (j' & res' & m1' & EC & RES & SEP & INCR & ISEP).
  econstructor; split.
  + apply plus_one. econstructor; eauto.
    eapply eval_builtin_args_preserved with (ge1 := ge); eauto. exact symbols_preserved.
    eapply external_call_symbols_preserved; eauto. apply senv_preserved.
  + constr_match_states.
    4: apply agree_regs_set_res; auto. 4: apply agree_regs_undef_regs; auto. 4: eapply agree_regs_inject_incr; eauto.
    4: eauto.
    4: apply agree_locs_set_res; auto. 4: apply agree_locs_undef_regs; auto.
    eapply match_stacks_change_meminj; eauto. all: eauto.
    * exists m, m'0; split; auto.
      intros. eapply Mem.valid_block_inject_2; eauto.
      apply sep_proj2 in SEP_init. apply sep_proj2 in SEP_init.
      apply mconj_proj1 in SEP_init. apply sep_proj1 in SEP_init.
      simpl in SEP_init. eauto.
    * intros.
      destruct (j b0) eqn:?. destruct p.
      generalize (INCR _ _ _ Heqo). intros. rewrite H4 in H3; inv H3.
      eapply INJUNIQUE; eauto.
      generalize (ISEP _ _ _ Heqo H3).
      intros (A & B).
      apply sep_proj2 in SEP_init. apply sep_proj2 in SEP_init.
      apply mconj_proj1 in SEP_init. apply sep_proj1 in SEP_init.
      simpl in SEP_init. simpl in SEP_init.
      exploit Mem.valid_block_inject_2. apply INJSP. eauto. congruence.
    * revert INJ_INIT_SP. revert INCR. clear. destruct init_sp; simpl; auto.
    * eapply has_at_most_one_antecedent_incr; eauto.
    * eapply block_prop_impl; try eassumption.
      intro; eapply external_call_valid_block; eauto.
    * eauto with coqlib.
    * revert Hno_init_args.
      generalize (Linear2.state_invariant s1).
      rewrite Hs2.
      inversion step_high; inversion 1; try subst; simpl in * |- * ; try now intuition congruence.
      eapply init_args_out_of_bounds_external_call; eauto.
      intros.
      rewrite H7 in INJ_INIT_SP; inversion INJ_INIT_SP. 
      rewrite Mem.valid_block_extends.
      eapply Mem.valid_block_inject_1; eauto.
      apply sep_proj2 in SEP_init. apply sep_proj2 in SEP_init.
      apply mconj_proj1 in SEP_init. apply sep_proj1 in SEP_init.
      simpl in SEP_init. eauto.
      eauto.
      apply sep_proj2 in SEP_init. apply sep_proj2 in SEP_init.
      apply mconj_proj1 in SEP_init. apply sep_proj1 in SEP_init.
      simpl in SEP_init. eauto.
    * congruence.
    * revert Hsome_init_args Hno_init_args.
      generalize (Linear2.state_invariant s1).
      rewrite Hs2.
      inversion step_high; inversion 1; try subst; simpl in * |- * ; try now intuition congruence.
      intros IAIB IAOOB.
      eapply init_args_in_bounds_external_call. eexact H6. 
      eapply globalenv_inject_preserves_globals.
      apply sep_pick2 in H. eauto.
      all: eauto.
      -- intros.
         revert INJ_INIT_SP INCR H7. clear. intros. subst. simpl in *; auto.
      -- revert HAMOA INJ_INIT_SP INCR ISEP ISP'VALID. clear.
         intros; subst; simpl in *; auto.
         specialize (HAMOA _ _ eq_refl _ _ _ _ INJ_INIT_SP H0). subst.
         rewrite H0 in INJ_INIT_SP. inv INJ_INIT_SP. auto.
      -- apply sep_proj2 in SEP_init. apply sep_proj2 in SEP_init.
         apply mconj_proj1 in SEP_init. apply sep_proj1 in SEP_init.
         simpl in SEP_init. eauto.
      -- eapply val_list_lessdef_inject_compose. 2: apply Q.
         exploit Events.eval_builtin_args_lessdef. apply rs_lessdef. apply m_ext. eauto.
         intros (vl2 & EBA & LDL).
         eapply Val.lessdef_list_trans. eauto.
         eapply Events.eval_builtin_args_lessdef'. 3: eauto. 3: eauto. all: eauto.
    * apply frame_set_res. apply frame_undef_regs. apply frame_contents_incr with j; auto.
      rewrite sep_swap2. apply stack_contents_change_meminj with j; auto. rewrite sep_swap2.
      rewrite sep_swap23, sep_swap12.
      apply mconj_intro. rewrite <- ! sep_assoc.
      rewrite sep_comm. rewrite ! sep_assoc. rewrite sep_swap12. eauto.
      split.
      rewrite sep_swap23, sep_swap12 in SEP_init. apply mconj_proj2 in SEP_init.
      apply sep_proj1 in SEP_init. revert SEP_init. 
      -- simpl.
         revert Hsome_init_args Hno_init_args.
         generalize (Linear2.state_invariant s1).
         rewrite Hs2.
         inversion step_high; inversion 1; try subst; simpl in * |- * ; try now intuition congruence.
         intros IAIB IAOOB.
         exploit eval_builtin_args_lessdef'. eauto. eauto. eauto. eauto. eauto. intro LDlist.

         exploit external_call_mem_extends. apply H6. eauto. eauto.
         intros (vres' & m2' & EC2 & LDres & EXTres & UNCH).

         exploit external_call_determ. eexact H2. eexact EC2.
         intros (A & B). intuition subst. clear H2.

         exploit external_call_mem_inject.
         3: eapply Mem.extends_inject_compose. 3: apply m_ext.
         3: apply sep_proj1 in H; simpl in H; eauto.
         eapply globalenv_inject_preserves_globals.
         apply sep_pick2 in H; eauto.
         eauto.
         eapply val_list_lessdef_inject_compose. 2: apply Q.
         auto. 
         intros (f' & vres'0 & m2'0 & EC3 & INJres & MINJres & UNCH' & UNCH3 & INCR2 & SEP2).

         exploit external_call_determ. 
         eexact EC. eexact EC3. intuition subst.
         revert HAMOA INJ_INIT_SP UNCH3 SEP_init IAOOB INCR. clear.
         red; intros.
         exploit SEP_init. eauto. instantiate (1 := rs).
         intros (v & ea & inj); eexists; split; eauto.
         inv ea; constructor; eauto.
         destruct init_sp eqn:?; simpl in *; try discriminate.
         unfold load_stack in *; simpl in *.
         eapply Mem.load_unchanged_on. eexact UNCH3. 2: eauto.
         red; red; intros.
         exploit IAOOB; eauto.
         exploit HAMOA. eauto. apply INJ_INIT_SP. apply H1.
         intro. subst b0.
         assert (delta = 0) by congruence. subst delta.
         rewrite Zminus_0_r in H2; eauto.
      -- split. apply sep_proj2 in SEP. rewrite sep_comm in SEP. rewrite <- sep_assoc.  eauto.
         rewrite sep_swap23, sep_swap12 in SEP_init.
         apply mconj_proj2 in SEP_init.
         destruct SEP_init as (A1 & A2 & A3).
         revert A3.
         clear - INCR. red; simpl.
         intros. decompose [ex and] H. clear H.
         exploit A3. simpl. repeat eexists; eauto.
         revert H0.

         Lemma footprint_impl:
           forall P Q Q' b o,
             (forall b o, m_footprint Q b o -> m_footprint Q' b o) ->
             m_footprint (P ** Q) b o ->
             m_footprint (P ** Q') b o.
         Proof.
           intros.
           destruct H0.
           left; auto.
           right; eauto.
         Qed.

         eapply footprint_impl.
         intros b0 o; apply footprint_impl.
         simpl. auto. auto.
         
    * intros.
      exploit external_call_max_perm. eexact H2. 2: apply H3.
      eapply Mem.valid_block_inject_1; eauto.
      apply sep_proj2 in SEP_init. apply sep_proj2 in SEP_init.
      apply mconj_proj1 in SEP_init. apply sep_proj1 in SEP_init.
      simpl in SEP_init. eauto.
      apply PERM_stack.
    * eapply bounds_stack_perm. eauto. eapply match_stacks_valid_stack; eauto.
      apply sep_proj2 in SEP_init. apply sep_proj2 in SEP_init.
      apply mconj_proj1 in SEP_init. apply sep_proj1 in SEP_init.
      simpl in SEP_init. eauto.
      intros. eapply external_call_max_perm. 3: eauto. eauto. eauto.

- (* Llabel *)
  econstructor; split.
  apply plus_one; apply exec_Mlabel.
  econstructor; eauto with coqlib.
  revert Hno_init_args.
  generalize (Linear2.state_invariant s1).
  rewrite Hs2.
  inversion step_high; inversion 1; try subst; simpl in * |- * ; try now intuition congruence.
  congruence.

- (* Lgoto *)
  econstructor; split.
  apply plus_one; eapply exec_Mgoto; eauto.
  apply transl_find_label; eauto.
  econstructor; eauto.
  eapply find_label_tail; eauto.
  revert Hno_init_args.
  generalize (Linear2.state_invariant s1).
  rewrite Hs2.
  inversion step_high; inversion 1; try subst; simpl in * |- * ; try now intuition congruence.
  congruence.

- (* Lcond, true *)
  econstructor; split.
  apply plus_one. eapply exec_Mcond_true; eauto.
  eapply eval_condition_inject with (m1 := m). eapply agree_reglist; eauto.
  apply sep_pick3 in SEP. destruct SEP. exact H. auto.
  eapply transl_find_label; eauto.
  econstructor. eauto. eauto. eauto.
  apply agree_regs_undef_regs; auto. eauto.
  apply agree_locs_undef_locs. auto. apply destroyed_by_cond_caller_save.
  all: eauto.
  eapply find_label_tail; eauto.
  revert Hno_init_args.
  generalize (Linear2.state_invariant s1).
  rewrite Hs2.
  inversion step_high; inversion 1; try subst; simpl in * |- * ; try now intuition congruence.
  congruence.

- (* Lcond, false *)
  econstructor; split.
  apply plus_one. eapply exec_Mcond_false; eauto.
  eapply eval_condition_inject with (m1 := m). eapply agree_reglist; eauto.
  apply sep_pick3 in SEP. destruct SEP. exact H. auto.
  econstructor. eauto. eauto. eauto.
  apply agree_regs_undef_regs; eauto.
  apply agree_locs_undef_locs. auto. apply destroyed_by_cond_caller_save.
  all: eauto.
  eauto with coqlib.
  revert Hno_init_args.
  generalize (Linear2.state_invariant s1).
  rewrite Hs2.
  inversion step_high; inversion 1; try subst; simpl in * |- * ; try now intuition congruence.
  congruence.

- (* Ljumptable *)
  assert (rs0 arg = Vint n).
  { generalize (AGREGS arg). rewrite H1. intro IJ; inv IJ; auto. }
  econstructor; split.
  apply plus_one; eapply exec_Mjumptable; eauto.
  apply transl_find_label; eauto.
  econstructor. eauto. eauto. eauto.
  apply agree_regs_undef_regs; eauto.
  apply agree_locs_undef_locs. auto. apply destroyed_by_jumptable_caller_save.
  all: eauto.
  eapply find_label_tail; eauto.
  revert Hno_init_args.
  generalize (Linear2.state_invariant s1).
  rewrite Hs2.
  inversion step_high; inversion 1; try subst; simpl in * |- * ; try now intuition congruence.
  congruence.

- (* Lreturn *)
  rewrite (sep_swap (stack_contents j s cs')) in SEP.
  exploit function_epilogue_correct; eauto.
  rewrite sep_swap12 in SEP |- *.
  apply mconj_proj1 in SEP; eauto.
  intros (rs' & m1' & A & B & C & D & E & F & G).
  econstructor; split.
  eapply plus_right. eexact D. econstructor; eauto. traceEq.
  inv Hinit_ls.
  constr_match_states. all: try subst; eauto.
  + revert Hno_init_args.
    generalize (Linear2.state_invariant s1).
    rewrite Hs2.
    inversion step_high; inversion 1; try subst; simpl in * |- * ; try now intuition congruence.
    intros; eapply init_args_out_of_bounds_free; eauto.
  + congruence.
  + eapply init_args_in_bounds_free; eauto.
  + eapply block_prop_impl; try eassumption.
    eauto with mem. 
  + rewrite sep_swap.
    eapply frame_mconj. apply sep_drop in SEP. apply SEP. exact G.
    simpl.
    red; intros.
    apply sep_proj2 in SEP.
    apply mconj_proj2 in SEP.
    apply sep_pick1 in SEP.
    exploit SEP. eauto. instantiate (1 := rs1). intros (v & ea & VINJ).
    econstructor; split; eauto.
    inv ea; constructor.
    clear SEP. clear init_sp_int.
    clearbody step.
    destruct init_sp eqn:?; try discriminate.
    unfold load_stack in H7 |- *; simpl in *.
    erewrite Mem.load_free. eauto. eauto. eauto.
  + eapply bounds_stack_free; eauto. 

- (* internal function *)
  revert TRANSL. unfold transf_fundef, transf_partial_fundef.
  destruct (transf_function f) as [tfn|] eqn:TRANSL; simpl; try congruence.
  intros EQ; inversion EQ; clear EQ; subst tf.
  rewrite <- sep_assoc, sep_comm in SEP.
  rewrite <- sep_assoc, sep_comm in SEP.
  exploit function_prologue_correct.
  eassumption.
  eassumption.
  eassumption.
  red; intros; eapply wt_callstate_wt_regs; eauto.
  reflexivity.
  reflexivity.
  eassumption.
  eapply match_stacks_type_sp; eauto.
  eapply match_stacks_type_retaddr; eauto.
  eapply mconj_proj1; eassumption.
  rename SEP into SEP_init;
  intros (j' & rs' & m2' & sp' & m3' & m4' & m5' & A & B & C & D & E & F & SEP & J & K & KSEP & KV & KV' & PERMS).
  econstructor; split.
  + eapply plus_left. econstructor; eauto.
    rewrite (unfold_transf_function _ _ TRANSL). unfold fn_code. unfold transl_body.
    eexact D. traceEq.
  + constr_match_states. 
    eapply match_stacks_change_meminj; eauto. all: eauto with coqlib.
    * exists m, m'0; split; eauto.
      intros.
      eapply Mem.valid_block_inject_2; eauto.
      apply mconj_proj1 in SEP_init; apply sep_proj1 in SEP_init; simpl in SEP_init ; eauto.
    * intros.
      destruct (j b) eqn:?. destruct p.
      exploit K. apply Heqo. rewrite H. intro Z; inv Z.
      eapply Mem.valid_block_inject_2 in Heqo.
      2:       apply mconj_proj1 in SEP_init; apply sep_proj1 in SEP_init; simpl in SEP_init ; eauto.
      eapply Mem.fresh_block_alloc in A. congruence.
      generalize (KSEP _ _ _ Heqo H).
      intros (VB1 & VB2). 
      eapply Mem.valid_block_inject_1 in H.
      2:   apply sep_proj2 in SEP; apply sep_proj1 in SEP; simpl in SEP ; eauto.
      clear - VB1 H H1 external_calls_prf.
      unfold Mem.valid_block in *.
      exploit Mem.nextblock_alloc; eauto.
      exploit Mem.alloc_result; eauto. intros; subst.
      rewrite H2 in H.
      apply Plt_succ_inv in H; destruct H; congruence.
    * revert INJ_INIT_SP K; clear. destruct init_sp; simpl; auto.
    * eapply has_at_most_one_antecedent_incr; eauto.
    * eapply block_prop_impl; eauto.
    * revert Hno_init_args.
      generalize (Linear2.state_invariant s1).
      rewrite Hs2.
      inversion step_high; inversion 1; try subst; simpl in * |- * ; try now intuition congruence.
      eapply init_args_out_of_bounds_alloc. eauto.
      {
        revert ISP'VALID.
        apply mconj_proj1 in SEP_init; apply sep_proj1 in SEP_init; simpl in SEP_init ; eauto.
        clear - m_ext SEP_init memory_model_prf INJ_INIT_SP.
        destruct init_sp; simpl; auto. intros.
        rewrite Mem.valid_block_extends. 2: eauto.
        eapply Mem.valid_block_inject_1; eauto.
      }
      eauto. eauto.
      apply mconj_proj1 in SEP_init; apply sep_proj1 in SEP_init; simpl in SEP_init ; eauto.

    * congruence.
    * unfold store_stack in *.
      eapply init_args_in_bounds_perm.
      intros b o_ H o k p. apply PERMS. eauto.
    * apply mconj_proj1 in SEP_init; apply sep_proj1 in SEP_init; simpl in SEP_init ; eauto.
      revert SEP_init INJ_INIT_SP A . clear - memory_model_prf.
      intros; subst. inversion INJ_INIT_SP. 
      eapply Mem.fresh_block_alloc in A. simpl in *. 
      eapply Mem.valid_block_inject_2 in INJ_INIT_SP; eauto. congruence.
    *

      Lemma sep_rot:
        forall P Q R S,
          massert_eqv (P ** Q ** R ** S) (S ** P ** Q ** R).
      Proof.
        intros.
        rewrite <- (sep_assoc  Q R), <- (sep_assoc P).
        rewrite (sep_comm _ S). auto.
      Qed.
      rewrite sep_rot in SEP. rewrite sep_swap12.
      eapply stack_contents_change_meminj; eauto.
      rewrite sep_swap23, sep_swap12.
      eapply mconj_intro.
      eapply sep_imp. eexact SEP. auto.
      apply sepconj_morph_1_Proper. auto.
      apply sepconj_morph_1_Proper; auto.
      red; intros.
      repeat (refine (conj _ _)).
      -- simpl; auto.
      -- simpl.
         apply mconj_proj2 in SEP_init. apply sep_proj1 in SEP_init.
         clear -  K SEP_init.
         split; intros; auto. red; intros.
         exploit SEP_init; eauto. instantiate (1 := rs).
         intros (v & EA & INJ).
         eexists; esplit.
         inv EA; constructor; eauto. eapply val_inject_incr; eauto.
      -- simpl. intros. decompose [ex and] H.
         repeat econstructor; eauto.
    * intros. eapply Mem.perm_alloc_3; eauto.
    * eapply bounds_stack_perm. eauto.
      eapply match_stacks_valid_stack.
      eauto. apply sep_proj1 in SEP_init; eauto.
      intros.
      eapply Mem.perm_alloc_4; eauto.
      eapply Mem.fresh_block_alloc in H1. congruence.
      
- (* external function *)
  simpl in TRANSL. inversion TRANSL; subst tf.
  exploit transl_external_arguments; eauto. apply sep_proj1 in SEP; eauto.
  { (* init_args_mach *)
    eapply sep_drop in SEP.
    eapply sep_drop in SEP.
    eapply sep_drop in SEP.
    simpl in SEP; eauto.
  } 
  intros [vl [ARGS VINJ]].
  rewrite sep_swap12, sep_swap23 in SEP.
  exploit external_call_parallel_rule; eauto.
  {
    repeat
    match goal with
        [ |- context [m_invar_weak (?U ** ?V)] ] =>
        replace (m_invar_weak (U ** V))
                with (m_invar_weak U || m_invar_weak V)
          by reflexivity
    end.
    rewrite stack_contents_invar_weak. reflexivity.
  }
  intros (j' & res' & m1' & A & B & C & D & E).
  revert Hno_init_args.
  generalize (Linear2.state_invariant s1).
	rewrite Hs2.
	inversion step_high; inversion 1; subst; try (simpl in * |- * ; now intuition congruence).
  intro Hno_init_args.
  econstructor; split.
  apply plus_one. eapply exec_function_external; eauto.
  {
	  inversion f_eq; subst.
    exploit free_extcall_args_external_call. all: eauto.
    apply sep_proj1 in SEP. simpl in SEP; eauto.
    apply sep_drop in SEP. eapply sep_proj1. rewrite (sep_comm (stack_contents _ _ _)), sep_assoc. eauto.
	  eapply val_list_lessdef_inject_compose; eauto.
    apply map_reg_lessdef; auto.
    intros (m'_ & FEA & t2 & res2 & m2 & EC2).
    exists m'_; split; eauto.
    eapply external_call_symbols_preserved in EC2; eauto. apply senv_preserved.
  }
  inv f_eq. 
  eapply external_call_symbols_preserved; eauto. apply senv_preserved.
  constr_match_states.
  eapply match_stacks_change_meminj. 3: eexact STACKS.
  all:eauto.
  exists m, m'0; split; eauto.
  intros; eapply Mem.valid_block_inject_2; eauto. apply sep_proj1 in SEP; simpl in SEP; eauto.
  apply agree_regs_set_pair. apply agree_regs_inject_incr with j; auto. auto.
  apply agree_callee_save_set_result; auto.
  rewrite <- H1. simpl in *.
  eapply init_args_out_of_bounds_external_call; eauto.
  intros.
  rewrite H3 in INJ_INIT_SP; inversion INJ_INIT_SP. 
  rewrite Mem.valid_block_extends.
  eapply Mem.valid_block_inject_1; eauto. apply sep_proj1 in SEP; simpl in SEP; eauto.
  eauto.
  apply sep_proj1 in SEP; simpl in SEP; eauto.
  congruence.
  * revert Hsome_init_args Hno_init_args.
    simpl.
    intros IAIB IAOOB.
    eapply init_args_in_bounds_external_call. eexact H4. 
    eapply globalenv_inject_preserves_globals.
    apply sep_pick2 in SEP. eauto. all: eauto.
    -- intros.
       revert INJ_INIT_SP D H3. clear. intros. subst. simpl in *; auto.
    -- revert HAMOA INJ_INIT_SP D E ISP'VALID. clear.
       intros; subst; simpl in *; auto.
       specialize (HAMOA _ _ eq_refl _ _ _ _ INJ_INIT_SP H0). subst.
       rewrite H0 in INJ_INIT_SP. inv INJ_INIT_SP. auto.
    -- apply sep_pick1 in SEP; simpl in SEP; eauto.
    -- eapply val_list_lessdef_inject_compose. 2: apply VINJ.
       inv f_eq. apply map_reg_lessdef. auto.
    -- inv f_eq. eauto.
  * revert INJ_INIT_SP D. clear.
    destruct init_sp; simpl; auto.
  * revert HAMOA D E ISP'VALID. clear.
    red; intros.
    destruct (j b1) eqn:?. destruct p.
    destruct (j b2) eqn:?. destruct p.
    exploit D. eexact Heqo.
    exploit D. eexact Heqo0.
    intros. assert (b0 = b' /\ b = b') by (split; congruence). destruct H1; subst.
    eapply HAMOA; eauto.
    exploit E; eauto. rewrite EQ in ISP'VALID; simpl in ISP'VALID. intuition congruence.
    exploit E; eauto. rewrite EQ in ISP'VALID; simpl in ISP'VALID. intuition congruence.
  * eapply block_prop_impl. 2: eauto. intros; eapply external_call_valid_block; eauto.
  * apply stack_contents_change_meminj with j; auto. 
    rewrite sep_swap12, sep_swap23.
    eapply sep_imp. eexact C. auto.
    apply sepconj_morph_1_Proper. auto.
    apply sepconj_morph_1_Proper. auto.
    red; intros.
    repeat (refine (conj _ _)).
    -- simpl; auto.
    -- simpl.
       clear - D.
       red; intros.
       exploit H; eauto. instantiate (1 := rs).
       intros (v & EA & INJ).
       eexists; esplit.
       inv EA; constructor; eauto. eapply val_inject_incr; eauto.
    -- simpl. intros. decompose [ex and] H3.
       repeat econstructor; eauto.
  * eapply bounds_stack_perm. eauto. eapply match_stacks_valid_stack; eauto.
    apply sep_proj1 in SEP; eauto.
    intros. eapply external_call_max_perm; eauto. 

- (* return *)
  inv STACKS. simpl in AGLOCS. simpl in SEP. rewrite sep_assoc in SEP. 
  econstructor; split.
  apply plus_one. apply exec_return.
  revert Hno_init_args.
  generalize (Linear2.state_invariant s1).
  rewrite Hs2.
  inversion step_high; inversion 1; subst; simpl in * |- * ; try now intuition congruence.
  intro IAOOB.
  econstructor; eauto.
  apply agree_locs_return with rs0; auto.
  rewrite <- H0; simpl; eassumption.
  congruence.
  apply frame_contents_exten with rs0 (parent_locset init_ls s); auto.
  intros. eapply BS. eauto. eapply BS.
Qed.

End WITHMEMINIT.

End WITHINITSP.

Lemma has_type_tint_Vzero: Val.has_type Vzero Tint.
Proof.
  simpl; auto. 
Qed.


Inductive match_states' (s : Linear2.state) (s': Mach.state): Prop :=
| match_states'_intro:
    match_states Vzero Vzero (Locmap.init Vundef) (signature_main) (has_type_tint_Vzero) s s' ->
    match_states' s s'.

(* Let match_states s s' := *)
(*   exists init_m init_m', *)
(*     match_states Vzero Vzero (Locmap.init Vundef) (signature_main) (has_type_tint_Vzero) s s' /\ *)
(*     Ple (Genv.genv_next ge) (Mem.nextblock init_m) /\ *)
(*     Ple (Genv.genv_next tge) (Mem.nextblock init_m'). *)

Lemma transf_initial_states:
  forall st1, Linear2.initial_state prog st1 ->
  exists st2, Mach.initial_state tprog st2 /\ match_states' st1 st2.
Proof.
  intros. inv H.
  inv init_lower.
  exploit function_ptr_translated; eauto. intros [tf [FIND TR]].
  econstructor; split.
  econstructor. 
  eapply (Genv.init_mem_transf_partial TRANSF); eauto.
  rewrite (match_program_main TRANSF).
  rewrite symbols_preserved. eauto.
  set (j := Mem.flat_inj (Mem.nextblock m0)).
  constructor.
  econstructor; eauto.
  rewrite H3. constructor.
  left; red; simpl. easy.
  vm_compute. congruence.
  unfold Locmap.init. red; intros; auto.
  unfold Locmap.init. red; intros; auto.
  red. red. discriminate. congruence.
  red.  red. simpl. eauto.
  simpl. auto.
  red. discriminate.
  simpl; auto.
  simpl stack_contents. rewrite sep_pure. split; auto. split;[|split].
  eapply Genv.initmem_inject; eauto.
  simpl. split. exists (Mem.nextblock m0); split. apply Ple_refl.
  unfold Mem.flat_inj; constructor; intros.
    apply pred_dec_true; auto.
    destruct (plt b1 (Mem.nextblock m0)); congruence.
    change (Mem.valid_block m0 b0). eapply Genv.find_symbol_not_fresh; eauto.
    change (Mem.valid_block m0 b0). eapply Genv.find_funct_ptr_not_fresh; eauto.
    change (Mem.valid_block m0 b0). eapply Genv.find_var_info_not_fresh; eauto.
  split. red. simpl. easy.
  red; simpl; tauto.
  red; simpl. intros. destruct H5; try easy.
  decompose [ex and] H4.
  decompose [ex and] H5. discriminate.
  constructor.
Qed.

Lemma transf_final_states:
  forall st1 st2 r,
  match_states' st1 st2 -> Linear2.final_state st1 r -> Mach.final_state st2 r.
Proof.
  intros. inv H0. inv H. inv fin_higher. inv fin_lower. inv H0; try congruence.
  inv STACKS; try congruence.
  assert (R: exists r, loc_result signature_main = One r) by (econstructor; reflexivity). 
  destruct R as [rres EQ]. rewrite EQ in H1. simpl in H1.
  rewrite <- H2 in Hs2; inv Hs2.
  generalize (Linear2.state_invariant st1).
  rewrite <- H, <- H2. intro A; inv A.
  generalize (AGREGS rres).
  specialize (rs_lessdef (R rres)); rewrite H1 in rs_lessdef. inv rs_lessdef. intro A; inv A.
  econstructor; eauto.
  unfold Locmap.getpair in H3. simpl in H3.
  unfold signature_main in EQ. vm_compute in EQ. inv EQ.
  congruence.
Qed.

Lemma wt_prog:
  forall i fd, In (i, Some (Gfun fd)) prog.(prog_defs) -> wt_fundef fd.
Proof.
  intros.
  exploit list_forall2_in_left. eexact (proj1 TRANSF). eauto.
  intros ([i' g] & P & Q & R). simpl in *. inv R.
  inv H1.
  destruct fd; simpl in *.
- monadInv H3. unfold transf_function in EQ.
  destruct (wt_function f). auto. discriminate.
- auto.
Qed.

Theorem transf_program_correct':
  forward_simulation (Linear2.semantics prog) (Mach.semantics return_address_offset tprog).
Proof.
  set (ms := fun s s' => wt_state (Locmap.init Vundef) (Linear2.state_lower s) /\ match_states' s s').
  eapply forward_simulation_plus with (match_states := ms).
- apply senv_preserved.
- intros. exploit transf_initial_states; eauto. intros [st2 [A B]].
  exists st2; split; auto. split; auto.
  apply wt_initial_state with (prog0 := prog); auto. exact wt_prog.
  inv H. congruence.
- intros. destruct H. eapply transf_final_states; eauto.
- intros. destruct H0.
  destruct H1 as (j & im & im' & MS & GE & GE').
  exploit transf_step_correct; eauto.
  unfold Vzero; red; auto. 
  intros [s2' [A B]].
  exists s2'; split. exact A. split.
  inv H.
  eapply step_type_preservation; eauto. eexact wt_prog.
  assert (Linear2.state_init_ls s1 = Locmap.init Vundef) as INIT.
  {
    inversion j; congruence.
  }
  rewrite <- INIT.
  eexact step_low. 
  repeat eexists; eauto. 
Qed.

Theorem transf_program_correct:
  forward_simulation (Linear.semantics prog) (Mach.semantics return_address_offset tprog).
Proof.
  eapply compose_forward_simulations.
  eapply Linear2.whole_program_linear_to_linear2.
  apply transf_program_correct' .
Qed.

End PRESERVATION.
<|MERGE_RESOLUTION|>--- conflicted
+++ resolved
@@ -2190,9 +2190,10 @@
 signature [sg] can be retrieved in [m'] (a Mach memory state) and agree with the
 locset [init_ls].*)
 
-Definition init_args_mach j sg rs m' :=
+Definition init_args_mach j sg m' :=
   forall sl of ty,
     List.In (Locations.S sl of ty) (regs_of_rpairs (loc_arguments sg)) ->
+    forall rs,
     exists v,
       extcall_arg rs m' init_sp (S sl of ty) v /\
       Val.inject j (init_ls (S sl of ty)) v.
@@ -2215,7 +2216,7 @@
 Variable m': mem.
 Hypothesis SEP: m' |= stack_contents j cs cs'.
 
-Hypothesis init_args: init_args_mach j isg rs m'.
+Hypothesis init_args: init_args_mach j isg m'.
 
 Lemma transl_external_argument:
   forall l,
@@ -2440,9 +2441,9 @@
 
 Opaque Z.mul.
 
-Program Definition minit_args_mach j sg_ rs : massert :=
+Program Definition minit_args_mach j sg_ : massert :=
   {|
-    m_pred := init_args_mach j sg_ rs;
+    m_pred := init_args_mach j sg_;
     m_footprint := fun b o =>
                      exists sl ofs ty,
                        In (S sl ofs ty) (regs_of_rpairs (loc_arguments sg_)) /\
@@ -2462,6 +2463,7 @@
   simpl; intros.
   exists Outgoing, of, ty; split; auto.
   eexists; split; eauto.
+  Unshelve. eauto.
 Defined.
 Next Obligation.
   exploit H. eauto.
@@ -2472,6 +2474,7 @@
   exploit H0. split.
   apply Zle_refl. destruct H2; simpl; omega.
   eapply Mem.perm_valid_block; eauto.
+  Unshelve. constructor.
 Defined.
 
 Fixpoint bounds_stack m ll (* hi *) :=
@@ -2565,10 +2568,6 @@
                  ** stack_contents j cs cs'
                  ** (mconj (minjection j m) (minit_args_mach j sg_))
                  ** globalenv_inject ge j
-<<<<<<< HEAD
-=======
-                 ** minit_args_mach j sg_ rs
->>>>>>> 7fb9d988
         )
         (PERM_stack: forall (ofs : Z) (p : permission), Mem.perm m sp ofs Max p -> 0 <= ofs < Linear.fn_stacksize f)
         (BS: bounds_stack m cs),
@@ -2590,14 +2589,8 @@
         (HAMOA: has_at_most_one_antecedent j init_sp)
         (ISP'VALID: block_prop (Mem.valid_block m') init_sp)
         (SEP: m' |= stack_contents j cs cs'
-<<<<<<< HEAD
                  ** (mconj (minjection j m) (minit_args_mach j sg_))
                  ** globalenv_inject ge j)
-=======
-                 ** minjection j m
-                 ** globalenv_inject ge j
-                 ** minit_args_mach j sg_ rs)
->>>>>>> 7fb9d988
         (BS: bounds_stack m cs),
       match_states s2_ (Mach.Callstate cs' fb rs m')
   | match_states_return:
@@ -2614,14 +2607,8 @@
         (HAMOA: has_at_most_one_antecedent j init_sp)
         (ISP'VALID: block_prop (Mem.valid_block m') init_sp)
         (SEP: m' |= stack_contents j cs cs'
-<<<<<<< HEAD
                  ** (mconj (minjection j m) (minit_args_mach j sg_))
                  ** globalenv_inject ge j)
-=======
-                 ** minjection j m
-                 ** globalenv_inject ge j
-                 ** minit_args_mach j sg_ rs)
->>>>>>> 7fb9d988
         (BS: bounds_stack m cs),
       match_states s2_ (Mach.Returnstate cs' rs m').
 
@@ -2844,7 +2831,6 @@
   | |- _ => idtac
   end.
 
-<<<<<<< HEAD
 Lemma intv_dec:
   forall a b c,
     { a <= b < c } + { b < a \/ b >= c }.
@@ -2893,48 +2879,6 @@
   Qed.
 
 End EVAL_BUILTIN_ARG_LESSDEF.
-
-
-=======
-Lemma extcall_arg_change_reg:
-  forall rs rs' m v sl o t v',
-    extcall_arg rs m v (S sl o t) v' ->
-    extcall_arg rs' m v (S sl o t) v'.
-Proof.
-  intros rs rs' m v sl o t v' EA. inv EA; constructor.
-  auto.
-Qed.
-
-Lemma init_args_mach_set_reg:
-  forall j sg_ rs rs' m0,
-    init_args_mach j sg_ rs m0 -> init_args_mach j sg_ rs' m0.
-Proof.
-  red; intros.
-  eapply H in H0. destruct H0 as (v0 & EA & INJ).
-  eapply extcall_arg_change_reg in EA.
-  eauto.
-Qed.
-
-Lemma sep_iamsg:
-  forall m' f j sp' ls pls psp pra cs cs' m (ge: Linear.genv) sg_ rs rs',
-    m'
-      |= frame_contents f j sp' ls pls psp pra **
-      stack_contents j cs cs' **
-      minjection j m ** globalenv_inject ge j ** minit_args_mach j sg_ rs ->
-    m'
-      |= frame_contents f j sp' ls pls psp pra **
-      stack_contents j cs cs' **
-      minjection j m ** globalenv_inject ge j ** minit_args_mach j sg_ rs'.
-Proof.
-  intros.
-  eapply sep_imp. eexact H. eauto.
-  apply sepconj_morph_1_Proper. auto.
-  apply sepconj_morph_1_Proper. auto.
-  apply sepconj_morph_1_Proper. auto.
-  red; intros; simpl; repeat split; auto.
-  apply init_args_mach_set_reg.  
-Qed.
->>>>>>> 7fb9d988
 
 Theorem transf_step_correct:
   forall s1 t s2, Linear2.step ge s1 t s2 ->
@@ -2976,9 +2920,7 @@
       generalize (Linear2.state_invariant s1). rewrite Hs2.
       inversion step_high; inversion 1; subst; simpl in *; now intuition congruence.
       congruence.
-      eapply sep_iamsg; eauto with mem.
-      eapply frame_set_reg. eauto. 
-
+      
     + (* Lgetstack, incoming *)
       unfold slot_valid in SV. InvBooleans.
       exploit incoming_slot_in_parameters; eauto. intros IN_ARGS.
@@ -3077,13 +3019,7 @@
                /\ m'' |= frame_contents f j sp' (Locmap.set (S sl ofs ty) (rs (R src))
                                                            (LTL.undef_regs (destroyed_by_setstack ty) rs))
                      (parent_locset init_ls s) (parent_sp init_sp cs') (parent_ra init_ra cs')
-<<<<<<< HEAD
                      ** stack_contents j s cs' ** (mconj (minjection j m) (minit_args_mach j sg_)) ** globalenv_inject ge j
-                     (* ** minit_args_mach j sg_ *)
-=======
-                     ** stack_contents j s cs' ** minjection j m ** globalenv_inject ge j
-                     ** minit_args_mach j sg_ (undef_regs (destroyed_by_setstack ty) rs0)
->>>>>>> 7fb9d988
            ).
     {
       unfold ofs'; destruct sl; try discriminate.
