(* *********************************************************************)
(*                                                                     *)
(*              The Compcert verified compiler                         *)
(*                                                                     *)
(*          Xavier Leroy, INRIA Paris-Rocquencourt                     *)
(*                                                                     *)
(*  Copyright Institut National de Recherche en Informatique et en     *)
(*  Automatique.  All rights reserved.  This file is distributed       *)
(*  under the terms of the INRIA Non-Commercial License Agreement.     *)
(*                                                                     *)
(* *********************************************************************)

(** Correctness proof for constant propagation. *)

Require Import Coqlib Maps Integers Floats Lattice Kildall.
Require Import AST Linking.
Require Import Values Builtins Events Memory Globalenvs Smallstep.
Require Compopts Machregs.
Require Import Op Registers RTL.
Require Import Liveness ValueDomain ValueAOp ValueAnalysis.
Require Import ConstpropOp ConstpropOpproof Constprop.

Definition match_prog (prog tprog: program) :=
  match_program (fun _ f tf => tf = transf_fundef (romem_for prog) f) eq prog tprog.

Lemma transf_program_match:
  forall prog, match_prog prog (transf_program prog).
Proof.
  intros. eapply match_transform_program_contextual. auto.
Qed.

Section PRESERVATION.

Variable prog: program.
Variable tprog: program.
Variable se: Genv.symtbl.
Hypothesis TRANSL: match_prog prog tprog.
Hypothesis SEVALID: Genv.valid_for (erase_program prog) se.
Let ge := Genv.globalenv se prog.
Let tge := Genv.globalenv se tprog.

(** * Correctness of the code transformation *)

(** We now show that the transformed code after constant propagation
  has the same semantics as the original code. *)

Lemma functions_translated:
  forall (v tv: val) (f: fundef),
  Genv.find_funct ge v = Some f ->
  Val.lessdef v tv ->
  Genv.find_funct tge tv = Some (transf_fundef (romem_for prog) f).
Proof.
  intros v tv f Hf Hv. apply (Genv.find_funct_transf_id TRANSL).
  unfold Genv.find_funct in *. destruct v; try discriminate. inv Hv. auto.
Qed.

Lemma sig_function_translated:
  forall rm f,
  funsig (transf_fundef rm f) = funsig f.
Proof.
  intros. destruct f; reflexivity.
Qed.

Lemma init_regs_lessdef:
  forall rl vl1 vl2,
  Val.lessdef_list vl1 vl2 ->
  regs_lessdef (init_regs vl1 rl) (init_regs vl2 rl).
Proof.
  induction rl; simpl; intros.
  red; intros. rewrite Regmap.gi. auto.
  inv H. red; intros. rewrite Regmap.gi. auto.
  apply set_reg_lessdef; auto.
Qed.

Lemma ros_address_translated:
  forall ros bc rs ae rs',
  genv_match bc ge ->
  ematch bc rs ae ->
  regs_lessdef rs rs' ->
  Val.lessdef (ros_address ge ros rs) (ros_address tge (transf_ros ae ros) rs').
Proof.
  intros until rs'; intros GE EM RLD. destruct ros; simpl in *.
- (* function pointer *)
  generalize (EM r); fold (areg ae r); intro VM. generalize (RLD r); intro LD.
  destruct (areg ae r); auto. destruct p; auto.
  predSpec Ptrofs.eq Ptrofs.eq_spec ofs Ptrofs.zero; intros; auto.
  subst ofs. exploit vmatch_ptr_gl; eauto.
- (* function symbol *)
  apply Val.lessdef_refl.
Qed.

Lemma const_for_result_correct:
  forall a op bc v sp m,
  const_for_result a = Some op ->
  vmatch bc v a ->
  bc sp = BCstack ->
  genv_match bc ge ->
  exists v', eval_operation tge (Vptr sp Ptrofs.zero) op nil m = Some v' /\ Val.lessdef v v'.
Proof.
  intros. exploit ConstpropOpproof.const_for_result_correct; eauto.
Qed.

Inductive match_pc (f: function) (rs: regset) (m: mem): nat -> node -> node -> Prop :=
  | match_pc_base: forall n pc,
      match_pc f rs m n pc pc
  | match_pc_nop: forall n pc s pcx,
      f.(fn_code)!pc = Some (Inop s) ->
      match_pc f rs m n s pcx ->
      match_pc f rs m (S n) pc pcx
  | match_pc_cond: forall n pc cond args s1 s2 pcx,
      f.(fn_code)!pc = Some (Icond cond args s1 s2) ->
      (forall b,
        eval_condition cond rs##args m = Some b ->
        match_pc f rs m n (if b then s1 else s2) pcx) ->
      match_pc f rs m (S n) pc pcx.

Lemma match_successor_rec:
  forall f rs m bc ae,
  ematch bc rs ae ->
  forall n pc,
  match_pc f rs m n pc (successor_rec n f ae pc).
Proof.
  induction n; simpl; intros.
- apply match_pc_base.
- destruct (fn_code f)!pc as [[]|] eqn:INSTR; try apply match_pc_base.
+ eapply match_pc_nop; eauto.
+ destruct (resolve_branch (eval_static_condition c (aregs ae l))) as [b|] eqn:STATIC;
  try apply match_pc_base.
  eapply match_pc_cond; eauto. intros b' DYNAMIC.
  assert (b = b').
  { eapply resolve_branch_sound; eauto.
    rewrite <- DYNAMIC. apply eval_static_condition_sound with bc.
    apply aregs_sound; auto. }
  subst b'. apply IHn.
Qed.

Lemma match_successor:
  forall f rs m bc ae pc,
  ematch bc rs ae -> match_pc f rs m num_iter pc (successor f ae pc).
Proof.
  intros. eapply match_successor_rec; eauto.
Qed.

Lemma builtin_arg_reduction_correct:
  forall bc sp m rs ae, ematch bc rs ae ->
  forall a v,
  eval_builtin_arg ge (fun r => rs#r) sp m a v ->
  eval_builtin_arg ge (fun r => rs#r) sp m (builtin_arg_reduction ae a) v.
Proof.
  induction 2; simpl; eauto with barg.
- specialize (H x). unfold areg. destruct (AE.get x ae); try constructor.
  + inv H. constructor.
  + inv H. constructor.
  + destruct (Compopts.generate_float_constants tt); [inv H|idtac]; constructor.
  + destruct (Compopts.generate_float_constants tt); [inv H|idtac]; constructor.
- destruct (builtin_arg_reduction ae hi); auto with barg.
  destruct (builtin_arg_reduction ae lo); auto with barg.
  inv IHeval_builtin_arg1; inv IHeval_builtin_arg2. constructor.
Qed.

Lemma builtin_arg_strength_reduction_correct:
  forall bc sp m rs ae a v c,
  ematch bc rs ae ->
  eval_builtin_arg ge (fun r => rs#r) sp m a v ->
  eval_builtin_arg ge (fun r => rs#r) sp m (builtin_arg_strength_reduction ae a c) v.
Proof.
  intros. unfold builtin_arg_strength_reduction.
  destruct (builtin_arg_ok (builtin_arg_reduction ae a) c).
  eapply builtin_arg_reduction_correct; eauto.
  auto.
Qed.

Lemma builtin_args_strength_reduction_correct:
  forall bc sp m rs ae, ematch bc rs ae ->
  forall al vl,
  eval_builtin_args ge (fun r => rs#r) sp m al vl ->
  forall cl,
  eval_builtin_args ge (fun r => rs#r) sp m (builtin_args_strength_reduction ae al cl) vl.
Proof.
  induction 2; simpl; constructor.
  eapply builtin_arg_strength_reduction_correct; eauto.
  apply IHlist_forall2.
Qed.

Lemma debug_strength_reduction_correct:
  forall bc sp m rs ae, ematch bc rs ae ->
  forall al vl,
  eval_builtin_args ge (fun r => rs#r) sp m al vl ->
  exists vl', eval_builtin_args ge (fun r => rs#r) sp m (debug_strength_reduction ae al) vl'.
Proof.
  induction 2; simpl.
- exists (@nil val); constructor.
- destruct IHlist_forall2 as (vl' & A).
  assert (eval_builtin_args ge (fun r => rs#r) sp m
             (a1 :: debug_strength_reduction ae al) (b1 :: vl'))
  by (constructor; eauto).
  destruct a1; try (econstructor; eassumption).
  destruct (builtin_arg_reduction ae (BA x)); repeat (eauto; econstructor).
Qed.

Lemma builtin_strength_reduction_correct:
  forall sp bc ae rs ef args vargs m t vres m',
  ematch bc rs ae ->
  eval_builtin_args ge (fun r => rs#r) sp m args vargs ->
  external_call ef ge vargs m t vres m' ->
  exists vargs',
     eval_builtin_args ge (fun r => rs#r) sp m (builtin_strength_reduction ae ef args) vargs'
  /\ external_call ef ge vargs' m t vres m'.
Proof.
  intros.
  assert (DEFAULT: forall cl,
    exists vargs',
       eval_builtin_args ge (fun r => rs#r) sp m (builtin_args_strength_reduction ae args cl) vargs'
    /\ external_call ef ge vargs' m t vres m').
  { exists vargs; split; auto. eapply builtin_args_strength_reduction_correct; eauto. }
  unfold builtin_strength_reduction.
  destruct ef; auto.
  exploit debug_strength_reduction_correct; eauto. intros (vargs' & P).
  exists vargs'; split; auto.
  inv H1; constructor.
Qed.

(** The proof of semantic preservation is a simulation argument
  based on "option" diagrams of the following form:
<<
                 n
       st1 --------------- st2
        |                   |
       t|                   |t or (? and n' < n)
        |                   |
        v                   v
       st1'--------------- st2'
                 n'
>>
  The left vertical arrow represents a transition in the
  original RTL code.  The top horizontal bar is the [match_states]
  invariant between the initial state [st1] in the original RTL code
  and an initial state [st2] in the transformed code.
  This invariant expresses that all code fragments appearing in [st2]
  are obtained by [transf_code] transformation of the corresponding
  fragments in [st1].  Moreover, the state [st1] must match its compile-time
  approximations at the current program point.
  These two parts of the diagram are the hypotheses.  In conclusions,
  we want to prove the other two parts: the right vertical arrow,
  which is a transition in the transformed RTL code, and the bottom
  horizontal bar, which means that the [match_state] predicate holds
  between the final states [st1'] and [st2']. *)

Inductive match_stackframes: stackframe -> stackframe -> Prop :=
   match_stackframe_intro:
      forall res sp pc rs f rs',
      regs_lessdef rs rs' ->
    match_stackframes
        (Stackframe res f sp pc rs)
        (Stackframe res (transf_function (romem_for prog) f) sp pc rs').

Inductive match_states: nat -> state -> state -> Prop :=
  | match_states_intro:
      forall s sp pc rs m f s' pc' rs' m' n
           (STACKS: list_forall2 match_stackframes s s')
           (PC: match_pc f rs m n pc pc')
           (REGS: regs_lessdef rs rs')
           (MEM: Mem.extends m m'),
      match_states n (State s f sp pc rs m)
                    (State s' (transf_function (romem_for prog) f) sp pc' rs' m')
  | match_states_call:
      forall s vf args m s' vf' args' m'
           (STACKS: list_forall2 match_stackframes s s')
           (VF: Val.lessdef vf vf')
           (ARGS: Val.lessdef_list args args')
           (MEM: Mem.extends m m'),
      match_states O (Callstate s vf args m)
                     (Callstate s' vf' args' m')
  | match_states_return:
      forall s v m s' v' m'
           (STACKS: list_forall2 match_stackframes s s')
           (RES: Val.lessdef v v')
           (MEM: Mem.extends m m'),
      list_forall2 match_stackframes s s' ->
      match_states O (Returnstate s v m)
                     (Returnstate s' v' m').

Lemma match_states_succ:
  forall s f sp pc rs m s' rs' m',
  list_forall2 match_stackframes s s' ->
  regs_lessdef rs rs' ->
  Mem.extends m m' ->
  match_states O (State s f sp pc rs m)
                 (State s' (transf_function (romem_for prog) f) sp pc rs' m').
Proof.
  intros. apply match_states_intro; auto. constructor.
Qed.

Lemma transf_instr_at:
  forall rm f pc i,
  f.(fn_code)!pc = Some i ->
  (transf_function rm f).(fn_code)!pc = Some(transf_instr f (analyze rm f) rm pc i).
Proof.
  intros. simpl. rewrite PTree.gmap. rewrite H. auto.
Qed.

Ltac TransfInstr :=
  match goal with
  | H1: (PTree.get ?pc (fn_code ?f) = Some ?instr),
    H2: (analyze ?rm ?f)#?pc = VA.State ?ae ?am |- _ =>
      generalize (transf_instr_at rm _ _ _ H1); unfold transf_instr; rewrite H2
  end.

(** The proof of simulation proceeds by case analysis on the transition
  taken in the source code. *)

Lemma transf_step_correct m0 bc0:
  forall s1 t s2,
  step ge s1 t s2 ->
  forall n1 s1' (SS: sound_state prog se m0 bc0 s1) (MS: match_states n1 s1 s1'),
  (exists n2, exists s2', step tge s1' t s2' /\ match_states n2 s2 s2')
  \/ (exists n2, n2 < n1 /\ t = E0 /\ match_states n2 s2 s1')%nat.
Proof.
  induction 1; intros; inv MS; try InvSoundState; try (inv PC; try congruence).

- (* Inop, preserved *)
  rename pc'0 into pc. TransfInstr; intros.
  left; econstructor; econstructor; split.
  eapply exec_Inop; eauto.
  eapply match_states_succ; eauto.

- (* Inop, skipped over *)
  assert (s0 = pc') by congruence. subst s0.
  right; exists n; split. omega. split. auto.
  apply match_states_intro; auto.

- (* Iop *)
  rename pc'0 into pc. TransfInstr.
  set (a := eval_static_operation op (aregs ae args)).
  set (ae' := AE.set res a ae).
  assert (VMATCH: vmatch bc v a) by (eapply eval_static_operation_sound; eauto with va).
  assert (MATCH': ematch bc (rs#res <- v) ae') by (eapply ematch_update; eauto).
  destruct (const_for_result a) as [cop|] eqn:?; intros.
+ (* constant is propagated *)
  exploit const_for_result_correct; eauto. intros (v' & A & B).
  left; econstructor; econstructor; split.
  eapply exec_Iop; eauto.
  apply match_states_intro; auto.
  eapply match_successor; eauto.
  apply set_reg_lessdef; auto.
+ (* operator is strength-reduced *)
  assert(OP:
     let (op', args') := op_strength_reduction op args (aregs ae args) in
     exists v',
        eval_operation ge (Vptr sp0 Ptrofs.zero) op' rs ## args' m = Some v' /\
        Val.lessdef v v').
  { eapply op_strength_reduction_correct with (ae := ae); eauto with va. }
  destruct (op_strength_reduction op args (aregs ae args)) as [op' args'].
  destruct OP as [v' [EV' LD']].
  assert (EV'': exists v'', eval_operation ge (Vptr sp0 Ptrofs.zero) op' rs'##args' m' = Some v'' /\ Val.lessdef v' v'').
  { eapply eval_operation_lessdef; eauto. eapply regs_lessdef_regs; eauto. }
  destruct EV'' as [v'' [EV'' LD'']].
  left; econstructor; econstructor; split.
  eapply exec_Iop; eauto.
  apply match_states_intro; auto.
  eapply match_successor; eauto.
  apply set_reg_lessdef; auto. eapply Val.lessdef_trans; eauto.

- (* Iload *)
  rename pc'0 into pc. TransfInstr.
  set (aa := eval_static_addressing addr (aregs ae args)).
  assert (VM1: vmatch bc a aa) by (eapply eval_static_addressing_sound; eauto with va).
  set (av := loadv chunk (romem_for prog) am aa).
  assert (VM2: vmatch bc v av) by (eapply loadv_sound; eauto).
  destruct (const_for_result av) as [cop|] eqn:?; intros.
+ (* constant-propagated *)
  exploit const_for_result_correct; eauto. intros (v' & A & B).
  left; econstructor; econstructor; split.
  eapply exec_Iop; eauto.
  eapply match_states_succ; eauto.
  apply set_reg_lessdef; auto.
+ (* strength-reduced *)
  assert (ADDR:
     let (addr', args') := addr_strength_reduction addr args (aregs ae args) in
     exists a',
        eval_addressing ge (Vptr sp0 Ptrofs.zero) addr' rs ## args' = Some a' /\
        Val.lessdef a a').
  { eapply addr_strength_reduction_correct with (ae := ae); eauto with va. }
  destruct (addr_strength_reduction addr args (aregs ae args)) as [addr' args'].
  destruct ADDR as (a' & P & Q).
  exploit eval_addressing_lessdef. eapply regs_lessdef_regs; eauto. eexact P.
  intros (a'' & U & V).
  exploit Mem.loadv_extends. eauto. eauto. apply Val.lessdef_trans with a'; eauto.
  intros (v' & X & Y).
  left; econstructor; econstructor; split.
  eapply exec_Iload; eauto.
  eapply match_states_succ; eauto. apply set_reg_lessdef; auto.

- (* Istore *)
  rename pc'0 into pc. TransfInstr.
  assert (ADDR:
     let (addr', args') := addr_strength_reduction addr args (aregs ae args) in
     exists a',
        eval_addressing ge (Vptr sp0 Ptrofs.zero) addr' rs ## args' = Some a' /\
        Val.lessdef a a').
  { eapply addr_strength_reduction_correct with (ae := ae); eauto with va. }
  destruct (addr_strength_reduction addr args (aregs ae args)) as [addr' args'].
  destruct ADDR as (a' & P & Q).
  exploit eval_addressing_lessdef. eapply regs_lessdef_regs; eauto. eexact P.
  intros (a'' & U & V).
  exploit Mem.storev_extends. eauto. eauto. apply Val.lessdef_trans with a'; eauto. apply REGS.
  intros (m2' & X & Y).
  left; econstructor; econstructor; split.
  eapply exec_Istore; eauto.
  eapply match_states_succ; eauto.

- (* Icall *)
  rename pc'0 into pc.
  exploit (ros_address_translated ros); eauto. intros FEXT.
  exploit functions_translated; eauto using ros_address_translated. intro FIND.
  TransfInstr; intro.
  left; econstructor; econstructor; split.
  eapply exec_Icall; eauto. apply sig_function_translated; auto.
  constructor; auto. constructor; auto.
  econstructor; eauto.
  apply regs_lessdef_regs; auto.

- (* Itailcall *)
  exploit Mem.free_parallel_extends; eauto. intros [m2' [A B]].
  exploit (ros_address_translated ros); eauto. intros FEXT.
  exploit functions_translated; eauto using ros_address_translated. intro FIND.
  TransfInstr; intro.
  left; econstructor; econstructor; split.
  eapply exec_Itailcall; eauto. apply sig_function_translated; auto.
  constructor; auto.
  apply regs_lessdef_regs; auto.

- (* Ibuiltin *)
  rename pc'0 into pc. TransfInstr; intros.
Opaque builtin_strength_reduction.
  set (dfl := Ibuiltin ef (builtin_strength_reduction ae ef args) res pc') in *.
  set (rm := romem_for cu) in *.
  assert (DFL: (fn_code (transf_function rm f))!pc = Some dfl ->
          exists (n2 : nat) (s2' : state),
            step tge
             (State s' (transf_function rm f) (Vptr sp0 Ptrofs.zero) pc rs' m'0) t s2' /\
            match_states n2
             (State s f (Vptr sp0 Ptrofs.zero) pc' (regmap_setres res vres rs) m') s2').
  {
    exploit builtin_strength_reduction_correct; eauto. intros (vargs' & P & Q).
    exploit (@eval_builtin_args_lessdef _ ge (fun r => rs#r) (fun r => rs'#r)).
    apply REGS. eauto. eexact P.
    intros (vargs'' & U & V).
    exploit external_call_mem_extends; eauto.
    intros (v' & m2' & A & B & C & D).
    econstructor; econstructor; split.
    eapply exec_Ibuiltin; eauto.
    eapply eval_builtin_args_preserved. eexact symbols_preserved. eauto.
    eapply external_call_symbols_preserved; eauto. apply senv_preserved.
    eapply match_states_succ; eauto.
    apply set_res_lessdef; auto.
  }
  destruct ef; auto.
  destruct res; auto.
  destruct (lookup_builtin_function name sg) as [bf|] eqn:LK; auto.
  destruct (eval_static_builtin_function ae am rm bf args) as [a|] eqn:ES; auto.
  destruct (const_for_result a) as [cop|] eqn:CR; auto.
  clear DFL. simpl in H1; red in H1; rewrite LK in H1; inv H1.
  exploit const_for_result_correct; eauto. 
  eapply eval_static_builtin_function_sound; eauto.
  intros (v' & A & B).
  left; econstructor; econstructor; split.
<<<<<<< HEAD
  eapply exec_Ibuiltin; eauto.
=======
  eapply exec_Iop; eauto.
>>>>>>> e1725209
  eapply match_states_succ; eauto.
  apply set_reg_lessdef; auto.
- (* Icond, preserved *)
  rename pc'0 into pc. TransfInstr.
  set (ac := eval_static_condition cond (aregs ae args)).
  assert (C: cmatch (eval_condition cond rs ## args m) ac)
  by (eapply eval_static_condition_sound; eauto with va).
  rewrite H0 in C.
  generalize (cond_strength_reduction_correct bc ae rs m EM cond args (aregs ae args) (eq_refl _)).
  destruct (cond_strength_reduction cond args (aregs ae args)) as [cond' args'].
  intros EV1 TCODE.
  left; exists O; exists (State s' (transf_function (romem_for prog) f) (Vptr sp0 Ptrofs.zero) (if b then ifso else ifnot) rs' m'); split.
  destruct (resolve_branch ac) eqn: RB.
  assert (b0 = b) by (eapply resolve_branch_sound; eauto). subst b0.
  destruct b; eapply exec_Inop; eauto.
  eapply exec_Icond; eauto.
  eapply eval_condition_lessdef with (vl1 := rs##args'); eauto. eapply regs_lessdef_regs; eauto. congruence.
  eapply match_states_succ; eauto.

- (* Icond, skipped over *)
  rewrite H1 in H; inv H.
  right; exists n; split. omega. split. auto.
  econstructor; eauto.

- (* Ijumptable *)
  rename pc'0 into pc.
  assert (A: (fn_code (transf_function (romem_for prog) f))!pc = Some(Ijumptable arg tbl)
             \/ (fn_code (transf_function (romem_for prog) f))!pc = Some(Inop pc')).
  { TransfInstr.
    destruct (areg ae arg) eqn:A; auto.
    generalize (EM arg). fold (areg ae arg); rewrite A.
    intros V; inv V. replace n0 with n by congruence.
    rewrite H1. auto. }
  assert (rs'#arg = Vint n).
  { generalize (REGS arg). rewrite H0. intros LD; inv LD; auto. }
  left; exists O; exists (State s' (transf_function (romem_for prog) f) (Vptr sp0 Ptrofs.zero) pc' rs' m'); split.
  destruct A. eapply exec_Ijumptable; eauto. eapply exec_Inop; eauto.
  eapply match_states_succ; eauto.

- (* Ireturn *)
  exploit Mem.free_parallel_extends; eauto. intros [m2' [A B]].
  left; exists O; exists (Returnstate s' (regmap_optget or Vundef rs') m2'); split.
  eapply exec_Ireturn; eauto. TransfInstr; auto.
  constructor; auto.
  destruct or; simpl; auto.

- (* internal function *)
  exploit functions_translated; eauto. intro FIND'.
  exploit Mem.alloc_extends. eauto. eauto. apply Z.le_refl. apply Z.le_refl.
  intros [m2' [A B]].
  simpl. unfold transf_function.
  left; exists O; econstructor; split.
  eapply exec_function_internal; simpl; eauto.
  simpl. econstructor; eauto.
  constructor.
  apply init_regs_lessdef; auto.

- (* external function *)
  exploit functions_translated; eauto. intro FIND'.
  exploit external_call_mem_extends; eauto.
  intros [v' [m2' [A [B [C D]]]]].
  simpl. left; econstructor; econstructor; split.
  eapply exec_function_external; eauto.
  constructor; auto.

- (* return *)
  inv H4. inv H1.
  left; exists O; econstructor; split.
  eapply exec_return; eauto.
  econstructor; eauto. constructor. apply set_reg_lessdef; auto.
Qed.

Require Import LanguageInterface.

Lemma transf_initial_states:
  forall q1 q2 st1, cc_ext_query q1 q2 -> initial_state ge q1 st1 ->
  exists n, exists st2, initial_state tge q2 st2 /\ match_states n st1 st2.
Proof.
  intros. destruct H. inv H0.
  exploit functions_translated; eauto. intros FIND.
  exists O; exists (Callstate nil vf vargs2 m2); split.
  - setoid_rewrite <- (sig_function_translated (romem_for prog) (Internal f)).
    constructor; auto.
  - constructor; auto. constructor.
Qed.

Lemma transf_final_states:
  forall n st1 st2 r1,
  match_states n st1 st2 -> final_state st1 r1 ->
  exists r2, final_state st2 r2 /\ cc_ext_reply r1 r2.
Proof.
  intros. inv H0. inv H. inv STACKS.
  eexists; split; constructor; eauto.
Qed.

Lemma transf_external_states:
  forall n st1 st2 q1, match_states n st1 st2 -> at_external ge st1 q1 ->
  exists q2, at_external tge st2 q2 /\ cc_ext_query q1 q2 /\ se = se /\
  forall r1 r2 st1', cc_ext_reply r1 r2 -> after_external st1 r1 st1' ->
  exists n' st2', after_external st2 r2 st2' /\ match_states n' st1' st2'.
Proof.
  intros n st1 st2 q1 Hst Hq1. destruct Hq1. inv Hst.
  exploit functions_translated; eauto. intro FIND'.
  eexists. intuition idtac.
  - econstructor; eauto.
  - destruct VF; try discriminate.
    constructor; auto.
    destruct v; cbn in *; congruence.
  - inv H1. inv H0.
    eexists _, (Returnstate s' vres2 m2); split; constructor; eauto.
Qed.

End PRESERVATION.

(** The preservation of the observable behavior of the program then
  follows. *)

Require Import Invariant.

Theorem transf_program_correct prog tprog:
  match_prog prog tprog ->
  forward_simulation (vamatch @ cc_ext) (vamatch @ cc_ext) (RTL.semantics prog) (RTL.semantics tprog).
Proof.
  intros MATCH. eapply source_invariant_fsim; eauto using rtl_vamatch. revert MATCH.
  fsim (eapply Build_fsim_properties with (order := lt) (match_states := match_states prog));
    try destruct Hse; cbn.
- destruct 1. cbn. eapply (Genv.is_internal_transf_id MATCH). intros [|]; auto.
- intros q1 q2 s1 Hq (_ & _ & Hs1 & _).
  eapply transf_initial_states; eauto.
- intros n s1 s2 r1 Hs (_ & _ & Hr1 & _).
  eapply transf_final_states; eauto.
- intros n s1 s2 q1 Hs (_ & _ & _ & Hq1 & _).
  edestruct transf_external_states as (q2 & Hq2 & Hq & _ & Hk); eauto.
  exists tt, q2. repeat apply conj; eauto.
  intros r1 r2 s1' Hr (_ & _ & _ & _ & _ & Hs1' & _). eauto.
- intros s1 t s1' ([se bc0 m0] & Hse & STEP & Hs1 & Hs1') n s2 Hs. subst. cbn in *.
  exploit transf_step_correct; eauto.
  intros [ [n2 [s2' [A B]]] | [n2 [A [B C]]]].
  exists n2; exists s2'; split; auto. left; apply plus_one; auto.
  exists n2; exists s2; split; auto. right; split; auto. subst t; apply star_refl.
- apply lt_wf.
Qed.<|MERGE_RESOLUTION|>--- conflicted
+++ resolved
@@ -434,7 +434,7 @@
   rename pc'0 into pc. TransfInstr; intros.
 Opaque builtin_strength_reduction.
   set (dfl := Ibuiltin ef (builtin_strength_reduction ae ef args) res pc') in *.
-  set (rm := romem_for cu) in *.
+  set (rm := romem_for prog) in *.
   assert (DFL: (fn_code (transf_function rm f))!pc = Some dfl ->
           exists (n2 : nat) (s2' : state),
             step tge
@@ -450,8 +450,6 @@
     intros (v' & m2' & A & B & C & D).
     econstructor; econstructor; split.
     eapply exec_Ibuiltin; eauto.
-    eapply eval_builtin_args_preserved. eexact symbols_preserved. eauto.
-    eapply external_call_symbols_preserved; eauto. apply senv_preserved.
     eapply match_states_succ; eauto.
     apply set_res_lessdef; auto.
   }
@@ -465,11 +463,7 @@
   eapply eval_static_builtin_function_sound; eauto.
   intros (v' & A & B).
   left; econstructor; econstructor; split.
-<<<<<<< HEAD
-  eapply exec_Ibuiltin; eauto.
-=======
   eapply exec_Iop; eauto.
->>>>>>> e1725209
   eapply match_states_succ; eauto.
   apply set_reg_lessdef; auto.
 - (* Icond, preserved *)
