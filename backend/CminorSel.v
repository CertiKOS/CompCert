--- conflicted
+++ resolved
@@ -452,42 +452,29 @@
 
 End RELSEM.
 
-<<<<<<< HEAD
 Inductive initial_state (ge: genv): query li_c -> state -> Prop :=
   | initial_state_intro: forall b f vargs m,
       Genv.find_funct_ptr ge b = Some (Internal f) ->
       Val.has_type_list vargs (sig_args (fn_sig f)) ->
       initial_state ge
         (cq b (fn_sig f) vargs m)
-        (Callstate (Internal f) vargs Kstop m).
+        (Callstate b vargs Kstop m).
 
 Inductive at_external (ge: genv): state -> query li_c -> Prop :=
   | at_external_intro b id sg vargs k m:
       Genv.find_funct_ptr ge b = Some (External (EF_external id sg)) ->
       at_external ge
-        (Callstate (External (EF_external id sg)) vargs k m)
+        (Callstate  b vargs k m)
         (cq b sg vargs m).
 
 Inductive after_external: state -> reply li_c -> state -> Prop :=
-  | after_external_intro id sg vargs k m vres m':
+  | after_external_intro b vargs k m vres m':
       after_external
-        (Callstate (External (EF_external id sg)) vargs k m)
+        (Callstate b vargs k m)
         (vres, m')
         (Returnstate vres k m').
 
 Inductive final_state: state -> reply li_c -> Prop :=
-=======
-Inductive initial_state (p: program): state -> Prop :=
-  | initial_state_intro: forall b f m0,
-      let ge := Genv.globalenv p in
-      Genv.init_mem p = Some m0 ->
-      Genv.find_symbol ge p.(prog_main) = Some b ->
-      Genv.find_funct_ptr ge b = Some f ->
-      funsig f = signature_main ->
-      initial_state p (Callstate b nil Kstop m0).
-
-Inductive final_state: state -> int -> Prop :=
->>>>>>> 0423fc0c
   | final_state_intro: forall r m,
       final_state (Returnstate r Kstop m) (r, m).
 
