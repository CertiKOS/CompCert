--- conflicted
+++ resolved
@@ -949,13 +949,8 @@
   revert ARGS. generalize vargs.
   induction vargs0; simpl; intros; constructor.
   eapply vmatch_inj; eauto. auto.
-<<<<<<< HEAD
   intros (j' & vres' & m'' & IRES & IMEM & UNCH1 & IINCR & ISEP).
-  assert (JBELOW: forall b, Plt b (Mem.nextblock m) -> j' b = inj_of_bc bc b).
-=======
-  intros (j' & vres' & m'' & EC' & IRES & IMEM & UNCH1 & UNCH2 & IINCR & ISEP).
   assert (JBELOW: forall b, Block.lt b (Mem.nextblock m) -> j' b = inj_of_bc bc b).
->>>>>>> 1a4dd432
   {
     intros. destruct (inj_of_bc bc b) as [[b' delta] | ] eqn:EQ.
     eapply IINCR; eauto.
