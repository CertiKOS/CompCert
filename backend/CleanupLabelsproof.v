(* *********************************************************************)
(*                                                                     *)
(*              The Compcert verified compiler                         *)
(*                                                                     *)
(*          Xavier Leroy, INRIA Paris-Rocquencourt                     *)
(*                                                                     *)
(*  Copyright Institut National de Recherche en Informatique et en     *)
(*  Automatique.  All rights reserved.  This file is distributed       *)
(*  under the terms of the INRIA Non-Commercial License Agreement.     *)
(*                                                                     *)
(* *********************************************************************)

(** Correctness proof for clean-up of labels *)

Require Import FSets.
Require Import Coqlib Ordered Integers.
Require Import AST Linking.
Require Import Values Memory Events Globalenvs Smallstep.
Require Import Op Locations Linear.
Require Import CleanupLabels.

Module LabelsetFacts := FSetFacts.Facts(Labelset).

Definition match_prog (p tp: Linear.program) :=
  match_program (fun ctx f tf => tf = transf_fundef f) eq p tp.

Lemma transf_program_match:
  forall p, match_prog p (transf_program p).
Proof.
  intros. eapply match_transform_program; eauto.
Qed.

Section CLEANUP.

Variables prog tprog: program.
Hypothesis TRANSL: match_prog prog tprog.
Let ge := Genv.globalenv prog.
Let tge := Genv.globalenv tprog.

Lemma symbols_preserved:
  forall id,
  Genv.find_symbol tge id = Genv.find_symbol ge id.
Proof (Genv.find_symbol_transf TRANSL).

Lemma senv_preserved:
  Senv.equiv ge tge.
Proof (Genv.senv_transf TRANSL).

Lemma genv_next_preserved:
  Genv.genv_next tge = Genv.genv_next ge.
Proof.
  apply senv_preserved.
Qed.

Lemma functions_translated:
  forall v f,
  Genv.find_funct ge v = Some f ->
  Genv.find_funct tge v = Some (transf_fundef f).
Proof (Genv.find_funct_transf TRANSL).

Lemma function_ptr_translated:
  forall v f,
  Genv.find_funct_ptr ge v = Some f ->
  Genv.find_funct_ptr tge v = Some (transf_fundef f).
Proof (Genv.find_funct_ptr_transf TRANSL).

Lemma sig_function_translated:
  forall f,
  funsig (transf_fundef f) = funsig f.
Proof.
  intros. destruct f; reflexivity.
Qed.

Lemma find_function_translated:
  forall ros ls f,
  find_function ge ros ls = Some f ->
  find_function tge ros ls = Some (transf_fundef f).
Proof.
  unfold find_function; intros; destruct ros; simpl.
  apply functions_translated; auto.
  rewrite symbols_preserved. destruct (Genv.find_symbol ge i).
  apply function_ptr_translated; auto.
  congruence.
Qed.

(** Correctness of [labels_branched_to]. *)

Definition instr_branches_to (i: instruction) (lbl: label) : Prop :=
  match i with
  | Lgoto lbl' => lbl = lbl'
  | Lcond cond args lbl' => lbl = lbl'
  | Ljumptable arg tbl => In lbl tbl
  | _ => False
  end.

Remark add_label_branched_to_incr:
  forall ls i, Labelset.Subset ls (add_label_branched_to ls i).
Proof.
  intros; red; intros; destruct i; simpl; auto.
  apply Labelset.add_2; auto.
  apply Labelset.add_2; auto.
  revert H; induction l; simpl. auto. intros; apply Labelset.add_2; auto.
Qed.

Remark add_label_branched_to_contains:
  forall ls i lbl,
  instr_branches_to i lbl ->
  Labelset.In lbl (add_label_branched_to ls i).
Proof.
  destruct i; simpl; intros; try contradiction.
  apply Labelset.add_1; auto.
  apply Labelset.add_1; auto.
  revert H. induction l; simpl; intros.
  contradiction.
  destruct H. apply Labelset.add_1; auto. apply Labelset.add_2; auto.
Qed.

Lemma labels_branched_to_correct:
  forall c i lbl,
  In i c -> instr_branches_to i lbl -> Labelset.In lbl (labels_branched_to c).
Proof.
  intros.
  assert (forall c' bto,
             Labelset.Subset bto (fold_left add_label_branched_to c' bto)).
  induction c'; intros; simpl; red; intros.
  auto.
  apply IHc'. apply add_label_branched_to_incr; auto.

  assert (forall c' bto,
             In i c' -> Labelset.In lbl (fold_left add_label_branched_to c' bto)).
  induction c'; simpl; intros.
  contradiction.
  destruct H2.
  subst a. apply H1. apply add_label_branched_to_contains; auto.
  apply IHc'; auto.

  unfold labels_branched_to. auto.
Qed.

(** Commutation with [find_label]. *)

Lemma remove_unused_labels_cons:
  forall bto i c,
  remove_unused_labels bto (i :: c) =
  match i with
  | Llabel lbl =>
      if Labelset.mem lbl bto then i :: remove_unused_labels bto c else remove_unused_labels bto c
  | _ =>
      i :: remove_unused_labels bto c
  end.
Proof.
  unfold remove_unused_labels; intros. rewrite list_fold_right_eq. auto.
Qed.


Lemma find_label_commut:
  forall lbl bto,
  Labelset.In lbl bto ->
  forall c c',
  find_label lbl c = Some c' ->
  find_label lbl (remove_unused_labels bto c) = Some (remove_unused_labels bto c').
Proof.
  induction c; simpl; intros.
  congruence.
  rewrite remove_unused_labels_cons.
  unfold is_label in H0. destruct a; simpl; auto.
  destruct (peq lbl l). subst l. inv H0.
  rewrite Labelset.mem_1; auto.
  simpl. rewrite peq_true. auto.
  destruct (Labelset.mem l bto); auto. simpl. rewrite peq_false; auto.
Qed.

Corollary find_label_translated:
  forall f i c' lbl c,
  incl (i :: c') (fn_code f) ->
  find_label lbl (fn_code f) = Some c ->
  instr_branches_to i lbl ->
  find_label lbl (fn_code (transf_function f)) =
     Some (remove_unused_labels (labels_branched_to (fn_code f)) c).
Proof.
  intros. unfold transf_function; unfold cleanup_labels; simpl.
  apply find_label_commut. eapply labels_branched_to_correct; eauto.
  apply H; auto with coqlib.
  auto.
Qed.

Lemma find_label_incl:
  forall lbl c c', find_label lbl c = Some c' -> incl c' c.
Proof.
  induction c; simpl; intros.
  discriminate.
  destruct (is_label lbl a). inv H; auto with coqlib. auto with coqlib.
Qed.

(** Correctness of clean-up *)

Inductive match_stackframes: stackframe -> stackframe -> Prop :=
  | match_stackframe_intro:
      forall f sp ls c,
      incl c f.(fn_code) ->
      match_stackframes
        (Stackframe f sp ls c)
        (Stackframe (transf_function f) sp ls
          (remove_unused_labels (labels_branched_to f.(fn_code)) c)).

Inductive match_states: state -> state -> Prop :=
  | match_states_intro:
      forall s f sp c ls m ts
        (STACKS: list_forall2 match_stackframes s ts)
        (INCL: incl c f.(fn_code)),
      match_states (State s f sp c ls m)
                   (State ts (transf_function f) sp (remove_unused_labels (labels_branched_to f.(fn_code)) c) ls m)
  | match_states_call:
      forall s f ls m ts,
      list_forall2 match_stackframes s ts ->
      match_states (Callstate s f ls m)
                   (Callstate ts (transf_fundef f) ls m)
  | match_states_return:
      forall s ls m ts,
      list_forall2 match_stackframes s ts ->
      match_states (Returnstate s ls m)
                   (Returnstate ts ls m).

Definition measure (st: state) : nat :=
  match st with
  | State s f sp c ls m => List.length c
  | _ => O
  end.

Lemma match_parent_locset:
  forall init_ls,
  forall s ts,
  list_forall2 match_stackframes s ts ->
  parent_locset init_ls ts = parent_locset init_ls s.
Proof.
  induction 1; simpl. auto. inv H; auto.
Qed.

Section WITHINITLS. 

Variable init_ls: locset.

Theorem transf_step_correct:
  forall s1 t s2, step init_ls ge s1 t s2 ->
  forall s1' (MS: match_states s1 s1'),
<<<<<<< HEAD
  exists w, forall t', match_events ge cc_id w t t' ->
  (exists s2', step tge s1' t' s2' /\ match_states s2 s2')
=======
  (exists s2', step init_ls tge s1' t s2' /\ match_states s2 s2')
>>>>>>> 1d453951
  \/ (measure s2 < measure s1 /\ t = E0 /\ match_states s2 s1')%nat.
Proof.
  induction 1; intros; inv MS; stable_step; try rewrite remove_unused_labels_cons.
(* Lgetstack *)
  left; econstructor; split.
  econstructor; eauto.
  econstructor; eauto with coqlib.
(* Lsetstack *)
  left; econstructor; split.
  econstructor; eauto.
  econstructor; eauto with coqlib.
(* Lop *)
  left; econstructor; split.
  econstructor; eauto. instantiate (1 := v). rewrite <- H.
  apply eval_operation_preserved. exact symbols_preserved.
  econstructor; eauto with coqlib.
(* Lload *)
  assert (eval_addressing tge sp addr (LTL.reglist rs args) = Some a).
    rewrite <- H. apply eval_addressing_preserved. exact symbols_preserved.
  left; econstructor; split.
  econstructor; eauto.
  econstructor; eauto with coqlib.
(* Lstore *)
  assert (eval_addressing tge sp addr (LTL.reglist rs args) = Some a).
    rewrite <- H. apply eval_addressing_preserved. exact symbols_preserved.
  left; econstructor; split.
  econstructor; eauto.
  econstructor; eauto with coqlib.
(* Lcall *)
  left; econstructor; split.
  econstructor. eapply find_function_translated; eauto.
  symmetry; apply sig_function_translated.
  econstructor; eauto. constructor; auto. constructor; eauto with coqlib.
(* Ltailcall *)
  left; econstructor; split.
  econstructor. erewrite match_parent_locset; eauto. eapply find_function_translated; eauto.
  symmetry; apply sig_function_translated.
  simpl. eauto.
  econstructor; eauto.
(* Lbuiltin *)
  left; econstructor; split.
  econstructor.
  eapply eval_builtin_args_preserved with (ge1 := ge); eauto. exact symbols_preserved.
  eapply external_call_symbols_preserved; eauto. apply senv_preserved.
  eauto.
  econstructor; eauto with coqlib.
(* Llabel *)
  case_eq (Labelset.mem lbl (labels_branched_to (fn_code f))); intros.
  (* not eliminated *)
  left; econstructor; split.
  constructor.
  econstructor; eauto with coqlib.
  (* eliminated *)
  right. split. simpl. omega. split. auto. econstructor; eauto with coqlib.
(* Lgoto *)
  left; econstructor; split.
  econstructor. eapply find_label_translated; eauto. red; auto.
  econstructor; eauto. eapply find_label_incl; eauto.
(* Lcond taken *)
  left; econstructor; split.
  econstructor. auto. eauto. eapply find_label_translated; eauto. red; auto.
  econstructor; eauto. eapply find_label_incl; eauto.
(* Lcond not taken *)
  left; econstructor; split.
  eapply exec_Lcond_false; eauto.
  econstructor; eauto with coqlib.
(* Ljumptable *)
  left; econstructor; split.
  econstructor. eauto. eauto. eapply find_label_translated; eauto.
  red. eapply list_nth_z_in; eauto. eauto.
  econstructor; eauto. eapply find_label_incl; eauto.
(* Lreturn *)
  left; econstructor; split.
  econstructor; eauto.
  erewrite <- match_parent_locset; eauto.
  econstructor; eauto with coqlib.
(* internal function *)
  left; econstructor; split.
  econstructor; simpl; eauto.
  econstructor; eauto with coqlib.
(* external function *)
  left; econstructor; split.
  econstructor; eauto. eapply external_call_symbols_preserved; eauto. apply senv_preserved.
  econstructor; eauto with coqlib.
(* return *)
  inv H3. inv H1. left; econstructor; split.
  econstructor; eauto.
  econstructor; eauto.
Qed.

End WITHINITLS.

Lemma transf_initial_states:
  forall st1, initial_state prog st1 ->
  exists st2, initial_state tprog st2 /\ match_states st1 st2.
Proof.
  intros. inv H.
  econstructor; split.
  eapply initial_state_intro with (f := transf_fundef f).
  eapply (Genv.init_mem_transf TRANSL); eauto.
  rewrite (match_program_main TRANSL), symbols_preserved; eauto.
  apply function_ptr_translated; auto.
  rewrite sig_function_translated. auto.
  constructor; auto. constructor.
Qed.

Lemma transf_final_states:
  forall st1 st2 r,
  match_states st1 st2 -> final_state st1 r -> final_state st2 r.
Proof.
  intros. inv H0. inv H. inv H5. econstructor; eauto.
Qed.

Theorem transf_program_correct:
  forward_simulation cc_id (Linear.semantics prog) (Linear.semantics tprog).
Proof.
  eapply forward_simulation_opt.
  apply senv_preserved.
  eexact transf_initial_states.
  eexact transf_final_states.
  apply transf_step_correct.
Qed.

End CLEANUP.
<|MERGE_RESOLUTION|>--- conflicted
+++ resolved
@@ -243,12 +243,8 @@
 Theorem transf_step_correct:
   forall s1 t s2, step init_ls ge s1 t s2 ->
   forall s1' (MS: match_states s1 s1'),
-<<<<<<< HEAD
   exists w, forall t', match_events ge cc_id w t t' ->
-  (exists s2', step tge s1' t' s2' /\ match_states s2 s2')
-=======
-  (exists s2', step init_ls tge s1' t s2' /\ match_states s2 s2')
->>>>>>> 1d453951
+  (exists s2', step init_ls tge s1' t' s2' /\ match_states s2 s2')
   \/ (measure s2 < measure s1 /\ t = E0 /\ match_states s2 s1')%nat.
 Proof.
   induction 1; intros; inv MS; stable_step; try rewrite remove_unused_labels_cons.
