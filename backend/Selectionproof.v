(* *********************************************************************)
(*                                                                     *)
(*              The Compcert verified compiler                         *)
(*                                                                     *)
(*          Xavier Leroy, INRIA Paris-Rocquencourt                     *)
(*                                                                     *)
(*  Copyright Institut National de Recherche en Informatique et en     *)
(*  Automatique.  All rights reserved.  This file is distributed       *)
(*  under the terms of the INRIA Non-Commercial License Agreement.     *)
(*                                                                     *)
(* *********************************************************************)

(** Correctness of instruction selection *)

Require Import FunInd.
Require Import Coqlib Maps.
Require Import AST Linking Errors Integers Values Memory Events Globalenvs Smallstep.
Require Import Switch Cminor Op CminorSel.
Require Import SelectOp SelectDiv SplitLong SelectLong Selection.
Require Import SelectOpproof SelectDivproof SplitLongproof SelectLongproof.

Local Open Scope cminorsel_scope.
Local Open Scope error_monad_scope.

(** * Relational specification of instruction selection *)

Definition match_fundef (cunit: Cminor.program) (f: Cminor.fundef) (tf: CminorSel.fundef) : Prop :=
  exists hf, helper_functions_declared cunit hf /\ sel_fundef (prog_defmap cunit) hf f = OK tf.

Definition match_prog (p: Cminor.program) (tp: CminorSel.program) :=
  match_program match_fundef eq p tp.

(** Processing of helper functions *)

Lemma record_globdefs_sound:
  forall dm id gd, (record_globdefs dm)!id = Some gd -> dm!id = Some gd.
Proof.
  intros.
  set (f := fun m id gd => if globdef_of_interest gd then PTree.set id gd m else m) in *.
  set (P := fun m m' => m'!id = Some gd -> m!id = Some gd).
  assert (X: P dm (PTree.fold f dm (PTree.empty _))).
  { apply PTree_Properties.fold_rec.
  - unfold P; intros. rewrite <- H0; auto.
  - red. rewrite ! PTree.gempty. auto.
  - unfold P; intros. rewrite PTree.gsspec. unfold f in H3.
    destruct (globdef_of_interest v).
    + rewrite PTree.gsspec in H3. destruct (peq id k); auto.
    + apply H2 in H3. destruct (peq id k). congruence. auto. }
  apply X. auto.
Qed.

Lemma lookup_helper_correct_1:
  forall globs name sg id,
  lookup_helper globs name sg = OK id ->
  globs!id = Some (Gfun (External (EF_runtime name sg))).
Proof.
  intros.
  set (P := fun (m: PTree.t globdef) res => res = Some id -> m!id = Some(Gfun(External (EF_runtime name sg)))).
  assert (P globs (PTree.fold (lookup_helper_aux name sg) globs None)).
  { apply PTree_Properties.fold_rec; red; intros.
  - rewrite <- H0. apply H1; auto.
  - discriminate.
  - assert (EITHER: k = id /\ v = Gfun (External (EF_runtime name sg))
                \/  a = Some id).
    { unfold lookup_helper_aux in H3. destruct v; auto. destruct f; auto. destruct e; auto.
      destruct (String.string_dec name name0); auto.
      destruct (signature_eq sg sg0); auto.
      inversion H3. left; split; auto. repeat f_equal; auto. }
    destruct EITHER as [[X Y] | X].
    subst k v. apply PTree.gss.
    apply H2 in X. rewrite PTree.gso by congruence. auto.
  }
  red in H0. unfold lookup_helper in H.
  destruct (PTree.fold (lookup_helper_aux name sg) globs None); inv H. auto.
Qed.

Lemma lookup_helper_correct:
  forall p name sg id,
  lookup_helper (record_globdefs (prog_defmap p)) name sg = OK id ->
  helper_declared p id name sg.
Proof.
  intros. apply lookup_helper_correct_1 in H. apply record_globdefs_sound in H. auto.
Qed.

Lemma get_helpers_correct:
  forall p hf,
  get_helpers (prog_defmap p) = OK hf -> helper_functions_declared p hf.
Proof.
  intros. monadInv H. red; simpl. auto 20 using lookup_helper_correct.
Qed.

Theorem transf_program_match:
  forall p tp, sel_program p = OK tp -> match_prog p tp.
Proof.
  intros. monadInv H.
  eapply match_transform_partial_program_contextual. eexact EQ0.
  intros. exists x; split; auto. apply get_helpers_correct; auto.
Qed.

Lemma helper_functions_declared_linkorder:
  forall (p p': Cminor.program) hf,
  helper_functions_declared p hf -> linkorder p p' -> helper_functions_declared p' hf.
Proof.
  intros.
  assert (X: forall id name sg, helper_declared p id name sg -> helper_declared p' id name sg).
  { unfold helper_declared; intros.
    destruct (prog_defmap_linkorder _ _ _ _ H0 H1) as (gd & P & Q).
    inv Q. inv H3. auto. }
  red in H. decompose [Logic.and] H; clear H. red; auto 20.
Qed.

(** * Correctness of the instruction selection functions for expressions *)

Section PRESERVATION.

Variable prog: Cminor.program.
Variable tprog: CminorSel.program.
Let ge := Genv.globalenv prog.
Let tge := Genv.globalenv tprog.
Hypothesis TRANSF: match_prog prog tprog.

Lemma symbols_preserved:
  forall (s: ident), Genv.find_symbol tge s = Genv.find_symbol ge s.
Proof (Genv.find_symbol_match TRANSF).

Lemma senv_preserved:
  Senv.equiv (Genv.to_senv ge) (Genv.to_senv tge).
Proof (Genv.senv_match TRANSF).

Lemma function_ptr_translated:
  forall (b: block) (f: Cminor.fundef),
  Genv.find_funct_ptr ge b = Some f ->
  exists cu tf, Genv.find_funct_ptr tge b = Some tf /\ match_fundef cu f tf /\ linkorder cu prog.
Proof (Genv.find_funct_ptr_match TRANSF).

Lemma functions_translated:
  forall (v v': val) (f: Cminor.fundef),
  Genv.find_funct ge v = Some f ->
  Val.lessdef v v' ->
  exists cu tf, Genv.find_funct tge v' = Some tf /\ match_fundef cu f tf /\ linkorder cu prog.
Proof.
  intros. inv H0.
  eapply Genv.find_funct_match; eauto.
  discriminate.
Qed.

Lemma sig_function_translated:
  forall cu f tf, match_fundef cu f tf -> funsig tf = Cminor.funsig f.
Proof.
  intros. destruct H as (hf & P & Q). destruct f; monadInv Q; auto. monadInv EQ; auto.
Qed.

Lemma stackspace_function_translated:
  forall dm hf f tf, sel_function dm hf f = OK tf -> fn_stackspace tf = Cminor.fn_stackspace f.
Proof.
  intros. monadInv H. auto.
Qed.

Lemma helper_functions_preserved:
  forall hf, helper_functions_declared prog hf -> helper_functions_declared tprog hf.
Proof.
  assert (X: forall id name sg, helper_declared prog id name sg -> helper_declared tprog id name sg).
  { unfold helper_declared; intros.
    generalize (match_program_defmap _ _ _ _ _ TRANSF id).
    unfold Cminor.fundef; rewrite H; intros R; inv R. inv H2.
    destruct H4 as (cu & A & B). monadInv B. auto. }
  unfold helper_functions_declared; intros. decompose [Logic.and] H; clear H. auto 20.
Qed.

Section CMCONSTR.

Variable cunit: Cminor.program.
Variable hf: helper_functions.
Hypothesis LINK: linkorder cunit prog.
Hypothesis HF: helper_functions_declared cunit hf.

Let HF': helper_functions_declared tprog hf.
Proof.
  apply helper_functions_preserved. eapply helper_functions_declared_linkorder; eauto.
Qed.

Variable sp: val.
Variable e: env.
Variable m: mem.

Lemma eval_condexpr_of_expr:
  forall a le v b,
  eval_expr tge sp e m le a v ->
  Val.bool_of_val v b ->
  eval_condexpr tge sp e m le (condexpr_of_expr a) b.
Proof.
  intros until a. functional induction (condexpr_of_expr a); intros.
(* compare *)
  inv H. econstructor; eauto.
  simpl in H6. inv H6. apply Val.bool_of_val_of_optbool. auto.
(* condition *)
  inv H. econstructor; eauto. destruct va; eauto.
(* let *)
  inv H. econstructor; eauto.
(* default *)
  econstructor. constructor. eauto. constructor.
  simpl. inv H0. auto.
Qed.

Lemma eval_load:
  forall le a v chunk v',
  eval_expr tge sp e m le a v ->
  Mem.loadv chunk m v = Some v' ->
  eval_expr tge sp e m le (load chunk a) v'.
Proof.
  intros. generalize H0; destruct v; simpl; intro; try discriminate.
  unfold load.
  generalize (eval_addressing _ _ _ _ _ chunk _ _ _ _ H (eq_refl _)).
  destruct (addressing chunk a). intros [vl [EV EQ]].
  eapply eval_Eload; eauto.
Qed.

Lemma eval_store:
  forall chunk a1 a2 v1 v2 f k m',
  eval_expr tge sp e m nil a1 v1 ->
  eval_expr tge sp e m nil a2 v2 ->
  Mem.storev chunk m v1 v2 = Some m' ->
  step tge (State f (store chunk a1 a2) k sp e m)
        E0 (State f Sskip k sp e m').
Proof.
  intros. generalize H1; destruct v1; simpl; intro; try discriminate.
  unfold store.
  generalize (eval_addressing _ _ _ _ _ chunk _ _ _ _ H (eq_refl _)).
  destruct (addressing chunk a1). intros [vl [EV EQ]].
  eapply step_store; eauto.
Qed.

(** Correctness of instruction selection for operators *)

Lemma eval_sel_unop:
  forall le op a1 v1 v,
  eval_expr tge sp e m le a1 v1 ->
  eval_unop op v1 = Some v ->
  exists v', eval_expr tge sp e m le (sel_unop op a1) v' /\ Val.lessdef v v'.
Proof.
  destruct op; simpl; intros; FuncInv; try subst v.
  apply eval_cast8unsigned; auto.
  apply eval_cast8signed; auto.
  apply eval_cast16unsigned; auto.
  apply eval_cast16signed; auto.
  apply eval_negint; auto.
  apply eval_notint; auto.
  apply eval_negf; auto.
  apply eval_absf; auto.
  apply eval_negfs; auto.
  apply eval_absfs; auto.
  apply eval_singleoffloat; auto.
  apply eval_floatofsingle; auto.
  eapply eval_intoffloat; eauto.
  eapply eval_intuoffloat; eauto.
  eapply eval_floatofint; eauto.
  eapply eval_floatofintu; eauto.
  eapply eval_intofsingle; eauto.
  eapply eval_intuofsingle; eauto.
  eapply eval_singleofint; eauto.
  eapply eval_singleofintu; eauto.
  eapply eval_negl; eauto.
  eapply eval_notl; eauto.
  eapply eval_intoflong; eauto.
  eapply eval_longofint; eauto.
  eapply eval_longofintu; eauto.
  eapply eval_longoffloat; eauto.
  eapply eval_longuoffloat; eauto.
  eapply eval_floatoflong; eauto.
  eapply eval_floatoflongu; eauto.
  eapply eval_longofsingle; eauto.
  eapply eval_longuofsingle; eauto.
  eapply eval_singleoflong; eauto.
  eapply eval_singleoflongu; eauto.
Qed.

Lemma eval_sel_binop:
  forall le op a1 a2 v1 v2 v,
  eval_expr tge sp e m le a1 v1 ->
  eval_expr tge sp e m le a2 v2 ->
  eval_binop op v1 v2 m = Some v ->
  exists v', eval_expr tge sp e m le (sel_binop op a1 a2) v' /\ Val.lessdef v v'.
Proof.
  destruct op; simpl; intros; FuncInv; try subst v.
  apply eval_add; auto.
  apply eval_sub; auto.
  apply eval_mul; auto.
  eapply eval_divs; eauto.
  eapply eval_divu; eauto.
  eapply eval_mods; eauto.
  eapply eval_modu; eauto.
  apply eval_and; auto.
  apply eval_or; auto.
  apply eval_xor; auto.
  apply eval_shl; auto.
  apply eval_shr; auto.
  apply eval_shru; auto.
  apply eval_addf; auto.
  apply eval_subf; auto.
  apply eval_mulf; auto.
  apply eval_divf; auto.
  apply eval_addfs; auto.
  apply eval_subfs; auto.
  apply eval_mulfs; auto.
  apply eval_divfs; auto.
  eapply eval_addl; eauto.
  eapply eval_subl; eauto.
  eapply eval_mull; eauto.
  eapply eval_divls; eauto.
  eapply eval_divlu; eauto.
  eapply eval_modls; eauto.
  eapply eval_modlu; eauto.
  eapply eval_andl; eauto.
  eapply eval_orl; eauto.
  eapply eval_xorl; eauto.
  eapply eval_shll; eauto.
  eapply eval_shrl; eauto.
  eapply eval_shrlu; eauto.
  apply eval_comp; auto.
  apply eval_compu; auto.
  apply eval_compf; auto.
  apply eval_compfs; auto.
  exists v; split; auto. eapply eval_cmpl; eauto.
  exists v; split; auto. eapply eval_cmplu; eauto.
Qed.

End CMCONSTR.

(** Recognition of calls to built-in functions *)

Lemma expr_is_addrof_ident_correct:
  forall e id,
  expr_is_addrof_ident e = Some id ->
  e = Cminor.Econst (Cminor.Oaddrsymbol id Ptrofs.zero).
Proof.
  intros e id. unfold expr_is_addrof_ident.
  destruct e; try congruence.
  destruct c; try congruence.
  predSpec Ptrofs.eq Ptrofs.eq_spec i0 Ptrofs.zero; congruence.
Qed.

Lemma classify_call_correct:
  forall unit sp e m a v fb fd,
  linkorder unit prog ->
  Cminor.eval_expr ge sp e m a v ->
  block_of v = Some fb ->
  Genv.find_funct_ptr ge fb = Some fd ->
  match classify_call (prog_defmap unit) a with
  | Call_default => True
  | Call_imm id => exists b, Genv.find_symbol ge id = Some b /\ v = Vptr b Ptrofs.zero
  | Call_builtin ef => fd = External ef
  end.
Proof.
  unfold classify_call; intros.
  destruct (expr_is_addrof_ident a) as [id|] eqn:EA; auto.
  exploit expr_is_addrof_ident_correct; eauto. intros EQ; subst a.
  inv H0. inv H4. unfold Genv.symbol_address in *.
  destruct (Genv.find_symbol ge id) as [b|] eqn:FS; try discriminate.
  inv H1. rewrite pred_dec_true in H2 by auto.
  assert (DFL: exists b1, Genv.find_symbol ge id = Some b1 /\ Vptr b Ptrofs.zero = Vptr b1 Ptrofs.zero) by (exists b; auto).
  unfold globdef; destruct (prog_defmap unit)!id as [[[f|ef] |gv] |] eqn:G; auto.
  destruct (ef_inline ef) eqn:INLINE; auto.
  destruct (prog_defmap_linkorder _ _ _ _ H G) as (gd & P & Q).
  inv Q. inv H1.
- apply Genv.find_def_symbol in P. destruct P as (b' & X & Y). fold ge in X, Y.
  rewrite <- Genv.find_funct_ptr_iff in Y. congruence.
- simpl in INLINE. discriminate.
Qed.

(** Translation of [switch] statements *)

Inductive Rint: Z -> val -> Prop :=
  | Rint_intro: forall n, Rint (Int.unsigned n) (Vint n).

Inductive Rlong: Z -> val -> Prop :=
  | Rlong_intro: forall n, Rlong (Int64.unsigned n) (Vlong n).

Section SEL_SWITCH.

Variable make_cmp_eq: expr -> Z -> expr.
Variable make_cmp_ltu: expr -> Z -> expr.
Variable make_sub: expr -> Z -> expr.
Variable make_to_int: expr -> expr.
Variable modulus: Z.
Variable R: Z -> val -> Prop.

Hypothesis eval_make_cmp_eq: forall sp e m le a v i n,
  eval_expr tge sp e m le a v -> R i v -> 0 <= n < modulus ->
  eval_expr tge sp e m le (make_cmp_eq a n) (Val.of_bool (zeq i n)).
Hypothesis eval_make_cmp_ltu: forall sp e m le a v i n,
  eval_expr tge sp e m le a v -> R i v -> 0 <= n < modulus ->
  eval_expr tge sp e m le (make_cmp_ltu a n) (Val.of_bool (zlt i n)).
Hypothesis eval_make_sub: forall sp e m le a v i n,
  eval_expr tge sp e m le a v -> R i v -> 0 <= n < modulus ->
  exists v', eval_expr tge sp e m le (make_sub a n) v' /\ R ((i - n) mod modulus) v'.
Hypothesis eval_make_to_int: forall sp e m le a v i,
  eval_expr tge sp e m le a v -> R i v ->
  exists v', eval_expr tge sp e m le (make_to_int a) v' /\ Rint (i mod Int.modulus) v'.

Lemma sel_switch_correct_rec:
  forall sp e m varg i x,
  R i varg ->
  forall t arg le,
  wf_comptree modulus t ->
  nth_error le arg = Some varg ->
  comptree_match modulus i t = Some x ->
  eval_exitexpr tge sp e m le (sel_switch make_cmp_eq make_cmp_ltu make_sub make_to_int arg t) x.
Proof.
  intros until x; intros Ri. induction t; simpl; intros until le; intros WF ARG MATCH.
- (* base case *)
  inv MATCH. constructor.
- (* eq test *)
  inv WF.
  assert (eval_expr tge sp e m le (make_cmp_eq (Eletvar arg) key) (Val.of_bool (zeq i key))).
  { eapply eval_make_cmp_eq; eauto. constructor; auto. }
  eapply eval_XEcondition with (va := zeq i key).
  eapply eval_condexpr_of_expr; eauto. destruct (zeq i key); constructor; auto.
  destruct (zeq i key); simpl.
  + inv MATCH. constructor.
  + eapply IHt; eauto.
- (* lt test *)
  inv WF.
  assert (eval_expr tge sp e m le (make_cmp_ltu (Eletvar arg) key) (Val.of_bool (zlt i key))).
  { eapply eval_make_cmp_ltu; eauto. constructor; auto. }
  eapply eval_XEcondition with (va := zlt i key).
  eapply eval_condexpr_of_expr; eauto. destruct (zlt i key); constructor; auto.
  destruct (zlt i key); simpl.
  + eapply IHt1; eauto.
  + eapply IHt2; eauto.
- (* jump table *)
  inv WF.
  exploit (eval_make_sub sp e m le). eapply eval_Eletvar. eauto. eauto.
  instantiate (1 := ofs). auto.
  intros (v' & A & B).
  set (i' := (i - ofs) mod modulus) in *.
  assert (eval_expr tge sp e m (v' :: le) (make_cmp_ltu (Eletvar O) sz) (Val.of_bool (zlt i' sz))).
  { eapply eval_make_cmp_ltu; eauto. constructor; auto. }
  econstructor. eauto.
  eapply eval_XEcondition with (va := zlt i' sz).
  eapply eval_condexpr_of_expr; eauto. destruct (zlt i' sz); constructor; auto.
  destruct (zlt i' sz); simpl.
  + exploit (eval_make_to_int sp e m (v' :: le) (Eletvar O)).
    constructor. simpl; eauto. eauto. intros (v'' & C & D). inv D.
    econstructor; eauto. congruence.
  + eapply IHt; eauto.
Qed.

Lemma sel_switch_correct:
  forall dfl cases arg sp e m varg i t le,
  validate_switch modulus dfl cases t = true ->
  eval_expr tge sp e m le arg varg ->
  R i varg ->
  0 <= i < modulus ->
  eval_exitexpr tge sp e m le
     (XElet arg (sel_switch make_cmp_eq make_cmp_ltu make_sub make_to_int O t))
     (switch_target i dfl cases).
Proof.
  intros. exploit validate_switch_correct; eauto. omega. intros [A B].
  econstructor. eauto. eapply sel_switch_correct_rec; eauto.
Qed.

End SEL_SWITCH.

Section SEL_SWITH_INT.

Variable cunit: Cminor.program.
Variable hf: helper_functions.
Hypothesis LINK: linkorder cunit prog.
Hypothesis HF: helper_functions_declared cunit hf.

Let HF': helper_functions_declared tprog hf.
Proof.
  apply helper_functions_preserved. eapply helper_functions_declared_linkorder; eauto.
Qed.
Lemma sel_switch_int_correct:
  forall dfl cases arg sp e m i t le,
  validate_switch Int.modulus dfl cases t = true ->
  eval_expr tge sp e m le arg (Vint i) ->
  eval_exitexpr tge sp e m le (XElet arg (sel_switch_int O t)) (switch_target (Int.unsigned i) dfl cases).
Proof.
  assert (INTCONST: forall n sp e m le,
            eval_expr tge sp e m le (Eop (Ointconst n) Enil) (Vint n)).
  { intros. econstructor. constructor. auto. }
  intros. eapply sel_switch_correct with (R := Rint); eauto.
- intros until n; intros EVAL R RANGE.
  exploit eval_comp. eexact EVAL. apply (INTCONST (Int.repr n)).
  instantiate (1 := Ceq). intros (vb & A & B).
  inv R. unfold Val.cmp in B. simpl in B. revert B.
  predSpec Int.eq Int.eq_spec n0 (Int.repr n); intros B; inv B.
  rewrite Int.unsigned_repr. unfold proj_sumbool; rewrite zeq_true; auto.
  unfold Int.max_unsigned; omega.
  unfold proj_sumbool; rewrite zeq_false; auto.
  red; intros; elim H1. rewrite <- (Int.repr_unsigned n0). congruence.
- intros until n; intros EVAL R RANGE.
  exploit eval_compu. eexact EVAL. apply (INTCONST (Int.repr n)).
  instantiate (1 := Clt). intros (vb & A & B).
  inv R. unfold Val.cmpu in B. simpl in B.
  unfold Int.ltu in B. rewrite Int.unsigned_repr in B.
  destruct (zlt (Int.unsigned n0) n); inv B; auto.
  unfold Int.max_unsigned; omega.
- intros until n; intros EVAL R RANGE.
  exploit eval_sub. eexact EVAL. apply (INTCONST (Int.repr n)). intros (vb & A & B).
  inv R. simpl in B. inv B. econstructor; split; eauto.
  replace ((Int.unsigned n0 - n) mod Int.modulus)
     with (Int.unsigned (Int.sub n0 (Int.repr n))).
  constructor.
  unfold Int.sub. rewrite Int.unsigned_repr_eq. f_equal. f_equal.
  apply Int.unsigned_repr. unfold Int.max_unsigned; omega.
- intros until i0; intros EVAL R. exists v; split; auto.
  inv R. rewrite Zmod_small by (apply Int.unsigned_range). constructor.
- constructor.
- apply Int.unsigned_range.
Qed.

Lemma sel_switch_long_correct:
  forall dfl cases arg sp e m i t le,
  validate_switch Int64.modulus dfl cases t = true ->
  eval_expr tge sp e m le arg (Vlong i) ->
  eval_exitexpr tge sp e m le (XElet arg (sel_switch_long O t)) (switch_target (Int64.unsigned i) dfl cases).
Proof.
  intros. eapply sel_switch_correct with (R := Rlong); eauto.
- intros until n; intros EVAL R RANGE.
  eapply eval_cmpl. eexact EVAL. apply eval_longconst with (n := Int64.repr n).
  inv R. unfold Val.cmpl. simpl. f_equal; f_equal. unfold Int64.eq.
  rewrite Int64.unsigned_repr. destruct (zeq (Int64.unsigned n0) n); auto.
  unfold Int64.max_unsigned; omega.
- intros until n; intros EVAL R RANGE.
  eapply eval_cmplu; auto. eexact EVAL. apply eval_longconst with (n := Int64.repr n).
  inv R. unfold Val.cmplu. simpl. f_equal; f_equal. unfold Int64.ltu.
  rewrite Int64.unsigned_repr. destruct (zlt (Int64.unsigned n0) n); auto.
  unfold Int64.max_unsigned; omega.
- intros until n; intros EVAL R RANGE.
  exploit eval_subl; auto; try apply HF'. eexact EVAL. apply eval_longconst with (n := Int64.repr n).
  intros (vb & A & B).
  inv R. simpl in B. inv B. econstructor; split; eauto.
  replace ((Int64.unsigned n0 - n) mod Int64.modulus)
     with (Int64.unsigned (Int64.sub n0 (Int64.repr n))).
  constructor.
  unfold Int64.sub. rewrite Int64.unsigned_repr_eq. f_equal. f_equal.
  apply Int64.unsigned_repr. unfold Int64.max_unsigned; omega.
- intros until i0; intros EVAL R.
  exploit eval_lowlong. eexact EVAL. intros (vb & A & B).
  inv R. simpl in B. inv B. econstructor; split; eauto.
  replace (Int64.unsigned n mod Int.modulus) with (Int.unsigned (Int64.loword n)).
  constructor.
  unfold Int64.loword. apply Int.unsigned_repr_eq.
- constructor.
- apply Int64.unsigned_range.
Qed.

End SEL_SWITH_INT.

(** Compatibility of evaluation functions with the "less defined than" relation. *)

Ltac TrivialExists :=
  match goal with
  | [ |- exists v, Some ?x = Some v /\ _ ] => exists x; split; auto
  | _ => idtac
  end.

Lemma eval_unop_lessdef:
  forall op v1 v1' v,
  eval_unop op v1 = Some v -> Val.lessdef v1 v1' ->
  exists v', eval_unop op v1' = Some v' /\ Val.lessdef v v'.
Proof.
  intros until v; intros EV LD. inv LD.
  exists v; auto.
  destruct op; simpl in *; inv EV; TrivialExists.
Qed.

Lemma eval_binop_lessdef:
  forall op v1 v1' v2 v2' v m m',
  eval_binop op v1 v2 m = Some v ->
  Val.lessdef v1 v1' -> Val.lessdef v2 v2' -> Mem.extends m m' ->
  exists v', eval_binop op v1' v2' m' = Some v' /\ Val.lessdef v v'.
Proof.
  intros until m'; intros EV LD1 LD2 ME.
  assert (exists v', eval_binop op v1' v2' m = Some v' /\ Val.lessdef v v').
  { inv LD1. inv LD2. exists v; auto.
    destruct op; destruct v1'; simpl in *; inv EV; TrivialExists.
    destruct op; simpl in *; inv EV; TrivialExists. }
  assert (CMPU: forall c,
    eval_binop (Ocmpu c) v1 v2 m = Some v ->
    exists v' : val, eval_binop (Ocmpu c) v1' v2' m' = Some v' /\ Val.lessdef v v').
  { intros c A. simpl in *. inv A. econstructor; split. eauto.
    apply Val.of_optbool_lessdef.
    intros. apply Val.cmpu_bool_lessdef with (Mem.valid_pointer m) v1 v2; auto.
    intros; eapply Mem.valid_pointer_extends; eauto. }
  assert (CMPLU: forall c,
    eval_binop (Ocmplu c) v1 v2 m = Some v ->
    exists v' : val, eval_binop (Ocmplu c) v1' v2' m' = Some v' /\ Val.lessdef v v').
  { intros c A. simpl in *. unfold Val.cmplu in *.
    destruct (Val.cmplu_bool (Mem.valid_pointer m) c v1 v2) as [b|] eqn:C; simpl in A; inv A.
    eapply Val.cmplu_bool_lessdef with (valid_ptr' := (Mem.valid_pointer m')) in C;
    eauto using Mem.valid_pointer_extends.
    rewrite C. exists (Val.of_bool b); auto. }
  destruct op; auto.
Qed.

(** * Semantic preservation for instruction selection. *)

(** Relationship between the local environments. *)

Definition env_lessdef (e1 e2: env) : Prop :=
  forall id v1, e1!id = Some v1 -> exists v2, e2!id = Some v2 /\ Val.lessdef v1 v2.

Lemma set_var_lessdef:
  forall e1 e2 id v1 v2,
  env_lessdef e1 e2 -> Val.lessdef v1 v2 ->
  env_lessdef (PTree.set id v1 e1) (PTree.set id v2 e2).
Proof.
  intros; red; intros. rewrite PTree.gsspec in *. destruct (peq id0 id).
  exists v2; split; congruence.
  auto.
Qed.

Lemma set_optvar_lessdef:
  forall e1 e2 optid v1 v2,
  env_lessdef e1 e2 -> Val.lessdef v1 v2 ->
  env_lessdef (set_optvar optid v1 e1) (set_optvar optid v2 e2).
Proof.
  unfold set_optvar; intros. destruct optid; auto. apply set_var_lessdef; auto.
Qed.

Lemma set_params_lessdef:
  forall il vl1 vl2,
  Val.lessdef_list vl1 vl2 ->
  env_lessdef (set_params vl1 il) (set_params vl2 il).
Proof.
  induction il; simpl; intros.
  red; intros. rewrite PTree.gempty in H0; congruence.
  inv H; apply set_var_lessdef; auto.
Qed.

Lemma set_locals_lessdef:
  forall e1 e2, env_lessdef e1 e2 ->
  forall il, env_lessdef (set_locals il e1) (set_locals il e2).
Proof.
  induction il; simpl. auto. apply set_var_lessdef; auto.
Qed.

(** Semantic preservation for expressions. *)

Section EXPRESSIONS.

Variable cunit: Cminor.program.
Variable hf: helper_functions.
Hypothesis LINK: linkorder cunit prog.
Hypothesis HF: helper_functions_declared cunit hf.

Lemma sel_expr_correct:
  forall sp e m a v,
  Cminor.eval_expr ge sp e m a v ->
  forall e' le m',
  env_lessdef e e' -> Mem.extends m m' ->
  exists v', eval_expr tge sp e' m' le (sel_expr a) v' /\ Val.lessdef v v'.
Proof.
  induction 1; intros; simpl.
  (* Evar *)
  exploit H0; eauto. intros [v' [A B]]. exists v'; split; auto. constructor; auto.
  (* Econst *)
  destruct cst; simpl in *; inv H.
  exists (Vint i); split; auto. econstructor. constructor. auto.
  exists (Vfloat f); split; auto. econstructor. constructor. auto.
  exists (Vsingle f); split; auto. econstructor. constructor. auto.
  exists (Vlong i); split; auto. apply eval_longconst.
  unfold Genv.symbol_address; rewrite <- symbols_preserved; fold (Genv.symbol_address tge i i0). apply eval_addrsymbol.
  apply eval_addrstack.
  (* Eunop *)
  exploit IHeval_expr; eauto. intros [v1' [A B]].
  exploit eval_unop_lessdef; eauto. intros [v' [C D]].
  exploit eval_sel_unop; eauto. intros [v'' [E F]].
  exists v''; split; eauto. eapply Val.lessdef_trans; eauto.
  (* Ebinop *)
  exploit IHeval_expr1; eauto. intros [v1' [A B]].
  exploit IHeval_expr2; eauto. intros [v2' [C D]].
  exploit eval_binop_lessdef; eauto. intros [v' [E F]].
  assert (G: exists v'', eval_expr tge sp e' m' le (sel_binop op (sel_expr a1) (sel_expr a2)) v'' /\ Val.lessdef v' v'')
  by (eapply eval_sel_binop; eauto).
  destruct G as [v'' [P Q]].
  exists v''; split; eauto. eapply Val.lessdef_trans; eauto.
  (* Eload *)
  exploit IHeval_expr; eauto. intros [vaddr' [A B]].
  exploit Mem.loadv_extends; eauto. intros [v' [C D]].
  exists v'; split; auto. eapply eval_load; eauto.
Qed.

Lemma sel_exprlist_correct:
  forall sp e m a v,
  Cminor.eval_exprlist ge sp e m a v ->
  forall e' le m',
  env_lessdef e e' -> Mem.extends m m' ->
  exists v', eval_exprlist tge sp e' m' le (sel_exprlist a) v' /\ Val.lessdef_list v v'.
Proof.
  induction 1; intros; simpl.
  exists (@nil val); split; auto. constructor.
  exploit sel_expr_correct; eauto. intros [v1' [A B]].
  exploit IHeval_exprlist; eauto. intros [vl' [C D]].
  exists (v1' :: vl'); split; auto. constructor; eauto.
Qed.

Lemma sel_builtin_arg_correct:
  forall sp e e' m m' a v c,
  env_lessdef e e' -> Mem.extends m m' ->
  Cminor.eval_expr ge sp e m a v ->
  exists v',
     CminorSel.eval_builtin_arg tge sp e' m' (sel_builtin_arg a c) v'
  /\ Val.lessdef v v'.
Proof.
  intros. unfold sel_builtin_arg.
  exploit sel_expr_correct; eauto. intros (v1 & A & B).
  exists v1; split; auto.
  destruct (builtin_arg_ok (builtin_arg (sel_expr a)) c).
  apply eval_builtin_arg; eauto.
  constructor; auto.
Qed.

Lemma sel_builtin_args_correct:
  forall sp e e' m m',
  env_lessdef e e' -> Mem.extends m m' ->
  forall al vl,
  Cminor.eval_exprlist ge sp e m al vl ->
  forall cl,
  exists vl',
     list_forall2 (CminorSel.eval_builtin_arg tge sp e' m')
                  (sel_builtin_args al cl)
                  vl'
  /\ Val.lessdef_list vl vl'.
Proof.
  induction 3; intros; simpl.
- exists (@nil val); split; constructor.
- exploit sel_builtin_arg_correct; eauto. intros (v1' & A & B).
  edestruct IHeval_exprlist as (vl' & C & D).
  exists (v1' :: vl'); split; auto. constructor; eauto.
Qed.

Lemma sel_builtin_res_correct:
  forall oid v e v' e',
  env_lessdef e e' -> Val.lessdef v v' ->
  env_lessdef (set_optvar oid v e) (set_builtin_res (sel_builtin_res oid) v' e').
Proof.
  intros. destruct oid; simpl; auto. apply set_var_lessdef; auto.
Qed.

End EXPRESSIONS.

(** Semantic preservation for functions and statements. *)

Inductive match_cont: Cminor.program -> helper_functions -> Cminor.cont -> CminorSel.cont -> Prop :=
  | match_cont_stop: forall cunit hf,
      match_cont cunit hf Cminor.Kstop Kstop
  | match_cont_seq: forall cunit hf s s' k k',
      sel_stmt (prog_defmap cunit) s = OK s' ->
      match_cont cunit hf k k' ->
      match_cont cunit hf (Cminor.Kseq s k) (Kseq s' k')
  | match_cont_block: forall cunit hf k k',
      match_cont cunit hf k k' ->
      match_cont cunit hf (Cminor.Kblock k) (Kblock k')
  | match_cont_call: forall cunit' hf' cunit hf id f sp e k f' e' k',
      linkorder cunit prog ->
      helper_functions_declared cunit hf ->
      sel_function (prog_defmap cunit) hf f = OK f' ->
      match_cont cunit hf k k' -> env_lessdef e e' ->
      match_cont cunit' hf' (Cminor.Kcall id f sp e k) (Kcall id f' sp e' k').

Definition match_call_cont (k: Cminor.cont) (k': CminorSel.cont) : Prop :=
  forall cunit hf, match_cont cunit hf k k'.

Inductive match_states: Cminor.state -> CminorSel.state -> Prop :=
  | match_state: forall cunit hf f f' s k s' k' sp e m e' m'
        (LINK: linkorder cunit prog)
        (HF: helper_functions_declared cunit hf)
        (TF: sel_function (prog_defmap cunit) hf f = OK f')
        (TS: sel_stmt (prog_defmap cunit) s = OK s')
        (MC: match_cont cunit hf k k')
        (LD: env_lessdef e e')
        (ME: Mem.extends m m'),
      match_states
        (Cminor.State f s k sp e m)
        (State f' s' k' sp e' m')
  | match_callstate: forall cunit f f' args args' k k' m m' fb tfb
        (LINK: linkorder cunit prog)
        (FIND: Genv.find_funct_ptr ge fb = Some f)
        (TFIND: Genv.find_funct_ptr tge tfb = Some f')
        (TF: match_fundef cunit f f')
        (MC: match_call_cont k k')
        (LD: Val.lessdef_list args args')
        (ME: Mem.extends m m'),
      match_states
        (Cminor.Callstate fb args k m)
        (Callstate tfb args' k' m')
  | match_returnstate: forall v v' k k' m m'
        (MC: match_call_cont k k')
        (LD: Val.lessdef v v')
        (ME: Mem.extends m m'),
      match_states
        (Cminor.Returnstate v k m)
        (Returnstate v' k' m')
  | match_builtin_1: forall cunit hf ef args args' optid f sp e k m al f' e' k' m' fb
        (LINK: linkorder cunit prog)
        (FIND: Genv.find_funct_ptr ge fb = Some (External ef))
        (HF: helper_functions_declared cunit hf)
        (TF: sel_function (prog_defmap cunit) hf f = OK f')
        (MC: match_cont cunit hf k k')
        (LDA: Val.lessdef_list args args')
        (LDE: env_lessdef e e')
        (ME: Mem.extends m m')
        (NI: ef_inline ef = true)
        (EA: list_forall2 (CminorSel.eval_builtin_arg tge sp e' m') al args'),
      match_states
        (Cminor.Callstate fb args (Cminor.Kcall optid f sp e k) m)
        (State f' (Sbuiltin (sel_builtin_res optid) ef al) k' sp e' m')
  | match_builtin_2: forall cunit hf v v' optid f sp e k m f' e' m' k'
        (LINK: linkorder cunit prog)
        (HF: helper_functions_declared cunit hf)
        (TF: sel_function (prog_defmap cunit) hf f = OK f')
        (MC: match_cont cunit hf k k')
        (LDV: Val.lessdef v v')
        (LDE: env_lessdef e e')
        (ME: Mem.extends m m'),
      match_states
        (Cminor.Returnstate v (Cminor.Kcall optid f sp e k) m)
        (State f' Sskip k' sp (set_builtin_res (sel_builtin_res optid) v' e') m').

Remark call_cont_commut:
  forall cunit hf k k', match_cont cunit hf k k' -> match_call_cont (Cminor.call_cont k) (call_cont k').
Proof.
  induction 1; simpl; auto; red; intros.
- constructor.
- eapply match_cont_call with (hf := hf); eauto.
Qed.

Remark match_is_call_cont:
  forall cunit hf k k', match_cont cunit hf k k' -> Cminor.is_call_cont k -> match_call_cont k k'.
Proof.
  destruct 1; intros; try contradiction; red; intros.
- constructor.
- eapply match_cont_call with (hf := hf); eauto.
Qed.

Remark match_call_cont_cont:
  forall k k', match_call_cont k k' -> exists cunit hf, match_cont cunit hf k k'.
Proof.
  intros. simple refine (let cunit : Cminor.program := _ in _).
  econstructor. apply nil. apply nil. apply xH.
  simple refine (let hf : helper_functions := _ in _).
  econstructor; apply xH.
  exists cunit, hf; auto.
Qed.

Remark find_label_commut:
  forall cunit hf lbl s k s' k',
  match_cont cunit hf k k' ->
  sel_stmt (prog_defmap cunit) s = OK s' ->
  match Cminor.find_label lbl s k, find_label lbl s' k' with
  | None, None => True
  | Some(s1, k1), Some(s1', k1') => sel_stmt (prog_defmap cunit) s1 = OK s1' /\ match_cont cunit hf k1 k1'
  | _, _ => False
  end.
Proof.
  induction s; intros until k'; simpl; intros MC SE; try (monadInv SE); simpl; auto.
(* store *)
  unfold store. destruct (addressing m (sel_expr e)); simpl; auto.
(* call *)
  destruct (classify_call (prog_defmap cunit) e); simpl; auto.
(* tailcall *)
  destruct (classify_call (prog_defmap cunit) e); simpl; auto.
(* seq *)
  exploit (IHs1 (Cminor.Kseq s2 k)). constructor; eauto. eauto.
  destruct (Cminor.find_label lbl s1 (Cminor.Kseq s2 k)) as [[sx kx] | ];
  destruct (find_label lbl x (Kseq x0 k')) as [[sy ky] | ];
  intuition. apply IHs2; auto.
(* ifthenelse *)
  exploit (IHs1 k); eauto.
  destruct (Cminor.find_label lbl s1 k) as [[sx kx] | ];
  destruct (find_label lbl x k') as [[sy ky] | ];
  intuition. apply IHs2; auto.
(* loop *)
  apply IHs. constructor; auto. simpl; rewrite EQ; auto. auto.
(* block *)
  apply IHs. constructor; auto. auto.
(* switch *)
  destruct b.
  destruct (validate_switch Int64.modulus n l (compile_switch Int64.modulus n l)); inv SE.
  simpl; auto.
  destruct (validate_switch Int.modulus n l (compile_switch Int.modulus n l)); inv SE.
  simpl; auto.
(* return *)
  destruct o; inv SE; simpl; auto.
(* label *)
  destruct (ident_eq lbl l). auto. apply IHs; auto.
Qed.

Definition measure (s: Cminor.state) : nat :=
  match s with
  | Cminor.Callstate _ _ _ _ => 0%nat
  | Cminor.State _ _ _ _ _ _ => 1%nat
  | Cminor.Returnstate _ _ _ => 2%nat
  end.

Lemma sel_step_correct:
  forall S1 t S2, Cminor.step ge S1 t S2 ->
  forall T1, match_states S1 T1 ->
  (exists T2, step tge T1 t T2 /\ match_states S2 T2)
  \/ (measure S2 < measure S1 /\ t = E0 /\ match_states S2 T1)%nat.
Proof.
  induction 1; intros T1 ME; inv ME; try (monadInv TS).
- (* skip seq *)
  inv MC. left; econstructor; split. econstructor. econstructor; eauto.
- (* skip block *)
  inv MC. left; econstructor; split. econstructor. econstructor; eauto.
- (* skip call *)
  exploit Mem.free_parallel_extends; eauto. intros [m2' [A B]].
  left; econstructor; split.
  econstructor. inv MC; simpl in H; simpl; auto.
  eauto.
  erewrite stackspace_function_translated; eauto.
  econstructor; eauto. eapply match_is_call_cont; eauto.
- (* assign *)
  exploit sel_expr_correct; eauto. intros [v' [A B]].
  left; econstructor; split.
  econstructor; eauto.
  econstructor; eauto. apply set_var_lessdef; auto.
- (* store *)
  exploit sel_expr_correct. eauto. eauto. eexact H. eauto. eauto. intros [vaddr' [A B]].
  exploit sel_expr_correct. eauto. eauto. eexact H0. eauto. eauto. intros [v' [C D]].
  exploit Mem.storev_extends; eauto. intros [m2' [P Q]].
  left; econstructor; split.
  eapply eval_store; eauto.
  econstructor; eauto.
- (* Scall *)
  exploit classify_call_correct; eauto.
  destruct (classify_call (prog_defmap cunit) a) as [ | id | ef] eqn:Hcc.
+ (* indirect *)
  exploit sel_expr_correct; eauto. intros [vf' [A B]].
  assert (vf = vf') by (apply block_of_inv in H1; subst; inv B; auto). subst.
  exploit sel_exprlist_correct; eauto. intros [vargs' [C D]].
  exploit function_ptr_translated; eauto. intros (cunit' & fd' & U & V & W).
  left; econstructor; split.
  econstructor; eauto. econstructor; eauto.
  eapply sig_function_translated; eauto.
  eapply match_callstate with (cunit := cunit'); eauto.
  red; intros. eapply match_cont_call with (cunit := cunit) (hf := hf); eauto.
+ (* direct *)
  intros [b [U V]].
  exploit sel_exprlist_correct; eauto. intros [vargs' [C D]].
  exploit function_ptr_translated; eauto. intros (cunit' & fd' & X & Y & Z).
  left; econstructor; split.
  econstructor; eauto.
  subst vf. econstructor; eauto. rewrite symbols_preserved; eauto.
  eapply sig_function_translated; eauto.
  eapply match_callstate with (cunit := cunit'); eauto.
  red; intros; eapply match_cont_call with (cunit := cunit) (hf := hf); eauto.
+ (* turned into Sbuiltin *)
  intros EQ. subst fd.
  exploit sel_builtin_args_correct; eauto. intros [vargs' [C D]].
  right; split. simpl. omega. split. auto.
  econstructor; eauto.
  unfold classify_call in Hcc.
  destruct (expr_is_addrof_ident a) as [id|]; try discriminate.
  destruct (_ ! id) as [[[|ef']|]|]; try discriminate.
  destruct (ef_inline ef') eqn:Hinline; inv Hcc. assumption.
- (* Stailcall *)
  exploit Mem.free_parallel_extends; eauto. intros [m2' [P Q]].
  erewrite <- stackspace_function_translated in P by eauto.
  exploit sel_expr_correct; eauto. intros [vf' [A B]].
  assert (vf = vf') by (apply block_of_inv in H1; subst; inv B; auto). subst vf'.
  exploit sel_exprlist_correct; eauto. intros [vargs' [C D]].
  exploit function_ptr_translated; eauto. intros (cunit' & fd' & E & F & G).
  left; econstructor; split.
  exploit classify_call_correct. eexact LINK. eauto. eauto. eauto.
  destruct (classify_call (prog_defmap cunit)) as [ | id | ef]; intros.
  econstructor; eauto. econstructor; eauto. eapply sig_function_translated; eauto.
  destruct H3 as [b [U V]]. subst vf. inv B.
  econstructor; eauto. econstructor; eauto. rewrite symbols_preserved; eauto. eapply sig_function_translated; eauto.
  econstructor; eauto. econstructor; eauto. eapply sig_function_translated; eauto.
  eapply match_callstate with (cunit := cunit'); eauto.
  eapply call_cont_commut; eauto.
- (* Sbuiltin *)
  exploit sel_builtin_args_correct; eauto. intros [vargs' [P Q]].
  exploit external_call_mem_extends; eauto.
  intros [vres' [m2 [A [B [C D]]]]].
  left; econstructor; split.
  econstructor. eauto.
  eapply external_call_symbols_preserved; eauto. apply senv_preserved. auto.
  econstructor; eauto. apply sel_builtin_res_correct; auto.
- (* Seq *)
  left; econstructor; split.
  constructor.
  econstructor; eauto. constructor; auto.
- (* Sifthenelse *)
  exploit sel_expr_correct; eauto. intros [v' [A B]].
  assert (Val.bool_of_val v' b). inv B. auto. inv H0.
  left; exists (State f' (if b then x else x0) k' sp e' m'); split.
  econstructor; eauto. eapply eval_condexpr_of_expr; eauto.
  econstructor; eauto. destruct b; auto.
- (* Sloop *)
  left; econstructor; split. constructor. econstructor; eauto.
  constructor; auto. simpl; rewrite EQ; auto.
- (* Sblock *)
  left; econstructor; split. constructor. econstructor; eauto. constructor; auto.
- (* Sexit seq *)
  inv MC. left; econstructor; split. constructor. econstructor; eauto.
- (* Sexit0 block *)
  inv MC. left; econstructor; split. constructor. econstructor; eauto.
- (* SexitS block *)
  inv MC. left; econstructor; split. constructor. econstructor; eauto.
- (* Sswitch *)
  inv H0; simpl in TS.
+ set (ct := compile_switch Int.modulus default cases) in *.
  destruct (validate_switch Int.modulus default cases ct) eqn:VALID; inv TS.
  exploit sel_expr_correct; eauto. intros [v' [A B]]. inv B.
  left; econstructor; split.
  econstructor. eapply sel_switch_int_correct; eauto.
  econstructor; eauto.
+ set (ct := compile_switch Int64.modulus default cases) in *.
  destruct (validate_switch Int64.modulus default cases ct) eqn:VALID; inv TS.
  exploit sel_expr_correct; eauto. intros [v' [A B]]. inv B.
  left; econstructor; split.
  econstructor. eapply sel_switch_long_correct; eauto.
  econstructor; eauto.
- (* Sreturn None *)
  exploit Mem.free_parallel_extends; eauto. intros [m2' [P Q]].
  erewrite <- stackspace_function_translated in P by eauto.
  left; econstructor; split.
  econstructor. simpl; eauto.
  econstructor; eauto. eapply call_cont_commut; eauto.
- (* Sreturn Some *)
  exploit Mem.free_parallel_extends; eauto. intros [m2' [P Q]].
  erewrite <- stackspace_function_translated in P by eauto.
  exploit sel_expr_correct; eauto. intros [v' [A B]].
  left; econstructor; split.
  econstructor; eauto.
  econstructor; eauto. eapply call_cont_commut; eauto.
- (* Slabel *)
  left; econstructor; split. constructor. econstructor; eauto.
- (* Sgoto *)
  assert (sel_stmt (prog_defmap cunit) (Cminor.fn_body f) = OK (fn_body f')).
  { monadInv TF; simpl; auto. }
  exploit (find_label_commut cunit hf lbl (Cminor.fn_body f) (Cminor.call_cont k)).
    eapply call_cont_commut; eauto. eauto.
  rewrite H.
  destruct (find_label lbl (fn_body f') (call_cont k'0))
  as [[s'' k'']|] eqn:?; intros; try contradiction.
  destruct H1.
  left; econstructor; split.
  econstructor; eauto.
  econstructor; eauto.
- (* internal function *)
  rewrite FIND in H; inv H.
  destruct TF as (hf & HF & TF). specialize (MC cunit hf).
  monadInv TF. generalize EQ; intros TF; monadInv TF.
  exploit Mem.alloc_extends. eauto. eauto. apply Z.le_refl. apply Z.le_refl.
  intros [m2' [A B]].
  left; econstructor; split.
  econstructor; simpl; eauto.
  econstructor; simpl; eauto. apply set_locals_lessdef. apply set_params_lessdef; auto.
- rewrite FIND in H; inv H.
- (* external call *)
  rewrite FIND in H; inv H.
  destruct TF as (hf & HF & TF).
  monadInv TF.
  exploit external_call_mem_extends; eauto.
  intros [vres' [m2 [A [B [C D]]]]].
  left; econstructor; split.
<<<<<<< HEAD
  econstructor.
  eapply external_call_symbols_preserved; eauto. apply senv_preserved.
=======
  econstructor. eauto. eapply external_call_symbols_preserved; eauto. apply senv_preserved.
>>>>>>> 0423fc0c
  econstructor; eauto.
- (* external call turned into a Sbuiltin *)
  rewrite FIND in H; inv H.
  exploit external_call_mem_extends; eauto.
  intros [vres' [m2 [A [B [C D]]]]].
  left; econstructor; split.
  econstructor. eauto.
  eapply external_call_symbols_preserved; eauto. apply senv_preserved. auto.
  econstructor; eauto.
- (* return *)
  apply match_call_cont_cont in MC. destruct MC as (cunit0 & hf0 & MC).
  inv MC.
  left; econstructor; split.
  econstructor.
  econstructor; eauto. destruct optid; simpl; auto. apply set_var_lessdef; auto.
- (* return of an external call turned into a Sbuiltin *)
  right; split. simpl; omega. split. auto. econstructor; eauto.
  apply sel_builtin_res_correct; auto.
Qed.

Lemma sel_initial_states:
  forall w q1 q2, match_query cc_extends_triangle w q1 q2 ->
  forall S, Cminor.initial_state ge q1 S ->
  exists R, initial_state tge q2 R /\ match_states S R.
Proof.
  inv_triangle_query.
  destruct 1.
  exploit function_ptr_translated; eauto. intros (cu & f' & A & B & C).
  econstructor; split.
  {
    fold (Cminor.funsig (Internal f)).
    erewrite <- sig_function_translated by eauto.
    pose proof B. inv B. destruct H2. monadInv H3.
    econstructor.
    + assumption.
    + fold (funsig (Internal x0)).
      erewrite sig_function_translated; eauto.
      assumption.
  }
  econstructor; eauto. red; intros; constructor.
  clear; induction vargs0; eauto.
  apply Mem.extends_refl.
Qed.

Lemma sel_external:
  forall S R q1,
    match_states S R ->
    Cminor.at_external ge S q1 ->
    exists wA q2,
      match_query cc_extends wA q1 q2 /\
      CminorSel.at_external tge R q2 /\
      forall r1 r2 S',
        match_reply cc_extends wA r1 r2 ->
        Cminor.after_external S r1 S' ->
        exists R',
          CminorSel.after_external R r2 R' /\
          match_states S' R'.
Proof.
  intros S R q HSR HS.
  destruct HS as [fb id sg vargs k m Hfb]. inv HSR.
  - edestruct match_cc_extends as (w & Hq & H); eauto.
    destruct TF as (hf & Hhf & Hf').
    inv Hf'.
    exists w, (cq fb sg args' m'); repeat apply conj; eauto.
    + edestruct function_ptr_translated as (cu & tf & Htf & Hf & _); eauto.
      red in Hf. destruct Hf as (hf' & Hhf' & Hf). inv Hf.
      constructor; eauto.
    + intros r1 [vres2 m2'] H' Hr HS'.
      inv HS'.
      edestruct H as (Hvres & Hm' & Hunch); eauto.
      eexists; split.
      * econstructor.
      * econstructor; eauto.
  - discriminate NI.
Qed.

Lemma sel_final_states:
  forall w S R r1, match_states S R -> Cminor.final_state S r1 ->
  exists r2, match_reply cc_extends_triangle w r1 r2 /\ final_state R r2.
Proof.
  intros. inv H0. inv H.
  exists (v', m'). split; eauto using match_reply_cc_extends_triangle.
  apply match_call_cont_cont in MC. destruct MC as (cunit0 & hf0 & MC).
  inv MC. constructor.
Qed.

Theorem transf_program_correct:
  forward_simulation cc_extends cc_extends_triangle
    (Cminor.semantics prog)
    (CminorSel.semantics tprog).
Proof.
  apply forward_simulation_opt with (match_states := fun _ => match_states) (measure := measure).
  apply senv_preserved.
  apply sel_initial_states; auto.
  eauto using sel_external.
  apply sel_final_states; auto.
  auto using sel_step_correct.
Qed.

End PRESERVATION.

(** ** Commutation with linking *)

Instance TransfSelectionLink : TransfLink match_prog.
Proof.
  red; intros. destruct (link_linkorder _ _ _ H) as [LO1 LO2].
  eapply link_match_program; eauto.
  intros. elim H3; intros hf1 [A1 B1]. elim H4; intros hf2 [A2 B2].
Local Transparent Linker_fundef.
  simpl in *. destruct f1, f2; simpl in *; monadInv B1; monadInv B2; simpl.
- discriminate.
- destruct e; inv H2. econstructor; eauto.
- destruct e; inv H2. econstructor; eauto.
- destruct (external_function_eq e e0); inv H2. econstructor; eauto.
Qed.<|MERGE_RESOLUTION|>--- conflicted
+++ resolved
@@ -778,17 +778,17 @@
       match_states
         (Cminor.State f s k sp e m)
         (State f' s' k' sp e' m')
-  | match_callstate: forall cunit f f' args args' k k' m m' fb tfb
+  | match_callstate: forall cunit f f' args args' k k' m m' fb
         (LINK: linkorder cunit prog)
         (FIND: Genv.find_funct_ptr ge fb = Some f)
-        (TFIND: Genv.find_funct_ptr tge tfb = Some f')
+        (TFIND: Genv.find_funct_ptr tge fb = Some f')
         (TF: match_fundef cunit f f')
         (MC: match_call_cont k k')
         (LD: Val.lessdef_list args args')
         (ME: Mem.extends m m'),
       match_states
         (Cminor.Callstate fb args k m)
-        (Callstate tfb args' k' m')
+        (Callstate fb args' k' m')
   | match_returnstate: forall v v' k k' m m'
         (MC: match_call_cont k k')
         (LD: Val.lessdef v v')
@@ -1063,12 +1063,8 @@
   exploit external_call_mem_extends; eauto.
   intros [vres' [m2 [A [B [C D]]]]].
   left; econstructor; split.
-<<<<<<< HEAD
-  econstructor.
+  econstructor. eauto.
   eapply external_call_symbols_preserved; eauto. apply senv_preserved.
-=======
-  econstructor. eauto. eapply external_call_symbols_preserved; eauto. apply senv_preserved.
->>>>>>> 0423fc0c
   econstructor; eauto.
 - (* external call turned into a Sbuiltin *)
   rewrite FIND in H; inv H.
@@ -1132,17 +1128,19 @@
   - edestruct match_cc_extends as (w & Hq & H); eauto.
     destruct TF as (hf & Hhf & Hf').
     inv Hf'.
+    assert (f = External (EF_external id sg)) by congruence; subst.
     exists w, (cq fb sg args' m'); repeat apply conj; eauto.
     + edestruct function_ptr_translated as (cu & tf & Htf & Hf & _); eauto.
       red in Hf. destruct Hf as (hf' & Hhf' & Hf). inv Hf.
-      constructor; eauto.
+      econstructor; eauto.
     + intros r1 [vres2 m2'] H' Hr HS'.
       inv HS'.
       edestruct H as (Hvres & Hm' & Hunch); eauto.
       eexists; split.
       * econstructor.
       * econstructor; eauto.
-  - discriminate NI.
+  - assert (ef = EF_external id sg) by congruence; subst.
+    discriminate NI.
 Qed.
 
 Lemma sel_final_states:
