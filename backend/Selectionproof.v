(* *********************************************************************)
(*                                                                     *)
(*              The Compcert verified compiler                         *)
(*                                                                     *)
(*          Xavier Leroy, INRIA Paris-Rocquencourt                     *)
(*                                                                     *)
(*  Copyright Institut National de Recherche en Informatique et en     *)
(*  Automatique.  All rights reserved.  This file is distributed       *)
(*  under the terms of the INRIA Non-Commercial License Agreement.     *)
(*                                                                     *)
(* *********************************************************************)

(** Correctness of instruction selection *)

Require Import FunInd.
Require Import Coqlib Maps.
<<<<<<< HEAD
Require Import AST Linking Errors Integers Values Memory Events Globalenvs LanguageInterface Smallstep.
Require Import Switch Cminor Op CminorSel.
=======
Require Import AST Linking Errors Integers.
Require Import Values Memory Builtins Events Globalenvs Smallstep.
Require Import Switch Cminor Op CminorSel Cminortyping.
>>>>>>> e1725209
Require Import SelectOp SelectDiv SplitLong SelectLong Selection.
Require Import SelectOpproof SelectDivproof SplitLongproof SelectLongproof.

Local Open Scope cminorsel_scope.
Local Open Scope error_monad_scope.

(** * Relational specification of instruction selection *)

Definition match_fundef (cunit: Cminor.program) (f: Cminor.fundef) (tf: CminorSel.fundef) : Prop :=
  exists hf, helper_functions_declared cunit hf /\ sel_fundef (prog_defmap cunit) hf f = OK tf.

Definition match_prog (p: Cminor.program) (tp: CminorSel.program) :=
  match_program match_fundef eq p tp.

(** Processing of helper functions *)

Lemma record_globdefs_sound:
  forall dm id gd, (record_globdefs dm)!id = Some gd -> dm!id = Some gd.
Proof.
  intros.
  set (f := fun m id gd => if globdef_of_interest gd then PTree.set id gd m else m) in *.
  set (P := fun m m' => m'!id = Some gd -> m!id = Some gd).
  assert (X: P dm (PTree.fold f dm (PTree.empty _))).
  { apply PTree_Properties.fold_rec.
  - unfold P; intros. rewrite <- H0; auto.
  - red. rewrite ! PTree.gempty. auto.
  - unfold P; intros. rewrite PTree.gsspec. unfold f in H3.
    destruct (globdef_of_interest v).
    + rewrite PTree.gsspec in H3. destruct (peq id k); auto.
    + apply H2 in H3. destruct (peq id k). congruence. auto. }
  apply X. auto.
Qed.

Lemma lookup_helper_correct_1:
  forall globs name sg id,
  lookup_helper globs name sg = OK id ->
  globs!id = Some (Gfun (External (EF_runtime name sg))).
Proof.
  intros.
  set (P := fun (m: PTree.t globdef) res => res = Some id -> m!id = Some(Gfun(External (EF_runtime name sg)))).
  assert (P globs (PTree.fold (lookup_helper_aux name sg) globs None)).
  { apply PTree_Properties.fold_rec; red; intros.
  - rewrite <- H0. apply H1; auto.
  - discriminate.
  - assert (EITHER: k = id /\ v = Gfun (External (EF_runtime name sg))
                \/  a = Some id).
    { unfold lookup_helper_aux in H3. destruct v; auto. destruct f; auto. destruct e; auto.
      destruct (String.string_dec name name0); auto.
      destruct (signature_eq sg sg0); auto.
      inversion H3. left; split; auto. repeat f_equal; auto. }
    destruct EITHER as [[X Y] | X].
    subst k v. apply PTree.gss.
    apply H2 in X. rewrite PTree.gso by congruence. auto.
  }
  red in H0. unfold lookup_helper in H.
  destruct (PTree.fold (lookup_helper_aux name sg) globs None); inv H. auto.
Qed.

Lemma lookup_helper_correct:
  forall p name sg id,
  lookup_helper (record_globdefs (prog_defmap p)) name sg = OK id ->
  helper_declared p id name sg.
Proof.
  intros. apply lookup_helper_correct_1 in H. apply record_globdefs_sound in H. auto.
Qed.

Lemma get_helpers_correct:
  forall p hf,
  get_helpers (prog_defmap p) = OK hf -> helper_functions_declared p hf.
Proof.
  intros. monadInv H. red; simpl. auto 20 using lookup_helper_correct.
Qed.

Theorem transf_program_match:
  forall p tp, sel_program p = OK tp -> match_prog p tp.
Proof.
  intros. monadInv H.
  eapply match_transform_partial_program_contextual. eexact EQ0.
  intros. exists x; split; auto. apply get_helpers_correct; auto.
Qed.

Lemma helper_functions_declared_linkorder:
  forall (p p': Cminor.program) hf,
  helper_functions_declared p hf -> linkorder p p' -> helper_functions_declared p' hf.
Proof.
  intros.
  assert (X: forall id name sg, helper_declared p id name sg -> helper_declared p' id name sg).
  { unfold helper_declared; intros.
    destruct (prog_defmap_linkorder _ _ _ _ H0 H1) as (gd & P & Q).
    inv Q. inv H3. auto. }
  red in H. decompose [Logic.and] H; clear H. red; auto 20.
Qed.

(** * Correctness of the instruction selection functions for expressions *)

Section PRESERVATION.

Variable prog: Cminor.program.
Variable tprog: CminorSel.program.
Variable se: Genv.symtbl.
Let ge := Genv.globalenv se prog.
Let tge := Genv.globalenv se tprog.
Hypothesis TRANSF: match_prog prog tprog.
<<<<<<< HEAD
Hypothesis SVALID: Genv.valid_for (erase_program prog) se.
Hypothesis TVALID: Genv.valid_for (erase_program tprog) se.
=======

Lemma wt_prog : wt_program prog.
Proof.
  red; intros. destruct TRANSF as [A _].
  exploit list_forall2_in_left; eauto.
  intros ((i' & gd') & B & (C & D)). simpl in *. inv D. 
  destruct H2 as (hf & P & Q). destruct f; monadInv Q.
- monadInv EQ. econstructor; apply type_function_sound; eauto.
- constructor.
Qed.

Lemma symbols_preserved:
  forall (s: ident), Genv.find_symbol tge s = Genv.find_symbol ge s.
Proof (Genv.find_symbol_match TRANSF).

Lemma senv_preserved:
  Senv.equiv (Genv.to_senv ge) (Genv.to_senv tge).
Proof (Genv.senv_match TRANSF).

Lemma function_ptr_translated:
  forall (b: block) (f: Cminor.fundef),
  Genv.find_funct_ptr ge b = Some f ->
  exists cu tf, Genv.find_funct_ptr tge b = Some tf /\ match_fundef cu f tf /\ linkorder cu prog.
Proof (Genv.find_funct_ptr_match TRANSF).
>>>>>>> e1725209

Lemma functions_translated:
  forall (v v': val) (f: Cminor.fundef),
  Genv.find_funct ge v = Some f ->
  Val.lessdef v v' ->
  exists cu tf, Genv.find_funct tge v' = Some tf /\ match_fundef cu f tf /\ linkorder cu prog.
Proof.
  intros. inv H0.
  eapply Genv.find_funct_match_id; eauto.
  discriminate.
Qed.

Lemma sig_function_translated:
  forall cu f tf, match_fundef cu f tf -> funsig tf = Cminor.funsig f.
Proof.
  intros. destruct H as (hf & P & Q). destruct f; monadInv Q; auto. monadInv EQ; auto.
Qed.

Lemma stackspace_function_translated:
  forall dm hf f tf, sel_function dm hf f = OK tf -> fn_stackspace tf = Cminor.fn_stackspace f.
Proof.
  intros. monadInv H. auto.
Qed.

Lemma helper_functions_preserved:
  forall hf, helper_functions_declared prog hf -> helper_functions_declared tprog hf.
Proof.
  assert (X: forall id name sg, helper_declared prog id name sg -> helper_declared tprog id name sg).
  { unfold helper_declared; intros.
    generalize (match_program_defmap _ _ _ _ _ TRANSF id).
    unfold Cminor.fundef; rewrite H; intros R; inv R. inv H2.
    destruct H4 as (cu & A & B). monadInv B. auto. }
  unfold helper_functions_declared; intros. decompose [Logic.and] H; clear H. auto 20.
Qed.

Section CMCONSTR.

Variable cunit: Cminor.program.
Variable hf: helper_functions.
Hypothesis LINK: linkorder cunit prog.
Hypothesis HF: helper_functions_declared cunit hf.

Let HF': helper_functions_declared tprog hf.
Proof.
  apply helper_functions_preserved. eapply helper_functions_declared_linkorder; eauto.
Qed.

Variable sp: val.
Variable e: env.
Variable m: mem.

Lemma eval_condexpr_of_expr:
  forall a le v b,
  eval_expr tge sp e m le a v ->
  Val.bool_of_val v b ->
  eval_condexpr tge sp e m le (condexpr_of_expr a) b.
Proof.
  intros until a. functional induction (condexpr_of_expr a); intros.
(* compare *)
  inv H. econstructor; eauto.
  simpl in H6. inv H6. apply Val.bool_of_val_of_optbool. auto.
(* condition *)
  inv H. econstructor; eauto. destruct va; eauto.
(* let *)
  inv H. econstructor; eauto.
(* default *)
  econstructor. constructor. eauto. constructor.
  simpl. inv H0. auto.
Qed.

Lemma eval_condition_of_expr:
  forall a le v b,
  eval_expr tge sp e m le a v ->
  Val.bool_of_val v b ->
  exists vl,
     eval_exprlist tge sp e m le (snd (condition_of_expr a)) vl
  /\ eval_condition (fst (condition_of_expr a)) vl m = Some b.
Proof.
  intros a; functional induction (condition_of_expr a); intros; simpl.
- inv H. exists vl; split; auto.
  simpl in H6. inv H6. apply Val.bool_of_val_of_optbool in H0. auto.
- exists (v :: nil); split.
  constructor; auto; constructor.
  inv H0; simpl; auto.
Qed.

Lemma eval_load:
  forall le a v chunk v',
  eval_expr tge sp e m le a v ->
  Mem.loadv chunk m v = Some v' ->
  eval_expr tge sp e m le (load chunk a) v'.
Proof.
  intros. generalize H0; destruct v; simpl; intro; try discriminate.
  unfold load.
  generalize (eval_addressing _ _ _ _ _ chunk _ _ _ _ H (eq_refl _)).
  destruct (addressing chunk a). intros [vl [EV EQ]].
  eapply eval_Eload; eauto.
Qed.

Lemma eval_store:
  forall chunk a1 a2 v1 v2 f k m',
  eval_expr tge sp e m nil a1 v1 ->
  eval_expr tge sp e m nil a2 v2 ->
  Mem.storev chunk m v1 v2 = Some m' ->
  step tge (State f (store chunk a1 a2) k sp e m)
        E0 (State f Sskip k sp e m').
Proof.
  intros. generalize H1; destruct v1; simpl; intro; try discriminate.
  unfold store.
  generalize (eval_addressing _ _ _ _ _ chunk _ _ _ _ H (eq_refl _)).
  destruct (addressing chunk a1). intros [vl [EV EQ]].
  eapply step_store; eauto.
Qed.

(** Correctness of instruction selection for operators *)

Lemma eval_sel_unop:
  forall le op a1 v1 v,
  eval_expr tge sp e m le a1 v1 ->
  eval_unop op v1 = Some v ->
  exists v', eval_expr tge sp e m le (sel_unop op a1) v' /\ Val.lessdef v v'.
Proof.
  destruct op; simpl; intros; FuncInv; try subst v.
  apply eval_cast8unsigned; auto.
  apply eval_cast8signed; auto.
  apply eval_cast16unsigned; auto.
  apply eval_cast16signed; auto.
  apply eval_negint; auto.
  apply eval_notint; auto.
  apply eval_negf; auto.
  apply eval_absf; auto.
  apply eval_negfs; auto.
  apply eval_absfs; auto.
  apply eval_singleoffloat; auto.
  apply eval_floatofsingle; auto.
  eapply eval_intoffloat; eauto.
  eapply eval_intuoffloat; eauto.
  eapply eval_floatofint; eauto.
  eapply eval_floatofintu; eauto.
  eapply eval_intofsingle; eauto.
  eapply eval_intuofsingle; eauto.
  eapply eval_singleofint; eauto.
  eapply eval_singleofintu; eauto.
  eapply eval_negl; eauto.
  eapply eval_notl; eauto.
  eapply eval_intoflong; eauto.
  eapply eval_longofint; eauto.
  eapply eval_longofintu; eauto.
  eapply eval_longoffloat; eauto.
  eapply eval_longuoffloat; eauto.
  eapply eval_floatoflong; eauto.
  eapply eval_floatoflongu; eauto.
  eapply eval_longofsingle; eauto.
  eapply eval_longuofsingle; eauto.
  eapply eval_singleoflong; eauto.
  eapply eval_singleoflongu; eauto.
Qed.

Lemma eval_sel_binop:
  forall le op a1 a2 v1 v2 v,
  eval_expr tge sp e m le a1 v1 ->
  eval_expr tge sp e m le a2 v2 ->
  eval_binop op v1 v2 m = Some v ->
  exists v', eval_expr tge sp e m le (sel_binop op a1 a2) v' /\ Val.lessdef v v'.
Proof.
  destruct op; simpl; intros; FuncInv; try subst v.
  apply eval_add; auto.
  apply eval_sub; auto.
  apply eval_mul; auto.
  eapply eval_divs; eauto.
  eapply eval_divu; eauto.
  eapply eval_mods; eauto.
  eapply eval_modu; eauto.
  apply eval_and; auto.
  apply eval_or; auto.
  apply eval_xor; auto.
  apply eval_shl; auto.
  apply eval_shr; auto.
  apply eval_shru; auto.
  apply eval_addf; auto.
  apply eval_subf; auto.
  apply eval_mulf; auto.
  apply eval_divf; auto.
  apply eval_addfs; auto.
  apply eval_subfs; auto.
  apply eval_mulfs; auto.
  apply eval_divfs; auto.
  eapply eval_addl; eauto.
  eapply eval_subl; eauto.
  eapply eval_mull; eauto.
  eapply eval_divls; eauto.
  eapply eval_divlu; eauto.
  eapply eval_modls; eauto.
  eapply eval_modlu; eauto.
  eapply eval_andl; eauto.
  eapply eval_orl; eauto.
  eapply eval_xorl; eauto.
  eapply eval_shll; eauto.
  eapply eval_shrl; eauto.
  eapply eval_shrlu; eauto.
  apply eval_comp; auto.
  apply eval_compu; auto.
  apply eval_compf; auto.
  apply eval_compfs; auto.
  exists v; split; auto. eapply eval_cmpl; eauto.
  exists v; split; auto. eapply eval_cmplu; eauto.
Qed.

Lemma eval_sel_select:
  forall le a1 a2 a3 v1 v2 v3 b ty,
  eval_expr tge sp e m le a1 v1 ->
  eval_expr tge sp e m le a2 v2 ->
  eval_expr tge sp e m le a3 v3 ->
  Val.bool_of_val v1 b ->
  exists v, eval_expr tge sp e m le (sel_select ty a1 a2 a3) v
        /\  Val.lessdef (Val.select (Some b) v2 v3 ty) v.
Proof.
  unfold sel_select; intros.
  specialize (eval_condition_of_expr _ _ _ _ H H2). 
  destruct (condition_of_expr a1) as [cond args]; simpl fst; simpl snd. intros (vl & A & B).
  destruct (select ty cond args a2 a3) as [a|] eqn:SEL.
- eapply eval_select; eauto. 
- exists (if b then v2 else v3); split.
  econstructor; eauto. eapply eval_condexpr_of_expr; eauto. destruct b; auto.
  apply Val.lessdef_normalize.
Qed.

(** Known built-in functions *)

Lemma eval_sel_known_builtin:
  forall bf args a vl v le,
  sel_known_builtin bf args = Some a ->
  eval_exprlist tge sp e m le args vl ->
  builtin_function_sem bf vl = Some v ->
  exists v', eval_expr tge sp e m le a v' /\ Val.lessdef v v'.
Proof.
  intros until le; intros SEL ARGS SEM.
  destruct bf as [bf|bf]; simpl in SEL.
- destruct bf; try discriminate.
+ (* select *)
  inv ARGS; try discriminate. inv H0; try discriminate. inv H2; try discriminate. inv H3; try discriminate.
  inv SEL.
  simpl in SEM. destruct v1; inv SEM.
  replace (Val.normalize (if Int.eq i Int.zero then v2 else v0) t)
     with (Val.select (Some (negb (Int.eq i Int.zero))) v0 v2 t)
       by (destruct (Int.eq i Int.zero); reflexivity).
  eapply eval_sel_select; eauto. constructor.
+ (* fabs *)
  inv ARGS; try discriminate. inv H0; try discriminate.
  inv SEL.  
  simpl in SEM; inv SEM. apply eval_absf; auto.
- eapply eval_platform_builtin; eauto.
Qed.

End CMCONSTR.

(** Recognition of calls to built-in functions *)

Lemma expr_is_addrof_ident_correct:
  forall e id,
  expr_is_addrof_ident e = Some id ->
  e = Cminor.Econst (Cminor.Oaddrsymbol id Ptrofs.zero).
Proof.
  intros e id. unfold expr_is_addrof_ident.
  destruct e; try congruence.
  destruct c; try congruence.
  predSpec Ptrofs.eq Ptrofs.eq_spec i0 Ptrofs.zero; congruence.
Qed.

Lemma classify_call_correct:
  forall unit sp e m a v fd,
  linkorder unit prog ->
  Cminor.eval_expr ge sp e m a v ->
  Genv.find_funct ge v = Some fd ->
  match classify_call (prog_defmap unit) a with
  | Call_default => True
  | Call_imm id => exists b, Genv.find_symbol ge id = Some b /\ v = Vptr b Ptrofs.zero
  | Call_builtin ef => fd = External ef /\ ef_inline ef = true
  end.
Proof.
  unfold classify_call; intros.
  destruct (expr_is_addrof_ident a) as [id|] eqn:EA; auto.
  exploit expr_is_addrof_ident_correct; eauto. intros EQ; subst a.
  inv H0. inv H3. unfold Genv.symbol_address in *.
  destruct (Genv.find_symbol se id) as [b|] eqn:FS; try discriminate.
  rewrite Genv.find_funct_find_funct_ptr in H1.
  assert (DFL: exists b1, Genv.find_symbol ge id = Some b1 /\ Vptr b Ptrofs.zero = Vptr b1 Ptrofs.zero) by (exists b; auto).
  unfold globdef; destruct (prog_defmap unit)!id as [[[f|ef] |gv] |] eqn:G; auto.
  destruct (ef_inline ef) eqn:INLINE; auto.
  destruct (prog_defmap_linkorder _ _ _ _ H G) as (gd & P & Q).
  inv Q. inv H2.
- eapply Genv.find_def_symbol in P; eauto. destruct P as (b' & X & Y). fold ge in X, Y.
  rewrite <- Genv.find_funct_ptr_iff in Y. cbn in X. split; congruence.
- simpl in INLINE. discriminate.
Qed.

(** Translation of [switch] statements *)

Inductive Rint: Z -> val -> Prop :=
  | Rint_intro: forall n, Rint (Int.unsigned n) (Vint n).

Inductive Rlong: Z -> val -> Prop :=
  | Rlong_intro: forall n, Rlong (Int64.unsigned n) (Vlong n).

Section SEL_SWITCH.

Variable make_cmp_eq: expr -> Z -> expr.
Variable make_cmp_ltu: expr -> Z -> expr.
Variable make_sub: expr -> Z -> expr.
Variable make_to_int: expr -> expr.
Variable modulus: Z.
Variable R: Z -> val -> Prop.

Hypothesis eval_make_cmp_eq: forall sp e m le a v i n,
  eval_expr tge sp e m le a v -> R i v -> 0 <= n < modulus ->
  eval_expr tge sp e m le (make_cmp_eq a n) (Val.of_bool (zeq i n)).
Hypothesis eval_make_cmp_ltu: forall sp e m le a v i n,
  eval_expr tge sp e m le a v -> R i v -> 0 <= n < modulus ->
  eval_expr tge sp e m le (make_cmp_ltu a n) (Val.of_bool (zlt i n)).
Hypothesis eval_make_sub: forall sp e m le a v i n,
  eval_expr tge sp e m le a v -> R i v -> 0 <= n < modulus ->
  exists v', eval_expr tge sp e m le (make_sub a n) v' /\ R ((i - n) mod modulus) v'.
Hypothesis eval_make_to_int: forall sp e m le a v i,
  eval_expr tge sp e m le a v -> R i v ->
  exists v', eval_expr tge sp e m le (make_to_int a) v' /\ Rint (i mod Int.modulus) v'.

Lemma sel_switch_correct_rec:
  forall sp e m varg i x,
  R i varg ->
  forall t arg le,
  wf_comptree modulus t ->
  nth_error le arg = Some varg ->
  comptree_match modulus i t = Some x ->
  eval_exitexpr tge sp e m le (sel_switch make_cmp_eq make_cmp_ltu make_sub make_to_int arg t) x.
Proof.
  intros until x; intros Ri. induction t; simpl; intros until le; intros WF ARG MATCH.
- (* base case *)
  inv MATCH. constructor.
- (* eq test *)
  inv WF.
  assert (eval_expr tge sp e m le (make_cmp_eq (Eletvar arg) key) (Val.of_bool (zeq i key))).
  { eapply eval_make_cmp_eq; eauto. constructor; auto. }
  eapply eval_XEcondition with (va := zeq i key).
  eapply eval_condexpr_of_expr; eauto. destruct (zeq i key); constructor; auto.
  destruct (zeq i key); simpl.
  + inv MATCH. constructor.
  + eapply IHt; eauto.
- (* lt test *)
  inv WF.
  assert (eval_expr tge sp e m le (make_cmp_ltu (Eletvar arg) key) (Val.of_bool (zlt i key))).
  { eapply eval_make_cmp_ltu; eauto. constructor; auto. }
  eapply eval_XEcondition with (va := zlt i key).
  eapply eval_condexpr_of_expr; eauto. destruct (zlt i key); constructor; auto.
  destruct (zlt i key); simpl.
  + eapply IHt1; eauto.
  + eapply IHt2; eauto.
- (* jump table *)
  inv WF.
  exploit (eval_make_sub sp e m le). eapply eval_Eletvar. eauto. eauto.
  instantiate (1 := ofs). auto.
  intros (v' & A & B).
  set (i' := (i - ofs) mod modulus) in *.
  assert (eval_expr tge sp e m (v' :: le) (make_cmp_ltu (Eletvar O) sz) (Val.of_bool (zlt i' sz))).
  { eapply eval_make_cmp_ltu; eauto. constructor; auto. }
  econstructor. eauto.
  eapply eval_XEcondition with (va := zlt i' sz).
  eapply eval_condexpr_of_expr; eauto. destruct (zlt i' sz); constructor; auto.
  destruct (zlt i' sz); simpl.
  + exploit (eval_make_to_int sp e m (v' :: le) (Eletvar O)).
    constructor. simpl; eauto. eauto. intros (v'' & C & D). inv D.
    econstructor; eauto. congruence.
  + eapply IHt; eauto.
Qed.

Lemma sel_switch_correct:
  forall dfl cases arg sp e m varg i t le,
  validate_switch modulus dfl cases t = true ->
  eval_expr tge sp e m le arg varg ->
  R i varg ->
  0 <= i < modulus ->
  eval_exitexpr tge sp e m le
     (XElet arg (sel_switch make_cmp_eq make_cmp_ltu make_sub make_to_int O t))
     (switch_target i dfl cases).
Proof.
  intros. exploit validate_switch_correct; eauto. omega. intros [A B].
  econstructor. eauto. eapply sel_switch_correct_rec; eauto.
Qed.

End SEL_SWITCH.

Section SEL_SWITCH_INT.

Variable cunit: Cminor.program.
Variable hf: helper_functions.
Hypothesis LINK: linkorder cunit prog.
Hypothesis HF: helper_functions_declared cunit hf.

Let HF': helper_functions_declared tprog hf.
Proof.
  apply helper_functions_preserved. eapply helper_functions_declared_linkorder; eauto.
Qed.
Lemma sel_switch_int_correct:
  forall dfl cases arg sp e m i t le,
  validate_switch Int.modulus dfl cases t = true ->
  eval_expr tge sp e m le arg (Vint i) ->
  eval_exitexpr tge sp e m le (XElet arg (sel_switch_int O t)) (switch_target (Int.unsigned i) dfl cases).
Proof.
  assert (INTCONST: forall n sp e m le,
            eval_expr tge sp e m le (Eop (Ointconst n) Enil) (Vint n)).
  { intros. econstructor. constructor. auto. }
  intros. eapply sel_switch_correct with (R := Rint); eauto.
- intros until n; intros EVAL R RANGE.
  exploit eval_comp. eexact EVAL. apply (INTCONST (Int.repr n)).
  instantiate (1 := Ceq). intros (vb & A & B).
  inv R. unfold Val.cmp in B. simpl in B. revert B.
  predSpec Int.eq Int.eq_spec n0 (Int.repr n); intros B; inv B.
  rewrite Int.unsigned_repr. unfold proj_sumbool; rewrite zeq_true; auto.
  unfold Int.max_unsigned; omega.
  unfold proj_sumbool; rewrite zeq_false; auto.
  red; intros; elim H1. rewrite <- (Int.repr_unsigned n0). congruence.
- intros until n; intros EVAL R RANGE.
  exploit eval_compu. eexact EVAL. apply (INTCONST (Int.repr n)).
  instantiate (1 := Clt). intros (vb & A & B).
  inv R. unfold Val.cmpu in B. simpl in B.
  unfold Int.ltu in B. rewrite Int.unsigned_repr in B.
  destruct (zlt (Int.unsigned n0) n); inv B; auto.
  unfold Int.max_unsigned; omega.
- intros until n; intros EVAL R RANGE.
  exploit eval_sub. eexact EVAL. apply (INTCONST (Int.repr n)). intros (vb & A & B).
  inv R. simpl in B. inv B. econstructor; split; eauto.
  replace ((Int.unsigned n0 - n) mod Int.modulus)
     with (Int.unsigned (Int.sub n0 (Int.repr n))).
  constructor.
  unfold Int.sub. rewrite Int.unsigned_repr_eq. f_equal. f_equal.
  apply Int.unsigned_repr. unfold Int.max_unsigned; omega.
- intros until i0; intros EVAL R. exists v; split; auto.
  inv R. rewrite Z.mod_small by (apply Int.unsigned_range). constructor.
- constructor.
- apply Int.unsigned_range.
Qed.

Lemma sel_switch_long_correct:
  forall dfl cases arg sp e m i t le,
  validate_switch Int64.modulus dfl cases t = true ->
  eval_expr tge sp e m le arg (Vlong i) ->
  eval_exitexpr tge sp e m le (XElet arg (sel_switch_long O t)) (switch_target (Int64.unsigned i) dfl cases).
Proof.
  intros. eapply sel_switch_correct with (R := Rlong); eauto.
- intros until n; intros EVAL R RANGE.
  eapply eval_cmpl. eexact EVAL. apply eval_longconst with (n := Int64.repr n).
  inv R. unfold Val.cmpl. simpl. f_equal; f_equal. unfold Int64.eq.
  rewrite Int64.unsigned_repr. destruct (zeq (Int64.unsigned n0) n); auto.
  unfold Int64.max_unsigned; omega.
- intros until n; intros EVAL R RANGE.
  eapply eval_cmplu; auto. eexact EVAL. apply eval_longconst with (n := Int64.repr n).
  inv R. unfold Val.cmplu. simpl. f_equal; f_equal. unfold Int64.ltu.
  rewrite Int64.unsigned_repr. destruct (zlt (Int64.unsigned n0) n); auto.
  unfold Int64.max_unsigned; omega.
- intros until n; intros EVAL R RANGE.
  exploit eval_subl; auto; try apply HF'. eexact EVAL. apply eval_longconst with (n := Int64.repr n).
  intros (vb & A & B).
  inv R. simpl in B. inv B. econstructor; split; eauto.
  replace ((Int64.unsigned n0 - n) mod Int64.modulus)
     with (Int64.unsigned (Int64.sub n0 (Int64.repr n))).
  constructor.
  unfold Int64.sub. rewrite Int64.unsigned_repr_eq. f_equal. f_equal.
  apply Int64.unsigned_repr. unfold Int64.max_unsigned; omega.
- intros until i0; intros EVAL R.
  exploit eval_lowlong. eexact EVAL. intros (vb & A & B).
  inv R. simpl in B. inv B. econstructor; split; eauto.
  replace (Int64.unsigned n mod Int.modulus) with (Int.unsigned (Int64.loword n)).
  constructor.
  unfold Int64.loword. apply Int.unsigned_repr_eq.
- constructor.
- apply Int64.unsigned_range.
Qed.

End SEL_SWITCH_INT.

(** Compatibility of evaluation functions with the "less defined than" relation. *)

Ltac TrivialExists :=
  match goal with
  | [ |- exists v, Some ?x = Some v /\ _ ] => exists x; split; auto
  | _ => idtac
  end.

Lemma eval_unop_lessdef:
  forall op v1 v1' v,
  eval_unop op v1 = Some v -> Val.lessdef v1 v1' ->
  exists v', eval_unop op v1' = Some v' /\ Val.lessdef v v'.
Proof.
  intros until v; intros EV LD. inv LD.
  exists v; auto.
  destruct op; simpl in *; inv EV; TrivialExists.
Qed.

Lemma eval_binop_lessdef:
  forall op v1 v1' v2 v2' v m m',
  eval_binop op v1 v2 m = Some v ->
  Val.lessdef v1 v1' -> Val.lessdef v2 v2' -> Mem.extends m m' ->
  exists v', eval_binop op v1' v2' m' = Some v' /\ Val.lessdef v v'.
Proof.
  intros until m'; intros EV LD1 LD2 ME.
  assert (exists v', eval_binop op v1' v2' m = Some v' /\ Val.lessdef v v').
  { inv LD1. inv LD2. exists v; auto.
    destruct op; destruct v1'; simpl in *; inv EV; TrivialExists.
    destruct op; simpl in *; inv EV; TrivialExists. }
  assert (CMPU: forall c,
    eval_binop (Ocmpu c) v1 v2 m = Some v ->
    exists v' : val, eval_binop (Ocmpu c) v1' v2' m' = Some v' /\ Val.lessdef v v').
  { intros c A. simpl in *. inv A. econstructor; split. eauto.
    apply Val.of_optbool_lessdef.
    intros. apply Val.cmpu_bool_lessdef with (Mem.valid_pointer m) v1 v2; auto.
    intros; eapply Mem.valid_pointer_extends; eauto. }
  assert (CMPLU: forall c,
    eval_binop (Ocmplu c) v1 v2 m = Some v ->
    exists v' : val, eval_binop (Ocmplu c) v1' v2' m' = Some v' /\ Val.lessdef v v').
  { intros c A. simpl in *. unfold Val.cmplu in *.
    destruct (Val.cmplu_bool (Mem.valid_pointer m) c v1 v2) as [b|] eqn:C; simpl in A; inv A.
    eapply Val.cmplu_bool_lessdef with (valid_ptr' := (Mem.valid_pointer m')) in C;
    eauto using Mem.valid_pointer_extends.
    rewrite C. exists (Val.of_bool b); auto. }
  destruct op; auto.
Qed.

(** * Semantic preservation for instruction selection. *)

(** Relationship between the local environments. *)

Definition env_lessdef (e1 e2: env) : Prop :=
  forall id v1, e1!id = Some v1 -> exists v2, e2!id = Some v2 /\ Val.lessdef v1 v2.

Lemma set_var_lessdef:
  forall e1 e2 id v1 v2,
  env_lessdef e1 e2 -> Val.lessdef v1 v2 ->
  env_lessdef (PTree.set id v1 e1) (PTree.set id v2 e2).
Proof.
  intros; red; intros. rewrite PTree.gsspec in *. destruct (peq id0 id).
  exists v2; split; congruence.
  auto.
Qed.

Lemma set_optvar_lessdef:
  forall e1 e2 optid v1 v2,
  env_lessdef e1 e2 -> Val.lessdef v1 v2 ->
  env_lessdef (set_optvar optid v1 e1) (set_optvar optid v2 e2).
Proof.
  unfold set_optvar; intros. destruct optid; auto. apply set_var_lessdef; auto.
Qed.

Lemma set_params_lessdef:
  forall il vl1 vl2,
  Val.lessdef_list vl1 vl2 ->
  env_lessdef (set_params vl1 il) (set_params vl2 il).
Proof.
  induction il; simpl; intros.
  red; intros. rewrite PTree.gempty in H0; congruence.
  inv H; apply set_var_lessdef; auto.
Qed.

Lemma set_locals_lessdef:
  forall e1 e2, env_lessdef e1 e2 ->
  forall il, env_lessdef (set_locals il e1) (set_locals il e2).
Proof.
  induction il; simpl. auto. apply set_var_lessdef; auto.
Qed.

(** Semantic preservation for expressions. *)

Section EXPRESSIONS.

Variable cunit: Cminor.program.
Variable hf: helper_functions.
Hypothesis LINK: linkorder cunit prog.
Hypothesis HF: helper_functions_declared cunit hf.

Lemma sel_expr_correct:
  forall sp e m a v,
  Cminor.eval_expr ge sp e m a v ->
  forall e' le m',
  env_lessdef e e' -> Mem.extends m m' ->
  exists v', eval_expr tge sp e' m' le (sel_expr a) v' /\ Val.lessdef v v'.
Proof.
  induction 1; intros; simpl.
  (* Evar *)
  exploit H0; eauto. intros [v' [A B]]. exists v'; split; auto. constructor; auto.
  (* Econst *)
  destruct cst; simpl in *; inv H.
  exists (Vint i); split; auto. econstructor. constructor. auto.
  exists (Vfloat f); split; auto. econstructor. constructor. auto.
  exists (Vsingle f); split; auto. econstructor. constructor. auto.
  exists (Vlong i); split; auto. apply eval_longconst.
  unfold Genv.symbol_address; fold (Genv.symbol_address tge i i0). apply eval_addrsymbol.
  apply eval_addrstack.
  (* Eunop *)
  exploit IHeval_expr; eauto. intros [v1' [A B]].
  exploit eval_unop_lessdef; eauto. intros [v' [C D]].
  exploit eval_sel_unop; eauto. intros [v'' [E F]].
  exists v''; split; eauto. eapply Val.lessdef_trans; eauto.
  (* Ebinop *)
  exploit IHeval_expr1; eauto. intros [v1' [A B]].
  exploit IHeval_expr2; eauto. intros [v2' [C D]].
  exploit eval_binop_lessdef; eauto. intros [v' [E F]].
  assert (G: exists v'', eval_expr tge sp e' m' le (sel_binop op (sel_expr a1) (sel_expr a2)) v'' /\ Val.lessdef v' v'')
  by (eapply eval_sel_binop; eauto).
  destruct G as [v'' [P Q]].
  exists v''; split; eauto. eapply Val.lessdef_trans; eauto.
  (* Eload *)
  exploit IHeval_expr; eauto. intros [vaddr' [A B]].
  exploit Mem.loadv_extends; eauto. intros [v' [C D]].
  exists v'; split; auto. eapply eval_load; eauto.
Qed.

Lemma sel_exprlist_correct:
  forall sp e m a v,
  Cminor.eval_exprlist ge sp e m a v ->
  forall e' le m',
  env_lessdef e e' -> Mem.extends m m' ->
  exists v', eval_exprlist tge sp e' m' le (sel_exprlist a) v' /\ Val.lessdef_list v v'.
Proof.
  induction 1; intros; simpl.
  exists (@nil val); split; auto. constructor.
  exploit sel_expr_correct; eauto. intros [v1' [A B]].
  exploit IHeval_exprlist; eauto. intros [vl' [C D]].
  exists (v1' :: vl'); split; auto. constructor; eauto.
Qed.

Lemma sel_select_opt_correct:
  forall ty cond a1 a2 a sp e m vcond v1 v2 b e' m' le,
  sel_select_opt ty cond a1 a2 = Some a ->
  Cminor.eval_expr ge sp e m cond vcond ->
  Cminor.eval_expr ge sp e m a1 v1 ->
  Cminor.eval_expr ge sp e m a2 v2 ->
  Val.bool_of_val vcond b ->
  env_lessdef e e' -> Mem.extends m m' ->
  exists v', eval_expr tge sp e' m' le a v' /\ Val.lessdef (Val.select (Some b) v1 v2 ty) v'.
Proof.
  unfold sel_select_opt; intros. 
  destruct (condition_of_expr (sel_expr cond)) as [cnd args] eqn:C.
  exploit sel_expr_correct. eexact H0. eauto. eauto. intros (vcond' & EVC & LDC).
  exploit sel_expr_correct. eexact H1. eauto. eauto. intros (v1' & EV1 & LD1).
  exploit sel_expr_correct. eexact H2. eauto. eauto. intros (v2' & EV2 & LD2).
  assert (Val.bool_of_val vcond' b) by (inv H3; inv LDC; constructor).
  exploit eval_condition_of_expr. eexact EVC. eauto. rewrite C. intros (vargs' & EVARGS & EVCOND).
  exploit eval_select; eauto. intros (v' & X & Y). 
  exists v'; split; eauto. 
  eapply Val.lessdef_trans; [|eexact Y].
  apply Val.select_lessdef; auto.
Qed.

Lemma sel_builtin_arg_correct:
  forall sp e e' m m' a v c,
  env_lessdef e e' -> Mem.extends m m' ->
  Cminor.eval_expr ge sp e m a v ->
  exists v',
     CminorSel.eval_builtin_arg tge sp e' m' (sel_builtin_arg a c) v'
  /\ Val.lessdef v v'.
Proof.
  intros. unfold sel_builtin_arg.
  exploit sel_expr_correct; eauto. intros (v1 & A & B).
  exists v1; split; auto.
  destruct (builtin_arg_ok (builtin_arg (sel_expr a)) c).
  apply eval_builtin_arg; eauto.
  constructor; auto.
Qed.

Lemma sel_builtin_args_correct:
  forall sp e e' m m',
  env_lessdef e e' -> Mem.extends m m' ->
  forall al vl,
  Cminor.eval_exprlist ge sp e m al vl ->
  forall cl,
  exists vl',
     list_forall2 (CminorSel.eval_builtin_arg tge sp e' m')
                  (sel_builtin_args al cl)
                  vl'
  /\ Val.lessdef_list vl vl'.
Proof.
  induction 3; intros; simpl.
- exists (@nil val); split; constructor.
- exploit sel_builtin_arg_correct; eauto. intros (v1' & A & B).
  edestruct IHeval_exprlist as (vl' & C & D).
  exists (v1' :: vl'); split; auto. constructor; eauto.
Qed.

Lemma sel_builtin_res_correct:
  forall oid v e v' e',
  env_lessdef e e' -> Val.lessdef v v' ->
  env_lessdef (set_optvar oid v e) (set_builtin_res (sel_builtin_res oid) v' e').
Proof.
  intros. destruct oid; simpl; auto. apply set_var_lessdef; auto.
Qed.

Lemma sel_builtin_default_correct:
  forall optid ef al sp e1 m1 vl t v m2 e1' m1' f k,
  Cminor.eval_exprlist ge sp e1 m1 al vl ->
  external_call ef ge vl m1 t v m2 ->
  env_lessdef e1 e1' -> Mem.extends m1 m1' ->
  exists e2' m2',
     step tge (State f (sel_builtin_default optid ef al) k sp e1' m1')
            t (State f Sskip k sp e2' m2')
  /\ env_lessdef (set_optvar optid v e1) e2'
  /\ Mem.extends m2 m2'.
Proof.
  intros. unfold sel_builtin_default.
  exploit sel_builtin_args_correct; eauto. intros (vl' & A & B).
  exploit external_call_mem_extends; eauto. intros (v' & m2' & D & E & F & _).
  econstructor; exists m2'; split.
  econstructor. eexact A. eapply external_call_symbols_preserved. eexact senv_preserved. eexact D.
  split; auto. apply sel_builtin_res_correct; auto.
Qed. 

Lemma sel_builtin_correct:
  forall optid ef al sp e1 m1 vl t v m2 e1' m1' f k,
  Cminor.eval_exprlist ge sp e1 m1 al vl ->
  external_call ef ge vl m1 t v m2 ->
  env_lessdef e1 e1' -> Mem.extends m1 m1' ->
  exists e2' m2',
     step tge (State f (sel_builtin optid ef al) k sp e1' m1')
            t (State f Sskip k sp e2' m2')
  /\ env_lessdef (set_optvar optid v e1) e2'
  /\ Mem.extends m2 m2'.
Proof.
  intros. 
  exploit sel_exprlist_correct; eauto. intros (vl' & A & B).
  exploit external_call_mem_extends; eauto. intros (v' & m2' & D & E & F & _).
  unfold sel_builtin.
  destruct optid as [id|]; eauto using sel_builtin_default_correct.
  destruct ef; eauto using sel_builtin_default_correct.
  destruct (lookup_builtin_function name sg) as [bf|] eqn:LKUP; eauto using sel_builtin_default_correct.
  destruct (sel_known_builtin bf (sel_exprlist al)) as [a|] eqn:SKB; eauto using sel_builtin_default_correct.
  simpl in D. red in D. rewrite LKUP in D. inv D.
  exploit eval_sel_known_builtin; eauto. intros (v'' & U & V).
  econstructor; exists m2'; split.
  econstructor. eexact U.
  split; auto. apply set_var_lessdef; auto. apply Val.lessdef_trans with v'; auto.
Qed.

(** If-conversion *)

Lemma classify_stmt_sound_1:
  forall f sp e m s k,
  classify_stmt s = SCskip ->
  star Cminor.step ge (Cminor.State f s k sp e m) E0 (Cminor.State f Cminor.Sskip k sp e m).
Proof.
  intros until s; functional induction (classify_stmt s); intros; try discriminate.
  - apply star_refl.
  - eapply star_trans; eauto. eapply star_two. constructor. constructor.
    traceEq. traceEq.
  - eapply star_left. constructor.
    eapply star_right. eauto. constructor.
    traceEq. traceEq.
Qed.

Lemma classify_stmt_sound_2:
  forall f sp e m a id v,
  Cminor.eval_expr ge sp e m a v ->
  forall s k,
  classify_stmt s = SCassign id a ->
  star Cminor.step ge (Cminor.State f s k sp e m) E0 (Cminor.State f Cminor.Sskip k sp (PTree.set id v e) m).
Proof.
  intros until s; functional induction (classify_stmt s); intros; try discriminate.
  - inv H0. apply star_one. constructor; auto.
  - eapply star_trans; eauto. eapply star_two. constructor. constructor.
    traceEq. traceEq.
  - eapply star_left. constructor.
    eapply star_right. eauto. constructor.
    traceEq. traceEq.
Qed.

Lemma classify_stmt_wt:
  forall env tyret id a s,
  classify_stmt s = SCassign id a ->
  wt_stmt env tyret s ->
  wt_expr env a (env id).
Proof.
  intros until s; functional induction (classify_stmt s); intros CL WT;
  try discriminate.
- inv CL; inv WT; auto.
- inv WT; eauto.
- inv WT; eauto.
Qed.

Lemma eval_select_safe_exprs:
  forall a1 a2 f env ty e e' m m' sp cond vb b id s,
  safe_expr (known_id f) a1 = true ->
  safe_expr (known_id f) a2 = true ->
  option_map (fun sel => Sassign id sel) (sel_select_opt ty cond a1 a2) = Some s ->
  Cminor.eval_expr ge sp e m cond vb -> Val.bool_of_val vb b ->
  wt_expr env a1 ty ->
  wt_expr env a2 ty ->
  def_env f e -> wt_env env e ->
  Cminor.eval_expr ge sp e m cond vb -> Val.bool_of_val vb b ->
  env_lessdef e e' -> Mem.extends m m' ->
  exists a' v1 v2 v',
     s = Sassign id a'
  /\ Cminor.eval_expr ge sp e m a1 v1
  /\ Cminor.eval_expr ge sp e m a2 v2
  /\ eval_expr tge sp e' m' nil a' v'
  /\ Val.lessdef (if b then v1 else v2) v'.
Proof.
  intros.
  destruct (sel_select_opt ty cond a1 a2) as [a'|] eqn:SSO; simpl in H1; inv H1.
  destruct (eval_safe_expr ge f sp e m a1) as (v1 & EV1); auto.
  destruct (eval_safe_expr ge f sp e m a2) as (v2 & EV2); auto.
  assert (TY1: Val.has_type v1 ty) by (eapply wt_eval_expr; eauto).
  assert (TY2: Val.has_type v2 ty) by (eapply wt_eval_expr; eauto).
  exploit sel_select_opt_correct; eauto. intros (v' & EV' & LD).
  exists a', v1, v2, v'; intuition eauto.
  apply Val.lessdef_trans with (Val.select (Some b) v1 v2 ty).
  simpl. rewrite Val.normalize_idem; auto. destruct b; auto.
  assumption.
Qed. 

Lemma if_conversion_correct:
  forall f env tyret cond ifso ifnot s vb b k f' k' sp e m e' m',
  if_conversion (known_id f) env cond ifso ifnot = Some s ->
  def_env f e -> wt_env env e ->
  wt_stmt env tyret ifso ->
  wt_stmt env tyret ifnot ->
  Cminor.eval_expr ge sp e m cond vb -> Val.bool_of_val vb b ->
  env_lessdef e e' -> Mem.extends m m' ->
  let s0 := if b then ifso else ifnot in
  exists e1 e1',
     step tge (State f' s k' sp e' m') E0 (State f' Sskip k' sp e1' m')
  /\ star Cminor.step ge (Cminor.State f s0 k sp e m) E0 (Cminor.State f Cminor.Sskip k sp e1 m)
  /\ env_lessdef e1 e1'.
Proof.
  unfold if_conversion; intros until m'; intros IFC DE WTE WT1 WT2 EVC BOV ELD MEXT.
  set (s0 := if b then ifso else ifnot). set (ki := known_id f) in *.
  destruct (classify_stmt ifso) eqn:IFSO; try discriminate;
  destruct (classify_stmt ifnot) eqn:IFNOT; try discriminate;
  unfold if_conversion_base in IFC.
- destruct (is_known ki id && safe_expr ki (Cminor.Evar id) && safe_expr ki a
            && if_conversion_heuristic cond (Cminor.Evar id) a (env id)) eqn:B; inv IFC.
  InvBooleans.
  exploit (eval_select_safe_exprs (Cminor.Evar id) a); eauto.
  constructor. eapply classify_stmt_wt; eauto.
  intros (a' & v1 & v2 & v' & A & B & C & D & E).
  exists (PTree.set id (if b then v1 else v2) e), (PTree.set id v' e').
  split. subst s. constructor; auto.
  split. unfold s0; destruct b. 
  rewrite PTree.gsident by (inv B; auto). apply classify_stmt_sound_1; auto.
  eapply classify_stmt_sound_2; eauto.
  apply set_var_lessdef; auto.
- destruct (is_known ki id && safe_expr ki a && safe_expr ki (Cminor.Evar id)
            && if_conversion_heuristic cond a (Cminor.Evar id) (env id)) eqn:B; inv IFC.
  InvBooleans.
  exploit (eval_select_safe_exprs a (Cminor.Evar id)); eauto.
  eapply classify_stmt_wt; eauto. constructor. 
  intros (a' & v1 & v2 & v' & A & B & C & D & E).
  exists (PTree.set id (if b then v1 else v2) e), (PTree.set id v' e').
  split. subst s. constructor; auto.
  split. unfold s0; destruct b. 
  eapply classify_stmt_sound_2; eauto.
  rewrite PTree.gsident by (inv C; auto). apply classify_stmt_sound_1; auto.
  apply set_var_lessdef; auto.
- destruct (ident_eq id id0); try discriminate. subst id0.
  destruct (is_known ki id && safe_expr ki a && safe_expr ki a0
            && if_conversion_heuristic cond a a0 (env id)) eqn:B; inv IFC.
  InvBooleans.
  exploit (eval_select_safe_exprs a a0); eauto.
  eapply classify_stmt_wt; eauto. eapply classify_stmt_wt; eauto.
  intros (a' & v1 & v2 & v' & A & B & C & D & E).
  exists (PTree.set id (if b then v1 else v2) e), (PTree.set id v' e').
  split. subst s. constructor; auto.
  split. unfold s0; destruct b; eapply classify_stmt_sound_2; eauto.
  apply set_var_lessdef; auto.
Qed.

End EXPRESSIONS.

(** Semantic preservation for functions and statements. *)

Inductive match_cont: Cminor.program -> helper_functions -> known_idents -> typenv -> Cminor.cont -> CminorSel.cont -> Prop :=
  | match_cont_seq: forall cunit hf ki env s s' k k',
      sel_stmt (prog_defmap cunit) ki env s = OK s' ->
      match_cont cunit hf ki env k k' ->
      match_cont cunit hf ki env (Cminor.Kseq s k) (Kseq s' k')
  | match_cont_block: forall cunit hf ki env k k',
      match_cont cunit hf ki env k k' ->
      match_cont cunit hf ki env (Cminor.Kblock k) (Kblock k')
  | match_cont_other: forall cunit hf ki env k k',
      match_call_cont k k' ->
      match_cont cunit hf ki env k k'

with match_call_cont: Cminor.cont -> CminorSel.cont -> Prop :=
  | match_cont_stop:
      match_call_cont Cminor.Kstop Kstop
  | match_cont_call: forall cunit hf env id f sp e k f' e' k',
      linkorder cunit prog ->
      helper_functions_declared cunit hf ->
      sel_function (prog_defmap cunit) hf f = OK f' ->
      type_function f = OK env ->
      match_cont cunit hf (known_id f) env k k' ->
      env_lessdef e e' ->
      match_call_cont (Cminor.Kcall id f sp e k) (Kcall id f' sp e' k').

Inductive match_states: Cminor.state -> CminorSel.state -> Prop :=
  | match_state: forall cunit hf f f' s k s' k' sp e m e' m' env
        (LINK: linkorder cunit prog)
        (HF: helper_functions_declared cunit hf)
        (TF: sel_function (prog_defmap cunit) hf f = OK f')
        (TYF: type_function f = OK env)
        (TS: sel_stmt (prog_defmap cunit) (known_id f) env s = OK s')
        (MC: match_cont cunit hf (known_id f) env k k')
        (LD: env_lessdef e e')
        (ME: Mem.extends m m'),
      match_states
        (Cminor.State f s k sp e m)
        (State f' s' k' sp e' m')
  | match_callstate: forall cunit vf vf' f f' args args' k k' m m'
        (LINK: linkorder cunit prog)
        (FIND: Genv.find_funct ge vf = Some f)
        (TFIND: Genv.find_funct tge vf' = Some f')
        (TF: match_fundef cunit f f')
        (MC: match_call_cont k k')
        (LF: Val.lessdef vf vf')
        (LD: Val.lessdef_list args args')
        (ME: Mem.extends m m'),
      match_states
        (Cminor.Callstate vf args k m)
        (Callstate vf' args' k' m')
  | match_returnstate: forall v v' k k' m m'
        (MC: match_call_cont k k')
        (LD: Val.lessdef v v')
        (ME: Mem.extends m m'),
      match_states
        (Cminor.Returnstate v k m)
        (Returnstate v' k' m')
<<<<<<< HEAD
  | match_builtin_1: forall cunit hf vf ef args args' optid f sp e k m al f' e' k' m'
        (LINK: linkorder cunit prog)
        (HF: helper_functions_declared cunit hf)
        (TF: sel_function (prog_defmap cunit) hf f = OK f')
        (MC: match_cont cunit hf k k')
        (FIND: Genv.find_funct ge vf = Some (External ef))
        (NI: ef_inline ef = true)
        (LDA: Val.lessdef_list args args')
=======
  | match_builtin_1: forall cunit hf ef args optid f sp e k m al f' e' k' m' env
        (LINK: linkorder cunit prog)
        (HF: helper_functions_declared cunit hf)
        (TF: sel_function (prog_defmap cunit) hf f = OK f')
        (TYF: type_function f = OK env)
        (MC: match_cont cunit hf (known_id f) env k k')
        (EA: Cminor.eval_exprlist ge sp e m al args)
>>>>>>> e1725209
        (LDE: env_lessdef e e')
        (ME: Mem.extends m m'),
      match_states
<<<<<<< HEAD
        (Cminor.Callstate vf args (Cminor.Kcall optid f sp e k) m)
        (State f' (Sbuiltin (sel_builtin_res optid) ef al) k' sp e' m')
  | match_builtin_2: forall cunit hf v v' optid f sp e k m f' e' m' k'
=======
        (Cminor.Callstate (External ef) args (Cminor.Kcall optid f sp e k) m)
        (State f' (sel_builtin optid ef al) k' sp e' m')
  | match_builtin_2: forall cunit hf v v' optid f sp e k m f' e' m' k' env
>>>>>>> e1725209
        (LINK: linkorder cunit prog)
        (HF: helper_functions_declared cunit hf)
        (TF: sel_function (prog_defmap cunit) hf f = OK f')
        (TYF: type_function f = OK env)
        (MC: match_cont cunit hf (known_id f) env k k')
        (LDV: Val.lessdef v v')
        (LDE: env_lessdef (set_optvar optid v e) e')
        (ME: Mem.extends m m'),
      match_states
        (Cminor.Returnstate v (Cminor.Kcall optid f sp e k) m)
        (State f' Sskip k' sp e' m').

Remark call_cont_commut:
  forall cunit hf ki env k k',
  match_cont cunit hf ki env k k' -> match_call_cont (Cminor.call_cont k) (call_cont k').
Proof.
  induction 1; simpl; auto. inversion H; subst; auto.
Qed.

Remark match_is_call_cont:
  forall cunit hf ki env k k',
  match_cont cunit ki env hf k k' -> Cminor.is_call_cont k ->
  match_call_cont k k' /\ is_call_cont k'.
Proof.
  destruct 1; intros; try contradiction. split; auto. inv H; auto.
Qed.

(*
Remark match_call_cont_cont:
  forall k k', match_call_cont k k' -> exists cunit hf ki env, match_cont cunit hf ki env k k'.
Proof.
  intros. simple refine (let cunit : Cminor.program := _ in _).
  econstructor. apply nil. apply nil. apply xH.
  simple refine (let hf : helper_functions := _ in _).
  econstructor; apply xH.
  exists cunit, hf; auto.
Qed.
*)

Definition nolabel (s: Cminor.stmt) : Prop :=
  forall lbl k, Cminor.find_label lbl s k = None.
Definition nolabel' (s: stmt) : Prop :=
  forall lbl k, find_label lbl s k = None.

Lemma classify_stmt_nolabel:
  forall s, classify_stmt s <> SCother -> nolabel s.
Proof.
  intros s. functional induction (classify_stmt s); intros.
- red; auto.
- red; auto.
- apply IHs0 in H. red; intros; simpl. apply H.
- apply IHs0 in H. red; intros; simpl. rewrite H; auto.
- congruence.
Qed.

Lemma if_conversion_base_nolabel: forall (hf: helper_functions) ki env a id a1 a2 s,
  if_conversion_base ki env a id a1 a2 = Some s ->
  nolabel' s.
Proof.
  unfold if_conversion_base; intros.
  destruct (is_known ki id && safe_expr ki a1 && safe_expr ki a2 &&
            if_conversion_heuristic a a1 a2 (env id)); try discriminate.
  destruct (sel_select_opt (env id) a a1 a2); inv H. 
  red; auto.
Qed.

Lemma if_conversion_nolabel: forall (hf: helper_functions) ki env a s1 s2 s,
    if_conversion ki env a s1 s2 = Some s ->
    nolabel s1 /\ nolabel s2 /\ nolabel' s.
Proof.
  unfold if_conversion; intros.
  Ltac conclude :=
    split; [apply classify_stmt_nolabel;congruence
           |split; [apply classify_stmt_nolabel;congruence
                   |eapply if_conversion_base_nolabel; eauto]].
  destruct (classify_stmt s1) eqn:C1; try discriminate;
  destruct (classify_stmt s2) eqn:C2; try discriminate.
  conclude.
  conclude.
  destruct (ident_eq id id0). conclude. discriminate.
Qed.

Remark sel_builtin_nolabel:
  forall (hf: helper_functions) optid ef args, nolabel' (sel_builtin optid ef args).
Proof.
  unfold sel_builtin; intros; red; intros.
  destruct optid; auto. destruct ef; auto. destruct lookup_builtin_function; auto.
  destruct sel_known_builtin; auto. 
Qed. 

Remark find_label_commut:
  forall cunit hf ki env lbl s k s' k',
  match_cont cunit hf ki env k k' ->
  sel_stmt (prog_defmap cunit) ki env s = OK s' ->
  match Cminor.find_label lbl s k, find_label lbl s' k' with
  | None, None => True
  | Some(s1, k1), Some(s1', k1') => sel_stmt (prog_defmap cunit) ki env s1 = OK s1' /\ match_cont cunit hf ki env k1 k1'
  | _, _ => False
  end.
Proof.
  induction s; intros until k'; simpl; intros MC SE; try (monadInv SE); simpl; auto.
(* store *)
  unfold store. destruct (addressing m (sel_expr e)); simpl; auto.
(* call *)
  destruct (classify_call (prog_defmap cunit) e); simpl; auto.
  rewrite sel_builtin_nolabel; auto.
(* tailcall *)
  destruct (classify_call (prog_defmap cunit) e); simpl; auto.
(* builtin *)
  rewrite sel_builtin_nolabel; auto.
(* seq *)
  exploit (IHs1 (Cminor.Kseq s2 k)). constructor; eauto. eauto.
  destruct (Cminor.find_label lbl s1 (Cminor.Kseq s2 k)) as [[sx kx] | ];
  destruct (find_label lbl x (Kseq x0 k')) as [[sy ky] | ];
  intuition. apply IHs2; auto.
(* ifthenelse *)
  destruct (if_conversion ki env e s1 s2) as [s|] eqn:IFC.
  inv SE. exploit if_conversion_nolabel; eauto. intros (A & B & C).
  rewrite A, B, C. auto.
  monadInv SE; simpl.
  exploit (IHs1 k); eauto.
  destruct (Cminor.find_label lbl s1 k) as [[sx kx] | ];
  destruct (find_label lbl x k') as [[sy ky] | ];
  intuition. apply IHs2; auto.
(* loop *)
  apply IHs. constructor; auto. simpl; rewrite EQ; auto. auto.
(* block *)
  apply IHs. constructor; auto. auto.
(* switch *)
  destruct b.
  destruct (validate_switch Int64.modulus n l (compile_switch Int64.modulus n l)); inv SE.
  simpl; auto.
  destruct (validate_switch Int.modulus n l (compile_switch Int.modulus n l)); inv SE.
  simpl; auto.
(* return *)
  destruct o; inv SE; simpl; auto.
(* label *)
  destruct (ident_eq lbl l). auto. apply IHs; auto.
Qed.

Definition measure (s: Cminor.state) : nat :=
  match s with
  | Cminor.Callstate _ _ _ _ => 0%nat
  | Cminor.State _ _ _ _ _ _ => 1%nat
  | Cminor.Returnstate _ _ _ => 2%nat
  end.

Lemma sel_step_correct:
  forall S1 t S2, Cminor.step ge S1 t S2 ->
  forall T1, match_states S1 T1 -> wt_state S1 ->
  (exists T2, step tge T1 t T2 /\ match_states S2 T2)
  \/ (measure S2 < measure S1 /\ t = E0 /\ match_states S2 T1)%nat
  \/ (exists S3 T2, star Cminor.step ge S2 E0 S3 /\ step tge T1 t T2 /\ match_states S3 T2).
Proof.
  induction 1; intros T1 ME WTS; inv ME; try (monadInv TS).
- (* skip seq *)
  inv MC. left; econstructor; split. econstructor. econstructor; eauto.
  inv H.
- (* skip block *)
  inv MC. left; econstructor; split. econstructor. econstructor; eauto.
  inv H.
- (* skip call *)
  exploit Mem.free_parallel_extends; eauto. intros [m2' [A B]].
  left; econstructor; split.
  econstructor. eapply match_is_call_cont; eauto.
  erewrite stackspace_function_translated; eauto.
  econstructor; eauto. eapply match_is_call_cont; eauto.
- (* assign *)
  exploit sel_expr_correct; eauto. intros [v' [A B]].
  left; econstructor; split.
  econstructor; eauto.
  econstructor; eauto. apply set_var_lessdef; auto.
- (* store *)
  exploit sel_expr_correct. try apply LINK. try apply HF. eexact H. eauto. eauto. intros [vaddr' [A B]].
  exploit sel_expr_correct. try apply LINK. try apply HF. eexact H0. eauto. eauto. intros [v' [C D]].
  exploit Mem.storev_extends; eauto. intros [m2' [P Q]].
  left; econstructor; split.
  eapply eval_store; eauto.
  econstructor; eauto.
- (* Scall *)
  exploit classify_call_correct; eauto.
  destruct (classify_call (prog_defmap cunit) a) as [ | id | ef].
+ (* indirect *)
  exploit sel_expr_correct; eauto. intros [vf' [A B]].
  exploit sel_exprlist_correct; eauto. intros [vargs' [C D]].
  exploit functions_translated; eauto. intros (cunit' & fd' & U & V & W).
  left; econstructor; split.
  econstructor; eauto. econstructor; eauto.
  eapply sig_function_translated; eauto.
  eapply match_callstate with (cunit := cunit'); eauto.
  eapply match_cont_call with (cunit := cunit) (hf := hf); eauto.
+ (* direct *)
  intros [b [U V]].
  exploit sel_exprlist_correct; eauto. intros [vargs' [C D]].
  exploit functions_translated; eauto. intros (cunit' & fd' & X & Y & Z).
  left; econstructor; split.
  econstructor; eauto.
  subst vf. econstructor; eauto.
  eapply sig_function_translated; eauto.
  eapply match_callstate with (cunit := cunit'); eauto.
  eapply match_cont_call with (cunit := cunit) (hf := hf); eauto.
+ (* turned into Sbuiltin *)
<<<<<<< HEAD
  intros [EQ INLINE]. subst fd.
  exploit sel_builtin_args_correct; eauto. intros [vargs' [C D]].
  right; split. simpl. omega. split. auto.
  econstructor; eauto.
=======
  intros EQ. subst fd.
  right; left; split. simpl; omega. split; auto. econstructor; eauto.
>>>>>>> e1725209
- (* Stailcall *)
  exploit Mem.free_parallel_extends; eauto. intros [m2' [P Q]].
  erewrite <- stackspace_function_translated in P by eauto.
  exploit sel_expr_correct; eauto. intros [vf' [A B]].
  exploit sel_exprlist_correct; eauto. intros [vargs' [C D]].
  exploit functions_translated; eauto. intros (cunit' & fd' & E & F & G).
  left; econstructor; split.
  exploit classify_call_correct. eexact LINK. eauto. eauto.
  destruct (classify_call (prog_defmap cunit)) as [ | id | ef]; intros.
  econstructor; eauto. econstructor; eauto. eapply sig_function_translated; eauto.
  destruct H2 as [b [U V]]. subst vf. inv B.
  econstructor; eauto. econstructor; eauto. eapply sig_function_translated; eauto.
  econstructor; eauto. econstructor; eauto. eapply sig_function_translated; eauto.
  eapply match_callstate with (cunit := cunit'); eauto.
  eapply call_cont_commut; eauto.
- (* Sbuiltin *)
<<<<<<< HEAD
  exploit sel_builtin_args_correct; eauto. intros [vargs' [P Q]].
  exploit external_call_mem_extends; eauto.
  intros [vres' [m2 [A [B [C D]]]]].
  left; econstructor; split.
  econstructor; eauto.
  econstructor; eauto. apply sel_builtin_res_correct; auto.
=======
  exploit sel_builtin_correct; eauto. intros (e2' & m2' & P & Q & R).
  left; econstructor; split. eexact P. econstructor; eauto.
>>>>>>> e1725209
- (* Seq *)
  left; econstructor; split.
  constructor.
  econstructor; eauto. constructor; auto.
- (* Sifthenelse *)
  simpl in TS. destruct (if_conversion (known_id f) env a s1 s2) as [s|] eqn:IFC; monadInv TS.
+ inv WTS. inv WT_FN. assert (env0 = env) by congruence. subst env0. inv WT_STMT.
  exploit if_conversion_correct; eauto.
  set (s0 := if b then s1 else s2). intros (e1 & e1' & A & B & C).
  right; right. econstructor; econstructor.
  split. eexact B. split. eexact A. econstructor; eauto. 
+ exploit sel_expr_correct; eauto. intros [v' [A B]].
  assert (Val.bool_of_val v' b). inv B. auto. inv H0.
  left; exists (State f' (if b then x else x0) k' sp e' m'); split.
  econstructor; eauto. eapply eval_condexpr_of_expr; eauto.
  econstructor; eauto. destruct b; auto.
- (* Sloop *)
  left; econstructor; split. constructor. econstructor; eauto.
  constructor; auto. simpl; rewrite EQ; auto.
- (* Sblock *)
  left; econstructor; split. constructor. econstructor; eauto. constructor; auto.
- (* Sexit seq *)
  inv MC. left; econstructor; split. constructor. econstructor; eauto.
  inv H.
- (* Sexit0 block *)
  inv MC. left; econstructor; split. constructor. econstructor; eauto.
  inv H.
- (* SexitS block *)
  inv MC. left; econstructor; split. constructor. econstructor; eauto.
  inv H.
- (* Sswitch *)
  inv H0; simpl in TS.
+ set (ct := compile_switch Int.modulus default cases) in *.
  destruct (validate_switch Int.modulus default cases ct) eqn:VALID; inv TS.
  exploit sel_expr_correct; eauto. intros [v' [A B]]. inv B.
  left; econstructor; split.
  econstructor. eapply sel_switch_int_correct; eauto.
  econstructor; eauto.
+ set (ct := compile_switch Int64.modulus default cases) in *.
  destruct (validate_switch Int64.modulus default cases ct) eqn:VALID; inv TS.
  exploit sel_expr_correct; eauto. intros [v' [A B]]. inv B.
  left; econstructor; split.
  econstructor. eapply sel_switch_long_correct; eauto.
  econstructor; eauto.
- (* Sreturn None *)
  exploit Mem.free_parallel_extends; eauto. intros [m2' [P Q]].
  erewrite <- stackspace_function_translated in P by eauto.
  left; econstructor; split.
  econstructor. simpl; eauto.
  econstructor; eauto. eapply call_cont_commut; eauto.
- (* Sreturn Some *)
  exploit Mem.free_parallel_extends; eauto. intros [m2' [P Q]].
  erewrite <- stackspace_function_translated in P by eauto.
  exploit sel_expr_correct; eauto. intros [v' [A B]].
  left; econstructor; split.
  econstructor; eauto.
  econstructor; eauto. eapply call_cont_commut; eauto.
- (* Slabel *)
  left; econstructor; split. constructor. econstructor; eauto.
- (* Sgoto *)
  assert (sel_stmt (prog_defmap cunit) (known_id f) env (Cminor.fn_body f) = OK (fn_body f')).
  { monadInv TF; simpl. congruence. }
  exploit (find_label_commut cunit hf (known_id f) env lbl (Cminor.fn_body f) (Cminor.call_cont k)).
    apply match_cont_other. eapply call_cont_commut; eauto. eauto.
  rewrite H.
  destruct (find_label lbl (fn_body f') (call_cont k'0))
  as [[s'' k'']|] eqn:?; intros; try contradiction.
  destruct H1.
  left; econstructor; split.
  econstructor; eauto.
  econstructor; eauto.
- (* internal function *)
<<<<<<< HEAD
  assert (f0 = Internal f) by congruence; subst.
  destruct TF as (hf & HF & TF). specialize (MC cunit hf).
=======
  destruct TF as (hf & HF & TF). 
>>>>>>> e1725209
  monadInv TF. generalize EQ; intros TF; monadInv TF.
  exploit Mem.alloc_extends. eauto. eauto. apply Z.le_refl. apply Z.le_refl.
  intros [m2' [A B]].
  left; econstructor; split.
  econstructor; simpl; eauto.
<<<<<<< HEAD
  econstructor; simpl; eauto. apply set_locals_lessdef. apply set_params_lessdef; auto.
- congruence.
=======
  econstructor; simpl; eauto.
  apply match_cont_other; auto.
  apply set_locals_lessdef. apply set_params_lessdef; auto.
>>>>>>> e1725209
- (* external call *)
  assert (f = External ef) by congruence; subst.
  destruct TF as (hf & HF & TF).
  monadInv TF.
  exploit external_call_mem_extends; eauto.
  intros [vres' [m2 [A [B [C D]]]]].
  left; econstructor; split.
  econstructor; eauto.
  econstructor; eauto.
- (* external call turned into a Sbuiltin *)
<<<<<<< HEAD
  assert (ef0 = ef) by congruence; subst.
  exploit external_call_mem_extends; eauto.
  intros [vres' [m2 [A [B [C D]]]]].
  left; econstructor; split.
  econstructor; eauto.
  econstructor; eauto.
=======
  exploit sel_builtin_correct; eauto. intros (e2' & m2' & P & Q & R).
  left; econstructor; split. eexact P. econstructor; eauto.
>>>>>>> e1725209
- (* return *)
  inv MC.
  left; econstructor; split.
  econstructor.
  econstructor; eauto. destruct optid; simpl; auto. apply set_var_lessdef; auto.
- (* return of an external call turned into a Sbuiltin *)
  right; left; split. simpl; omega. split. auto. econstructor; eauto.
Qed.

Lemma sel_initial_states:
  forall q1 q2 S, cc_ext_query q1 q2 -> Cminor.initial_state ge q1 S ->
  exists R, initial_state tge q2 R /\ match_states S R.
Proof.
  intros _ _ S [vf sg vargs1 vargs2 m1 m2 Hvargs Hm] Hq1. inv Hq1.
  exploit functions_translated; eauto. intros (cu & f' & A & B & C).
  setoid_rewrite <- (sig_function_translated _ (Internal f) f'); eauto.
  econstructor; split.
<<<<<<< HEAD
  - destruct B as (hf & Hhf & B). monadInv B.
    econstructor; eauto.
  - econstructor; eauto. red; intros; constructor.
=======
  econstructor.
  eapply (Genv.init_mem_match TRANSF); eauto.
  rewrite (match_program_main TRANSF). fold tge. rewrite symbols_preserved. eauto.
  eexact A.
  rewrite <- H2. eapply sig_function_translated; eauto.
  econstructor; eauto. constructor. apply Mem.extends_refl.
>>>>>>> e1725209
Qed.

Lemma sel_external_states:
  forall S R q1, match_states S R -> Cminor.at_external ge S q1 ->
  exists q2, at_external tge R q2 /\ cc_ext_query q1 q2 /\ se = se /\
  forall r1 r2 S', cc_ext_reply r1 r2 -> Cminor.after_external S r1 S' ->
  exists R', after_external R r2 R' /\ match_states S' R'.
Proof.
<<<<<<< HEAD
  intros. inv H0. inv H.
  2: { assert (ef = EF_external name sg) by congruence; subst. discriminate. }
  eapply functions_translated in H1 as (cu & f'' & A & B & C); eauto.
  eexists. intuition idtac.
  - rewrite A in TFIND. inv TFIND. destruct B as (hf & Hhf & B). monadInv B.
    econstructor; eauto.
  - destruct LF; try discriminate.
    econstructor; eauto.
    destruct v; cbn in *; congruence.
  - destruct H. inv H0.
    eexists; split; econstructor; eauto.
=======
  intros. inv H0. inv H. inv MC. inv LD. constructor.
>>>>>>> e1725209
Qed.

Lemma sel_final_states:
  forall S R r1, match_states S R -> Cminor.final_state S r1 ->
  exists r2, final_state R r2 /\ cc_ext_reply r1 r2.
Proof.
<<<<<<< HEAD
  intros. inv H0. inv H.
  apply match_call_cont_cont in MC. destruct MC as (cunit0 & hf0 & MC).
  inv MC. eexists. split; econstructor; eauto.
=======
  set (MS := fun S T => match_states S T /\ wt_state S).
  apply forward_simulation_determ_star with (match_states := MS) (measure := measure).
- apply Cminor.semantics_determinate.
- apply senv_preserved.
- intros. exploit sel_initial_states; eauto. intros (T & P & Q). 
  exists T; split; auto; split; auto. eapply wt_initial_state. eexact wt_prog. auto. 
- intros. destruct H. eapply sel_final_states; eauto.
- intros S1 t S2 A T1 [B C].
  assert (wt_state S2) by (eapply subject_reduction; eauto using wt_prog).
  unfold MS.
  exploit sel_step_correct; eauto.
  intros [(T2 & D & E) | [(D & E & F) | (S3 & T2 & D & E & F)]].
+ exists S2, T2. intuition auto using star_refl, plus_one.
+ subst t. exists S2, T1. intuition auto using star_refl.
+ assert (wt_state S3) by (eapply subject_reduction_star; eauto using wt_prog).
  exists S3, T2. intuition auto using plus_one.
>>>>>>> e1725209
Qed.

End PRESERVATION.

Theorem transf_program_correct prog tprog:
  match_prog prog tprog ->
  forward_simulation cc_ext cc_ext (Cminor.semantics prog) (CminorSel.semantics tprog).
Proof.
  fsim apply forward_simulation_opt with (match_states := match_states prog tprog se1) (measure := measure);
  destruct Hse.
  { intros _ _ [ ]. eapply (Genv.is_internal_match_id MATCH); eauto.
    destruct 1 as (hf & ? & ?). destruct f; monadInv H3; auto. }
  eapply sel_initial_states; eauto.
  eapply sel_final_states; eauto.
  exists tt. cbn. eapply sel_external_states; eauto.
  apply sel_step_correct; eauto.
  replace (erase_program tprog) with (erase_program prog) by fsim_skel MATCH. auto.
Qed.

(** ** Commutation with linking *)

Instance TransfSelectionLink : TransfLink match_prog.
Proof.
  red; intros. destruct (link_linkorder _ _ _ H) as [LO1 LO2].
  eapply link_match_program; eauto.
  intros. elim H3; intros hf1 [A1 B1]. elim H4; intros hf2 [A2 B2].
Local Transparent Linker_fundef.
  simpl in *. destruct f1, f2; simpl in *; monadInv B1; monadInv B2; simpl.
- discriminate.
- destruct e; inv H2. econstructor; eauto.
- destruct e; inv H2. econstructor; eauto.
- destruct (external_function_eq e e0); inv H2. econstructor; eauto.
Qed.<|MERGE_RESOLUTION|>--- conflicted
+++ resolved
@@ -14,14 +14,10 @@
 
 Require Import FunInd.
 Require Import Coqlib Maps.
-<<<<<<< HEAD
-Require Import AST Linking Errors Integers Values Memory Events Globalenvs LanguageInterface Smallstep.
-Require Import Switch Cminor Op CminorSel.
-=======
 Require Import AST Linking Errors Integers.
 Require Import Values Memory Builtins Events Globalenvs Smallstep.
+Require Import LanguageInterface.
 Require Import Switch Cminor Op CminorSel Cminortyping.
->>>>>>> e1725209
 Require Import SelectOp SelectDiv SplitLong SelectLong Selection.
 Require Import SelectOpproof SelectDivproof SplitLongproof SelectLongproof.
 
@@ -125,10 +121,8 @@
 Let ge := Genv.globalenv se prog.
 Let tge := Genv.globalenv se tprog.
 Hypothesis TRANSF: match_prog prog tprog.
-<<<<<<< HEAD
 Hypothesis SVALID: Genv.valid_for (erase_program prog) se.
 Hypothesis TVALID: Genv.valid_for (erase_program tprog) se.
-=======
 
 Lemma wt_prog : wt_program prog.
 Proof.
@@ -139,21 +133,6 @@
 - monadInv EQ. econstructor; apply type_function_sound; eauto.
 - constructor.
 Qed.
-
-Lemma symbols_preserved:
-  forall (s: ident), Genv.find_symbol tge s = Genv.find_symbol ge s.
-Proof (Genv.find_symbol_match TRANSF).
-
-Lemma senv_preserved:
-  Senv.equiv (Genv.to_senv ge) (Genv.to_senv tge).
-Proof (Genv.senv_match TRANSF).
-
-Lemma function_ptr_translated:
-  forall (b: block) (f: Cminor.fundef),
-  Genv.find_funct_ptr ge b = Some f ->
-  exists cu tf, Genv.find_funct_ptr tge b = Some tf /\ match_fundef cu f tf /\ linkorder cu prog.
-Proof (Genv.find_funct_ptr_match TRANSF).
->>>>>>> e1725209
 
 Lemma functions_translated:
   forall (v v': val) (f: Cminor.fundef),
@@ -863,7 +842,7 @@
   exploit sel_builtin_args_correct; eauto. intros (vl' & A & B).
   exploit external_call_mem_extends; eauto. intros (v' & m2' & D & E & F & _).
   econstructor; exists m2'; split.
-  econstructor. eexact A. eapply external_call_symbols_preserved. eexact senv_preserved. eexact D.
+  econstructor. eexact A. eexact D.
   split; auto. apply sel_builtin_res_correct; auto.
 Qed. 
 
@@ -1085,36 +1064,21 @@
       match_states
         (Cminor.Returnstate v k m)
         (Returnstate v' k' m')
-<<<<<<< HEAD
-  | match_builtin_1: forall cunit hf vf ef args args' optid f sp e k m al f' e' k' m'
-        (LINK: linkorder cunit prog)
-        (HF: helper_functions_declared cunit hf)
-        (TF: sel_function (prog_defmap cunit) hf f = OK f')
-        (MC: match_cont cunit hf k k')
-        (FIND: Genv.find_funct ge vf = Some (External ef))
-        (NI: ef_inline ef = true)
-        (LDA: Val.lessdef_list args args')
-=======
-  | match_builtin_1: forall cunit hf ef args optid f sp e k m al f' e' k' m' env
+  | match_builtin_1: forall cunit hf vf ef args optid f sp e k m al f' e' k' m' env
         (LINK: linkorder cunit prog)
         (HF: helper_functions_declared cunit hf)
         (TF: sel_function (prog_defmap cunit) hf f = OK f')
         (TYF: type_function f = OK env)
         (MC: match_cont cunit hf (known_id f) env k k')
         (EA: Cminor.eval_exprlist ge sp e m al args)
->>>>>>> e1725209
+        (FIND: Genv.find_funct ge vf = Some (External ef))
+        (NI: ef_inline ef = true)
         (LDE: env_lessdef e e')
         (ME: Mem.extends m m'),
       match_states
-<<<<<<< HEAD
         (Cminor.Callstate vf args (Cminor.Kcall optid f sp e k) m)
-        (State f' (Sbuiltin (sel_builtin_res optid) ef al) k' sp e' m')
-  | match_builtin_2: forall cunit hf v v' optid f sp e k m f' e' m' k'
-=======
-        (Cminor.Callstate (External ef) args (Cminor.Kcall optid f sp e k) m)
         (State f' (sel_builtin optid ef al) k' sp e' m')
   | match_builtin_2: forall cunit hf v v' optid f sp e k m f' e' m' k' env
->>>>>>> e1725209
         (LINK: linkorder cunit prog)
         (HF: helper_functions_declared cunit hf)
         (TF: sel_function (prog_defmap cunit) hf f = OK f')
@@ -1264,7 +1228,7 @@
 
 Lemma sel_step_correct:
   forall S1 t S2, Cminor.step ge S1 t S2 ->
-  forall T1, match_states S1 T1 -> wt_state S1 ->
+  forall T1, match_states S1 T1 -> wt_state ge S1 ->
   (exists T2, step tge T1 t T2 /\ match_states S2 T2)
   \/ (measure S2 < measure S1 /\ t = E0 /\ match_states S2 T1)%nat
   \/ (exists S3 T2, star Cminor.step ge S2 E0 S3 /\ step tge T1 t T2 /\ match_states S3 T2).
@@ -1317,15 +1281,8 @@
   eapply match_callstate with (cunit := cunit'); eauto.
   eapply match_cont_call with (cunit := cunit) (hf := hf); eauto.
 + (* turned into Sbuiltin *)
-<<<<<<< HEAD
   intros [EQ INLINE]. subst fd.
-  exploit sel_builtin_args_correct; eauto. intros [vargs' [C D]].
-  right; split. simpl. omega. split. auto.
-  econstructor; eauto.
-=======
-  intros EQ. subst fd.
   right; left; split. simpl; omega. split; auto. econstructor; eauto.
->>>>>>> e1725209
 - (* Stailcall *)
   exploit Mem.free_parallel_extends; eauto. intros [m2' [P Q]].
   erewrite <- stackspace_function_translated in P by eauto.
@@ -1342,17 +1299,8 @@
   eapply match_callstate with (cunit := cunit'); eauto.
   eapply call_cont_commut; eauto.
 - (* Sbuiltin *)
-<<<<<<< HEAD
-  exploit sel_builtin_args_correct; eauto. intros [vargs' [P Q]].
-  exploit external_call_mem_extends; eauto.
-  intros [vres' [m2 [A [B [C D]]]]].
-  left; econstructor; split.
-  econstructor; eauto.
-  econstructor; eauto. apply sel_builtin_res_correct; auto.
-=======
   exploit sel_builtin_correct; eauto. intros (e2' & m2' & P & Q & R).
   left; econstructor; split. eexact P. econstructor; eauto.
->>>>>>> e1725209
 - (* Seq *)
   left; econstructor; split.
   constructor.
@@ -1425,25 +1373,17 @@
   econstructor; eauto.
   econstructor; eauto.
 - (* internal function *)
-<<<<<<< HEAD
   assert (f0 = Internal f) by congruence; subst.
-  destruct TF as (hf & HF & TF). specialize (MC cunit hf).
-=======
   destruct TF as (hf & HF & TF). 
->>>>>>> e1725209
   monadInv TF. generalize EQ; intros TF; monadInv TF.
   exploit Mem.alloc_extends. eauto. eauto. apply Z.le_refl. apply Z.le_refl.
   intros [m2' [A B]].
   left; econstructor; split.
   econstructor; simpl; eauto.
-<<<<<<< HEAD
-  econstructor; simpl; eauto. apply set_locals_lessdef. apply set_params_lessdef; auto.
-- congruence.
-=======
   econstructor; simpl; eauto.
   apply match_cont_other; auto.
   apply set_locals_lessdef. apply set_params_lessdef; auto.
->>>>>>> e1725209
+- congruence.
 - (* external call *)
   assert (f = External ef) by congruence; subst.
   destruct TF as (hf & HF & TF).
@@ -1454,17 +1394,9 @@
   econstructor; eauto.
   econstructor; eauto.
 - (* external call turned into a Sbuiltin *)
-<<<<<<< HEAD
   assert (ef0 = ef) by congruence; subst.
-  exploit external_call_mem_extends; eauto.
-  intros [vres' [m2 [A [B [C D]]]]].
-  left; econstructor; split.
-  econstructor; eauto.
-  econstructor; eauto.
-=======
   exploit sel_builtin_correct; eauto. intros (e2' & m2' & P & Q & R).
   left; econstructor; split. eexact P. econstructor; eauto.
->>>>>>> e1725209
 - (* return *)
   inv MC.
   left; econstructor; split.
@@ -1482,18 +1414,10 @@
   exploit functions_translated; eauto. intros (cu & f' & A & B & C).
   setoid_rewrite <- (sig_function_translated _ (Internal f) f'); eauto.
   econstructor; split.
-<<<<<<< HEAD
   - destruct B as (hf & Hhf & B). monadInv B.
     econstructor; eauto.
-  - econstructor; eauto. red; intros; constructor.
-=======
-  econstructor.
-  eapply (Genv.init_mem_match TRANSF); eauto.
-  rewrite (match_program_main TRANSF). fold tge. rewrite symbols_preserved. eauto.
-  eexact A.
-  rewrite <- H2. eapply sig_function_translated; eauto.
-  econstructor; eauto. constructor. apply Mem.extends_refl.
->>>>>>> e1725209
+  - econstructor; eauto.
+    constructor.
 Qed.
 
 Lemma sel_external_states:
@@ -1502,7 +1426,6 @@
   forall r1 r2 S', cc_ext_reply r1 r2 -> Cminor.after_external S r1 S' ->
   exists R', after_external R r2 R' /\ match_states S' R'.
 Proof.
-<<<<<<< HEAD
   intros. inv H0. inv H.
   2: { assert (ef = EF_external name sg) by congruence; subst. discriminate. }
   eapply functions_translated in H1 as (cu & f'' & A & B & C); eauto.
@@ -1514,55 +1437,48 @@
     destruct v; cbn in *; congruence.
   - destruct H. inv H0.
     eexists; split; econstructor; eauto.
-=======
-  intros. inv H0. inv H. inv MC. inv LD. constructor.
->>>>>>> e1725209
 Qed.
 
 Lemma sel_final_states:
   forall S R r1, match_states S R -> Cminor.final_state S r1 ->
   exists r2, final_state R r2 /\ cc_ext_reply r1 r2.
 Proof.
-<<<<<<< HEAD
-  intros. inv H0. inv H.
-  apply match_call_cont_cont in MC. destruct MC as (cunit0 & hf0 & MC).
-  inv MC. eexists. split; econstructor; eauto.
-=======
-  set (MS := fun S T => match_states S T /\ wt_state S).
-  apply forward_simulation_determ_star with (match_states := MS) (measure := measure).
+  intros. inv H0. inv H. inv MC.
+  eexists. split; econstructor; eauto.
+Qed.
+
+End PRESERVATION.
+
+Theorem transf_program_correct prog tprog:
+  match_prog prog tprog ->
+  forward_simulation cc_ext cc_ext (Cminor.semantics prog) (CminorSel.semantics tprog).
+Proof.
+  set (MS se := fun S T => match_states prog tprog se S T /\ wt_state (Genv.globalenv se prog) S).
+  fsim apply forward_simulation_determ_star with (match_states := MS se1) (measure := measure);
+  try destruct Hse; cbn in *.
 - apply Cminor.semantics_determinate.
-- apply senv_preserved.
+- intros _ _ [ ]. eapply (Genv.is_internal_match_id MATCH); eauto.
+  destruct 1 as (hf & ? & ?). destruct f; monadInv H3; auto.
 - intros. exploit sel_initial_states; eauto. intros (T & P & Q). 
-  exists T; split; auto; split; auto. eapply wt_initial_state. eexact wt_prog. auto. 
+  exists T; split; auto; split; auto. eapply wt_initial_state. eapply wt_prog; eauto. eauto.
 - intros. destruct H. eapply sel_final_states; eauto.
+- intros S1 S2 q1 [HS WT] Hq1.
+  edestruct sel_external_states as (q2 & Hq2 & Hq & _ & Hr); eauto.
+  exists tt, q2. intuition auto.
+  edestruct Hr as (s2' & Hs2' & Hs'); eauto.
+  exists s2'. split; auto. split; auto. admit. (* typing after external call *)
 - intros S1 t S2 A T1 [B C].
-  assert (wt_state S2) by (eapply subject_reduction; eauto using wt_prog).
+  assert (wt_state _ S2) by (eapply subject_reduction; eauto using wt_prog).
   unfold MS.
   exploit sel_step_correct; eauto.
+  replace (erase_program tprog) with (erase_program prog) by fsim_skel MATCH. auto.
   intros [(T2 & D & E) | [(D & E & F) | (S3 & T2 & D & E & F)]].
 + exists S2, T2. intuition auto using star_refl, plus_one.
 + subst t. exists S2, T1. intuition auto using star_refl.
-+ assert (wt_state S3) by (eapply subject_reduction_star; eauto using wt_prog).
++ assert (wt_state _ S3) by (eapply subject_reduction_star; eauto using wt_prog).
   exists S3, T2. intuition auto using plus_one.
->>>>>>> e1725209
-Qed.
-
-End PRESERVATION.
-
-Theorem transf_program_correct prog tprog:
-  match_prog prog tprog ->
-  forward_simulation cc_ext cc_ext (Cminor.semantics prog) (CminorSel.semantics tprog).
-Proof.
-  fsim apply forward_simulation_opt with (match_states := match_states prog tprog se1) (measure := measure);
-  destruct Hse.
-  { intros _ _ [ ]. eapply (Genv.is_internal_match_id MATCH); eauto.
-    destruct 1 as (hf & ? & ?). destruct f; monadInv H3; auto. }
-  eapply sel_initial_states; eauto.
-  eapply sel_final_states; eauto.
-  exists tt. cbn. eapply sel_external_states; eauto.
-  apply sel_step_correct; eauto.
-  replace (erase_program tprog) with (erase_program prog) by fsim_skel MATCH. auto.
-Qed.
+- admit. (* wf, improve tactic? *)
+Admitted.
 
 (** ** Commutation with linking *)
 
