--- conflicted
+++ resolved
@@ -846,12 +846,8 @@
   exploit sel_builtin_args_correct; eauto. intros (vl' & A & B).
   exploit external_call_mem_extends; eauto. intros (v' & m2' & D & E & F & _).
   econstructor; exists m2'; split.
-<<<<<<< HEAD
+  apply plus_one.
   econstructor. eexact A. eexact D.
-=======
-  apply plus_one.
-  econstructor. eexact A. eapply external_call_symbols_preserved. eexact senv_preserved. eexact D.
->>>>>>> fd2a2a8c
   split; auto. apply sel_builtin_res_correct; auto.
 Qed. 
 
@@ -1240,13 +1236,8 @@
 
 Lemma sel_step_correct:
   forall S1 t S2, Cminor.step ge S1 t S2 ->
-<<<<<<< HEAD
   forall ttop T1, match_states S1 T1 -> wt_state ge ttop S1 ->
-  (exists T2, step tge T1 t T2 /\ match_states S2 T2)
-=======
-  forall T1, match_states S1 T1 -> wt_state S1 ->
   (exists T2, plus step tge T1 t T2 /\ match_states S2 T2)
->>>>>>> fd2a2a8c
   \/ (measure S2 < measure S1 /\ t = E0 /\ match_states S2 T1)%nat
   \/ (exists S3 T2, star Cminor.step ge S2 E0 S3 /\ step tge T1 t T2 /\ match_states S3 T2).
 Proof.
@@ -1292,24 +1283,14 @@
   exploit sel_exprlist_correct; eauto. intros [vargs' [C D]].
   exploit functions_translated; eauto. intros (cunit' & fd' & X & Y & Z).
   left; econstructor; split.
-<<<<<<< HEAD
-  econstructor; eauto.
+  apply plus_one; econstructor; eauto.
   subst vf. econstructor; eauto.
-=======
-  apply plus_one; econstructor; eauto.
-  subst vf. econstructor; eauto. rewrite symbols_preserved; eauto.
->>>>>>> fd2a2a8c
   eapply sig_function_translated; eauto.
   eapply match_callstate with (cunit := cunit'); eauto.
   eapply match_cont_call with (cunit := cunit) (hf := hf); eauto.
 + (* turned into Sbuiltin *)
-<<<<<<< HEAD
   intros [EQ INLINE]. subst fd.
-  right; left; split. simpl; omega. split; auto. econstructor; eauto.
-=======
-  intros EQ. subst fd.
   right; left; split. simpl; lia. split; auto. econstructor; eauto.
->>>>>>> fd2a2a8c
 - (* Stailcall *)
   exploit Mem.free_parallel_extends; eauto. intros [m2' [P Q]].
   erewrite <- stackspace_function_translated in P by eauto.
@@ -1419,11 +1400,7 @@
   exploit external_call_mem_extends; eauto.
   intros [vres' [m2 [A [B [C D]]]]].
   left; econstructor; split.
-<<<<<<< HEAD
-  econstructor; eauto.
-=======
-  apply plus_one; econstructor. eapply external_call_symbols_preserved; eauto. apply senv_preserved.
->>>>>>> fd2a2a8c
+  apply plus_one; econstructor; eauto.
   econstructor; eauto.
 - (* external call turned into a Sbuiltin *)
   assert (ef0 = ef) by congruence; subst.
