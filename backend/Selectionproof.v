--- conflicted
+++ resolved
@@ -376,15 +376,9 @@
   unfold globdef; destruct (prog_defmap unit)!id as [[[f|ef] |gv] |] eqn:G; auto.
   destruct (ef_inline ef) eqn:INLINE; auto.
   destruct (prog_defmap_linkorder _ _ _ _ H G) as (gd & P & Q).
-<<<<<<< HEAD
-  inv Q. inv H2. 
-- apply Genv.find_def_symbol in P. destruct P as (b' & X & Y). fold ge in X, Y. 
-  rewrite <- Genv.find_funct_ptr_iff in Y. split. congruence. auto.
-=======
   inv Q. inv H2.
 - apply Genv.find_def_symbol in P. destruct P as (b' & X & Y). fold ge in X, Y.
-  rewrite <- Genv.find_funct_ptr_iff in Y. congruence.
->>>>>>> a78ec9a9
+  rewrite <- Genv.find_funct_ptr_iff in Y. split. congruence. auto.
 - simpl in INLINE. discriminate.
 Qed.
 
