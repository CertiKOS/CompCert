--- conflicted
+++ resolved
@@ -317,44 +317,29 @@
   corresponding to the invocation of the ``main'' function of the program
   without arguments and with an empty call stack. *)
 
-<<<<<<< HEAD
 Inductive initial_state (ge: genv): query li_c -> state -> Prop :=
   | initial_state_intro: forall b f vargs m,
       Genv.find_funct_ptr ge b = Some (Internal f) ->
       Val.has_type_list vargs (sig_args (fn_sig f)) ->
       initial_state ge
         (cq b (fn_sig f) vargs m)
-        (Callstate nil (Internal f) vargs m).
+        (Callstate nil b vargs m).
 
 Inductive at_external (ge: genv): state -> query li_c -> Prop :=
   | at_external_intro b id sg s vargs m:
       Genv.find_funct_ptr ge b = Some (External (EF_external id sg)) ->
       at_external ge
-        (Callstate s (External (EF_external id sg)) vargs m)
+        (Callstate s b vargs m)
         (cq b sg vargs m).
 
 Inductive after_external: state -> reply li_c -> state -> Prop :=
-  | after_external_intro id sg s vargs m vres m':
+  | after_external_intro b s vargs m vres m':
       after_external
-        (Callstate s (External (EF_external id sg)) vargs m)
+        (Callstate s b vargs m)
         (vres, m')
         (Returnstate s vres m').
 
 Inductive final_state: state -> reply li_c -> Prop :=
-=======
-Inductive initial_state (p: program): state -> Prop :=
-  | initial_state_intro: forall b f m0,
-      let ge := Genv.globalenv p in
-      Genv.init_mem p = Some m0 ->
-      Genv.find_symbol ge p.(prog_main) = Some b ->
-      Genv.find_funct_ptr ge b = Some f ->
-      funsig f = signature_main ->
-      initial_state p (Callstate nil b nil m0).
-
-(** A final state is a [Returnstate] with an empty call stack. *)
-
-Inductive final_state: state -> int -> Prop :=
->>>>>>> 0423fc0c
   | final_state_intro: forall r m,
       final_state (Returnstate nil r m) (r, m).
 
