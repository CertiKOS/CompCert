(* *********************************************************************)
(*                                                                     *)
(*              The Compcert verified compiler                         *)
(*                                                                     *)
(*          Xavier Leroy, INRIA Paris-Rocquencourt                     *)
(*                                                                     *)
(*  Copyright Institut National de Recherche en Informatique et en     *)
(*  Automatique.  All rights reserved.  This file is distributed       *)
(*  under the terms of the INRIA Non-Commercial License Agreement.     *)
(*                                                                     *)
(* *********************************************************************)

(** Elimination of unneeded computations over RTL: correctness proof. *)

Require Import FunInd.
Require Import Coqlib Maps Errors Integers Floats Lattice Kildall.
Require Import AST Linking.
Require Import Values Memory Globalenvs Events Smallstep.
Require Import Registers Op RTL.
Require Import ValueDomain ValueAnalysis NeedDomain NeedOp Deadcode.

Definition match_prog (prog tprog: RTL.program) :=
  match_program (fun cu f tf => transf_fundef (romem_for cu) f = OK tf) eq prog tprog.

Lemma transf_program_match:
  forall prog tprog, transf_program prog = OK tprog -> match_prog prog tprog.
Proof.
  intros. eapply match_transform_partial_program_contextual; eauto.
Qed.

(** * Relating the memory states *)

(** The [magree] predicate is a variant of [Mem.extends] where we
  allow the contents of the two memory states to differ arbitrarily
  on some locations.  The predicate [P] is true on the locations whose
  contents must be in the [lessdef] relation. *)

Definition locset := block -> Z -> Prop.

Record magree (m1 m2: mem) (P: locset) : Prop := mk_magree {
  ma_perm:
    forall b ofs k p,
    Mem.perm m1 b ofs k p -> Mem.perm m2 b ofs k p;
  ma_perm_inv:
    forall b ofs k p,
    Mem.perm m2 b ofs k p -> Mem.perm m1 b ofs k p \/ ~Mem.perm m1 b ofs Max Nonempty;
  ma_memval:
    forall b ofs,
    Mem.perm m1 b ofs Cur Readable ->
    P b ofs ->
    memval_lessdef (ZMap.get ofs (PMap.get b (Mem.mem_contents m1)))
                   (ZMap.get ofs (PMap.get b (Mem.mem_contents m2)));
  ma_nextblock:
    Mem.nextblock m2 = Mem.nextblock m1
}.

Lemma magree_monotone:
  forall m1 m2 (P Q: locset),
  magree m1 m2 P ->
  (forall b ofs, Q b ofs -> P b ofs) ->
  magree m1 m2 Q.
Proof.
  intros. destruct H. constructor; auto.
Qed.

Lemma mextends_agree:
  forall m1 m2 P, Mem.extends m1 m2 -> magree m1 m2 P.
Proof.
  intros. destruct H. destruct mext_inj. constructor; intros.
- replace ofs with (ofs + 0) by omega. eapply mi_perm; eauto. auto.
- eauto.
- exploit mi_memval; eauto. unfold inject_id; eauto.
  rewrite Z.add_0_r. auto.
- auto.
Qed.

Lemma magree_extends:
  forall m1 m2 (P: locset),
  (forall b ofs, P b ofs) ->
  magree m1 m2 P -> Mem.extends m1 m2.
Proof.
  intros. destruct H0. constructor; auto. constructor; unfold inject_id; intros.
- inv H0. rewrite Z.add_0_r. eauto.
- inv H0. apply Z.divide_0_r.
- inv H0. rewrite Z.add_0_r. eapply ma_memval0; eauto.
Qed.

Lemma magree_loadbytes:
  forall m1 m2 P b ofs n bytes,
  magree m1 m2 P ->
  Mem.loadbytes m1 b ofs n = Some bytes ->
  (forall i, ofs <= i < ofs + n -> P b i) ->
  exists bytes', Mem.loadbytes m2 b ofs n = Some bytes' /\ list_forall2 memval_lessdef bytes bytes'.
Proof.
  assert (GETN: forall c1 c2 n ofs,
    (forall i, ofs <= i < ofs + Z.of_nat n -> memval_lessdef (ZMap.get i c1) (ZMap.get i c2)) ->
    list_forall2 memval_lessdef (Mem.getN n ofs c1) (Mem.getN n ofs c2)).
  {
    induction n; intros; simpl.
    constructor.
    rewrite Nat2Z.inj_succ in H. constructor.
    apply H. omega.
    apply IHn. intros; apply H; omega.
  }
Local Transparent Mem.loadbytes.
  unfold Mem.loadbytes; intros. destruct H.
  destruct (Mem.range_perm_dec m1 b ofs (ofs + n) Cur Readable); inv H0.
  rewrite pred_dec_true. econstructor; split; eauto.
  apply GETN. intros. rewrite nat_of_Z_max in H.
  assert (ofs <= i < ofs + n) by xomega.
  apply ma_memval0; auto.
  red; intros; eauto.
Qed.

Lemma magree_load:
  forall m1 m2 P chunk b ofs v,
  magree m1 m2 P ->
  Mem.load chunk m1 b ofs = Some v ->
  (forall i, ofs <= i < ofs + size_chunk chunk -> P b i) ->
  exists v', Mem.load chunk m2 b ofs = Some v' /\ Val.lessdef v v'.
Proof.
  intros. exploit Mem.load_valid_access; eauto. intros [A B].
  exploit Mem.load_loadbytes; eauto. intros [bytes [C D]].
  exploit magree_loadbytes; eauto. intros [bytes' [E F]].
  exists (decode_val chunk bytes'); split.
  apply Mem.loadbytes_load; auto.
  apply val_inject_id. subst v. apply decode_val_inject; auto.
Qed.

Lemma magree_storebytes_parallel:
  forall m1 m2 (P Q: locset) b ofs bytes1 m1' bytes2,
  magree m1 m2 P ->
  Mem.storebytes m1 b ofs bytes1 = Some m1' ->
  (forall b' i, Q b' i ->
                b' <> b \/ i < ofs \/ ofs + Z.of_nat (length bytes1) <= i ->
                P b' i) ->
  list_forall2 memval_lessdef bytes1 bytes2 ->
  exists m2', Mem.storebytes m2 b ofs bytes2 = Some m2' /\ magree m1' m2' Q.
Proof.
  assert (SETN: forall (access: Z -> Prop) bytes1 bytes2,
    list_forall2 memval_lessdef bytes1 bytes2 ->
    forall p c1 c2,
    (forall i, access i -> i < p \/ p + Z.of_nat (length bytes1) <= i -> memval_lessdef (ZMap.get i c1) (ZMap.get i c2)) ->
    forall q, access q ->
    memval_lessdef (ZMap.get q (Mem.setN bytes1 p c1))
                   (ZMap.get q (Mem.setN bytes2 p c2))).
  {
    induction 1; intros; simpl.
  - apply H; auto. simpl. omega.
<<<<<<< HEAD
  - simpl length in H1; rewrite inj_S in H1.
    apply IHlist_rel; auto.
=======
  - simpl length in H1; rewrite Nat2Z.inj_succ in H1.
    apply IHlist_forall2; auto.
>>>>>>> 2b598161
    intros. rewrite ! ZMap.gsspec. destruct (ZIndexed.eq i p). auto.
    apply H1; auto. unfold ZIndexed.t in *; omega.
  }
  intros.
  destruct (Mem.range_perm_storebytes m2 b ofs bytes2) as [m2' ST2].
  { replace (length bytes2) with (length bytes1) by rauto. (* XXX *)
    red; intros.
    eapply ma_perm; eauto.
    eapply Mem.storebytes_range_perm; eauto. }
  exists m2'; split; auto.
  constructor; intros.
- eapply Mem.perm_storebytes_1; eauto. eapply ma_perm; eauto.
  eapply Mem.perm_storebytes_2; eauto.
- exploit ma_perm_inv; eauto using Mem.perm_storebytes_2.
  intuition eauto using Mem.perm_storebytes_1, Mem.perm_storebytes_2.
- rewrite (Mem.storebytes_mem_contents _ _ _ _ _ H0).
  rewrite (Mem.storebytes_mem_contents _ _ _ _ _ ST2).
  rewrite ! PMap.gsspec. destruct (peq b0 b).
+ subst b0. apply SETN with (access := fun ofs => Mem.perm m1' b ofs Cur Readable /\ Q b ofs); auto.
  intros. destruct H5. eapply ma_memval; eauto.
  eapply Mem.perm_storebytes_2; eauto.
+ eapply ma_memval; eauto. eapply Mem.perm_storebytes_2; eauto.
- rewrite (Mem.nextblock_storebytes _ _ _ _ _ H0).
  rewrite (Mem.nextblock_storebytes _ _ _ _ _ ST2).
  eapply ma_nextblock; eauto.
Qed.

Lemma magree_store_parallel:
  forall m1 m2 (P Q: locset) chunk b ofs v1 m1' v2,
  magree m1 m2 P ->
  Mem.store chunk m1 b ofs v1 = Some m1' ->
  vagree v1 v2 (store_argument chunk) ->
  (forall b' i, Q b' i ->
                b' <> b \/ i < ofs \/ ofs + size_chunk chunk <= i ->
                P b' i) ->
  exists m2', Mem.store chunk m2 b ofs v2 = Some m2' /\ magree m1' m2' Q.
Proof.
  intros.
  exploit Mem.store_valid_access_3; eauto. intros [A B].
  exploit Mem.store_storebytes; eauto. intros SB1.
  exploit magree_storebytes_parallel. eauto. eauto.
  instantiate (1 := Q). intros. rewrite encode_val_length in H4.
  rewrite <- size_chunk_conv in H4. apply H2; auto.
  eapply store_argument_sound; eauto.
  intros [m2' [SB2 AG]].
  exists m2'; split; auto.
  apply Mem.storebytes_store; auto.
Qed.

Lemma magree_storebytes_left:
  forall m1 m2 P b ofs bytes1 m1',
  magree m1 m2 P ->
  Mem.storebytes m1 b ofs bytes1 = Some m1' ->
  (forall i, ofs <= i < ofs + Z.of_nat (length bytes1) -> ~(P b i)) ->
  magree m1' m2 P.
Proof.
  intros. constructor; intros.
- eapply ma_perm; eauto. eapply Mem.perm_storebytes_2; eauto.
- exploit ma_perm_inv; eauto.
  intuition eauto using Mem.perm_storebytes_1, Mem.perm_storebytes_2.
- rewrite (Mem.storebytes_mem_contents _ _ _ _ _ H0).
  rewrite PMap.gsspec. destruct (peq b0 b).
+ subst b0. rewrite Mem.setN_outside. eapply ma_memval; eauto. eapply Mem.perm_storebytes_2; eauto.
  destruct (zlt ofs0 ofs); auto. destruct (zle (ofs + Z.of_nat (length bytes1)) ofs0); try omega.
  elim (H1 ofs0). omega. auto.
+ eapply ma_memval; eauto. eapply Mem.perm_storebytes_2; eauto.
- rewrite (Mem.nextblock_storebytes _ _ _ _ _ H0).
  eapply ma_nextblock; eauto.
Qed.

Lemma magree_store_left:
  forall m1 m2 P chunk b ofs v1 m1',
  magree m1 m2 P ->
  Mem.store chunk m1 b ofs v1 = Some m1' ->
  (forall i, ofs <= i < ofs + size_chunk chunk -> ~(P b i)) ->
  magree m1' m2 P.
Proof.
  intros. eapply magree_storebytes_left; eauto.
  eapply Mem.store_storebytes; eauto.
  intros. rewrite encode_val_length in H2.
  rewrite <- size_chunk_conv in H2. apply H1; auto.
Qed.

Lemma magree_free:
  forall m1 m2 (P Q: locset) b lo hi m1',
  magree m1 m2 P ->
  Mem.free m1 b lo hi = Some m1' ->
  (forall b' i, Q b' i ->
                b' <> b \/ ~(lo <= i < hi) ->
                P b' i) ->
  exists m2', Mem.free m2 b lo hi = Some m2' /\ magree m1' m2' Q.
Proof.
  intros.
  destruct (Mem.range_perm_free m2 b lo hi) as [m2' FREE].
  red; intros. eapply ma_perm; eauto. eapply Mem.free_range_perm; eauto.
  exists m2'; split; auto.
  constructor; intros.
- (* permissions *)
  assert (Mem.perm m2 b0 ofs k p). { eapply ma_perm; eauto. eapply Mem.perm_free_3; eauto. }
  exploit Mem.perm_free_inv; eauto. intros [[A B] | A]; auto.
  subst b0. eelim Mem.perm_free_2. eexact H0. eauto. eauto.
- (* inverse permissions *)
  exploit ma_perm_inv; eauto using Mem.perm_free_3. intros [A|A].
  eapply Mem.perm_free_inv in A; eauto. destruct A as [[A B] | A]; auto.
  subst b0; right; eapply Mem.perm_free_2; eauto.
  right; intuition eauto using Mem.perm_free_3.
- (* contents *)
  rewrite (Mem.free_result _ _ _ _ _ H0).
  rewrite (Mem.free_result _ _ _ _ _ FREE).
  simpl. eapply ma_memval; eauto. eapply Mem.perm_free_3; eauto.
  apply H1; auto. destruct (eq_block b0 b); auto.
  subst b0. right. red; intros. eelim Mem.perm_free_2. eexact H0. eauto. eauto.
- (* nextblock *)
  rewrite (Mem.free_result _ _ _ _ _ H0).
  rewrite (Mem.free_result _ _ _ _ _ FREE).
  simpl. eapply ma_nextblock; eauto.
Qed.

Lemma magree_valid_access:
  forall m1 m2 (P: locset) chunk b ofs p,
  magree m1 m2 P ->
  Mem.valid_access m1 chunk b ofs p ->
  Mem.valid_access m2 chunk b ofs p.
Proof.
  intros. destruct H0; split; auto.
  red; intros. eapply ma_perm; eauto.
Qed.

(** * Properties of the need environment *)

Lemma add_need_all_eagree:
  forall e e' r ne,
  eagree e e' (add_need_all r ne) -> eagree e e' ne.
Proof.
  intros; red; intros. generalize (H r0). unfold add_need_all.
  rewrite NE.gsspec. destruct (peq r0 r); auto with na.
Qed.

Lemma add_need_all_lessdef:
  forall e e' r ne,
  eagree e e' (add_need_all r ne) -> Val.lessdef e#r e'#r.
Proof.
  intros. generalize (H r); unfold add_need_all.
  rewrite NE.gsspec, peq_true. auto with na.
Qed.

Lemma add_need_eagree:
  forall e e' r nv ne,
  eagree e e' (add_need r nv ne) -> eagree e e' ne.
Proof.
  intros; red; intros. generalize (H r0); unfold add_need.
  rewrite NE.gsspec. destruct (peq r0 r); auto.
  subst r0. intros. eapply nge_agree; eauto. apply nge_lub_r.
Qed.

Lemma add_need_vagree:
  forall e e' r nv ne,
  eagree e e' (add_need r nv ne) -> vagree e#r e'#r nv.
Proof.
  intros. generalize (H r); unfold add_need.
  rewrite NE.gsspec, peq_true. intros. eapply nge_agree; eauto. apply nge_lub_l.
Qed.

Lemma add_needs_all_eagree:
  forall rl e e' ne,
  eagree e e' (add_needs_all rl ne) -> eagree e e' ne.
Proof.
  induction rl; simpl; intros.
  auto.
  apply IHrl. eapply add_need_all_eagree; eauto.
Qed.

Lemma add_needs_all_lessdef:
  forall rl e e' ne,
  eagree e e' (add_needs_all rl ne) -> Val.lessdef_list e##rl e'##rl.
Proof.
  induction rl; simpl; intros.
  constructor.
  constructor. eapply add_need_all_lessdef; eauto.
  eapply IHrl. eapply add_need_all_eagree; eauto.
Qed.

Lemma add_needs_eagree:
  forall rl nvl e e' ne,
  eagree e e' (add_needs rl nvl ne) -> eagree e e' ne.
Proof.
  induction rl; simpl; intros.
  auto.
  destruct nvl. apply add_needs_all_eagree with (a :: rl); auto.
  eapply IHrl. eapply add_need_eagree; eauto.
Qed.

Lemma add_needs_vagree:
  forall rl nvl e e' ne,
  eagree e e' (add_needs rl nvl ne) -> vagree_list e##rl e'##rl nvl.
Proof.
  induction rl; simpl; intros.
  constructor.
  destruct nvl.
  apply vagree_lessdef_list. eapply add_needs_all_lessdef with (rl := a :: rl); eauto.
  constructor. eapply add_need_vagree; eauto.
  eapply IHrl. eapply add_need_eagree; eauto.
Qed.

Lemma add_ros_need_eagree:
  forall e e' ros ne, eagree e e' (add_ros_need_all ros ne) -> eagree e e' ne.
Proof.
  intros. destruct ros; simpl in *. eapply add_need_all_eagree; eauto. auto.
Qed.

Hint Resolve add_need_all_eagree add_need_all_lessdef
             add_need_eagree add_need_vagree
             add_needs_all_eagree add_needs_all_lessdef
             add_needs_eagree add_needs_vagree
             add_ros_need_eagree: na.

Lemma eagree_init_regs:
  forall rl vl1 vl2 ne,
  Val.lessdef_list vl1 vl2 ->
  eagree (init_regs vl1 rl) (init_regs vl2 rl) ne.
Proof.
  induction rl; intros until ne; intros LD; simpl.
- red; auto with na.
- inv LD.
  + red; auto with na.
  + apply eagree_update; auto with na.
Qed.

(** * Basic properties of the translation *)

Section PRESERVATION.

Variable prog: program.
Variable tprog: program.
Hypothesis TRANSF: match_prog prog tprog.
Let ge := Genv.globalenv prog.
Let tge := Genv.globalenv tprog.

Lemma symbols_preserved:
  forall (s: ident), Genv.find_symbol tge s = Genv.find_symbol ge s.
Proof (Genv.find_symbol_match TRANSF).

Lemma senv_preserved:
  Senv.equiv ge tge.
Proof (Genv.senv_match TRANSF).

Lemma functions_translated:
  forall (v: val) (f: RTL.fundef),
  Genv.find_funct ge v = Some f ->
  exists cu tf,
  Genv.find_funct tge v = Some tf /\ transf_fundef (romem_for cu) f = OK tf /\ linkorder cu prog.
Proof (Genv.find_funct_match TRANSF).

Lemma function_ptr_translated:
  forall (b: block) (f: RTL.fundef),
  Genv.find_funct_ptr ge b = Some f ->
  exists cu tf,
  Genv.find_funct_ptr tge b = Some tf /\ transf_fundef (romem_for cu) f = OK tf /\ linkorder cu prog.
Proof (Genv.find_funct_ptr_match TRANSF).

Lemma sig_function_translated:
  forall rm f tf,
  transf_fundef rm f = OK tf ->
  funsig tf = funsig f.
Proof.
  intros; destruct f; monadInv H.
  unfold transf_function in EQ.
  destruct (analyze (ValueAnalysis.analyze rm f) f); inv EQ; auto.
  auto.
Qed.

Lemma stacksize_translated:
  forall rm f tf,
  transf_function rm f = OK tf -> tf.(fn_stacksize) = f.(fn_stacksize).
Proof.
  unfold transf_function; intros. destruct (analyze (ValueAnalysis.analyze rm f) f); inv H; auto.
Qed.

Definition vanalyze (cu: program) (f: function) :=
  ValueAnalysis.analyze (romem_for cu) f.

Lemma transf_function_at:
  forall cu f tf an pc instr,
  transf_function (romem_for cu) f = OK tf ->
  analyze (vanalyze cu f) f = Some an ->
  f.(fn_code)!pc = Some instr ->
  tf.(fn_code)!pc = Some(transf_instr (vanalyze cu f) an pc instr).
Proof.
  intros. unfold transf_function in H. unfold vanalyze in H0. rewrite H0 in H. inv H; simpl.
  rewrite PTree.gmap. rewrite H1; auto.
Qed.

Lemma is_dead_sound_1:
  forall nv, is_dead nv = true -> nv = Nothing.
Proof.
  destruct nv; simpl; congruence.
Qed.

Lemma is_dead_sound_2:
  forall nv, is_dead nv = false -> nv <> Nothing.
Proof.
  intros; red; intros. subst nv; discriminate.
Qed.

Hint Resolve is_dead_sound_1 is_dead_sound_2: na.

Lemma is_int_zero_sound:
  forall nv, is_int_zero nv = true -> nv = I Int.zero.
Proof.
  unfold is_int_zero; destruct nv; try discriminate.
  predSpec Int.eq Int.eq_spec m Int.zero; congruence.
Qed.

Lemma find_function_translated:
  forall ros rs fd trs ne,
  find_function ge ros rs = Some fd ->
  eagree rs trs (add_ros_need_all ros ne) ->
  exists cu tfd,
     find_function tge ros trs = Some tfd
  /\ transf_fundef (romem_for cu) fd = OK tfd
  /\ linkorder cu prog.
Proof.
  intros. destruct ros as [r|id]; simpl in *.
- assert (LD: Val.lessdef rs#r trs#r) by eauto with na. inv LD.
  apply functions_translated; auto.
  rewrite <- H2 in H; discriminate.
- rewrite symbols_preserved. destruct (Genv.find_symbol ge id); try discriminate.
  apply function_ptr_translated; auto.
Qed.

(** * Semantic invariant *)

Inductive match_stackframes: stackframe -> stackframe -> Prop :=
  | match_stackframes_intro:
      forall res f sp pc e tf te cu an
        (LINK: linkorder cu prog)
        (FUN: transf_function (romem_for cu) f = OK tf)
        (ANL: analyze (vanalyze cu f) f = Some an)
        (RES: forall v tv,
              Val.lessdef v tv ->
              eagree (e#res <- v) (te#res<- tv)
                     (fst (transfer f (vanalyze cu f) pc an!!pc))),
      match_stackframes (Stackframe res f (Vptr sp Ptrofs.zero) pc e)
                        (Stackframe res tf (Vptr sp Ptrofs.zero) pc te).

Inductive match_states: state -> state -> Prop :=
  | match_regular_states:
      forall s f sp pc e m ts tf te tm cu an
        (STACKS: list_forall2 match_stackframes s ts)
        (LINK: linkorder cu prog)
        (FUN: transf_function (romem_for cu) f = OK tf)
        (ANL: analyze (vanalyze cu f) f = Some an)
        (ENV: eagree e te (fst (transfer f (vanalyze cu f) pc an!!pc)))
        (MEM: magree m tm (nlive ge sp (snd (transfer f (vanalyze cu f) pc an!!pc)))),
      match_states (State s f (Vptr sp Ptrofs.zero) pc e m)
                   (State ts tf (Vptr sp Ptrofs.zero) pc te tm)
  | match_call_states:
      forall s f args m ts tf targs tm cu
        (STACKS: list_forall2 match_stackframes s ts)
        (LINK: linkorder cu prog)
        (FUN: transf_fundef (romem_for cu) f = OK tf)
        (ARGS: Val.lessdef_list args targs)
        (MEM: Mem.extends m tm),
      match_states (Callstate s f args m)
                   (Callstate ts tf targs tm)
  | match_return_states:
      forall s v m ts tv tm
        (STACKS: list_forall2 match_stackframes s ts)
        (RES: Val.lessdef v tv)
        (MEM: Mem.extends m tm),
      match_states (Returnstate s v m)
                   (Returnstate ts tv tm).

(** [match_states] and CFG successors *)

Lemma analyze_successors:
  forall cu f an pc instr pc',
  analyze (vanalyze cu f) f = Some an ->
  f.(fn_code)!pc = Some instr ->
  In pc' (successors_instr instr) ->
  NA.ge an!!pc (transfer f (vanalyze cu f) pc' an!!pc').
Proof.
  intros. eapply DS.fixpoint_solution; eauto.
  intros. unfold transfer; rewrite H2. destruct a. apply DS.L.eq_refl.
Qed.

Lemma match_succ_states:
  forall s f sp pc e m ts tf te tm an pc' cu instr ne nm
    (LINK: linkorder cu prog)
    (STACKS: list_forall2 match_stackframes s ts)
    (FUN: transf_function (romem_for cu) f = OK tf)
    (ANL: analyze (vanalyze cu f) f = Some an)
    (INSTR: f.(fn_code)!pc = Some instr)
    (SUCC: In pc' (successors_instr instr))
    (ANPC: an!!pc = (ne, nm))
    (ENV: eagree e te ne)
    (MEM: magree m tm (nlive ge sp nm)),
  match_states (State s f (Vptr sp Ptrofs.zero) pc' e m)
               (State ts tf (Vptr sp Ptrofs.zero) pc' te tm).
Proof.
  intros. exploit analyze_successors; eauto. rewrite ANPC; simpl. intros [A B].
  econstructor; eauto.
  eapply eagree_ge; eauto.
  eapply magree_monotone; eauto.
Qed.

(** Builtin arguments and results *)

Lemma eagree_set_res:
  forall e1 e2 v1 v2 res ne,
  Val.lessdef v1 v2 ->
  eagree e1 e2 (kill_builtin_res res ne) ->
  eagree (regmap_setres res v1 e1) (regmap_setres res v2 e2) ne.
Proof.
  intros. destruct res; simpl in *; auto.
  apply eagree_update; eauto. apply vagree_lessdef; auto.
Qed.

Lemma transfer_builtin_arg_sound:
  forall bc e e' sp m m' a v,
  eval_builtin_arg ge (fun r => e#r) (Vptr sp Ptrofs.zero) m a v ->
  forall nv ne1 nm1 ne2 nm2,
  transfer_builtin_arg nv (ne1, nm1) a = (ne2, nm2) ->
  eagree e e' ne2 ->
  magree m m' (nlive ge sp nm2) ->
  genv_match bc ge ->
  bc sp = BCstack ->
  exists v',
     eval_builtin_arg ge (fun r => e'#r) (Vptr sp Ptrofs.zero) m' a  v'
  /\ vagree v v' nv
  /\ eagree e e' ne1
  /\ magree m m' (nlive ge sp nm1).
Proof.
  induction 1; simpl; intros until nm2; intros TR EA MA GM SPM; inv TR.
- exists e'#x; intuition auto. constructor. eauto 2 with na. eauto 2 with na.
- exists (Vint n); intuition auto. constructor. apply vagree_same.
- exists (Vlong n); intuition auto. constructor. apply vagree_same.
- exists (Vfloat n); intuition auto. constructor. apply vagree_same.
- exists (Vsingle n); intuition auto. constructor. apply vagree_same.
- simpl in H. exploit magree_load; eauto.
  intros. eapply nlive_add; eauto with va. rewrite Ptrofs.add_zero_l in H0; auto.
  intros (v' & A & B).
  exists v'; intuition auto. constructor; auto. apply vagree_lessdef; auto.
  eapply magree_monotone; eauto. intros; eapply incl_nmem_add; eauto.
- exists (Vptr sp (Ptrofs.add Ptrofs.zero ofs)); intuition auto with na. constructor.
- unfold Senv.symbol_address in H; simpl in H.
  destruct (Genv.find_symbol ge id) as [b|] eqn:FS; simpl in H; try discriminate.
  exploit magree_load; eauto.
  intros. eapply nlive_add; eauto. constructor. apply GM; auto.
  intros (v' & A & B).
  exists v'; intuition auto.
  constructor. simpl. unfold Senv.symbol_address; simpl; rewrite FS; auto.
  apply vagree_lessdef; auto.
  eapply magree_monotone; eauto. intros; eapply incl_nmem_add; eauto.
- exists (Senv.symbol_address ge id ofs); intuition auto with na. constructor.
- destruct (transfer_builtin_arg All (ne1, nm1) hi) as [ne' nm'] eqn:TR.
  exploit IHeval_builtin_arg2; eauto. intros (vlo' & A & B & C & D).
  exploit IHeval_builtin_arg1; eauto. intros (vhi' & P & Q & R & S).
  exists (Val.longofwords vhi' vlo'); intuition auto.
  constructor; auto.
  apply vagree_lessdef.
  apply Val.longofwords_lessdef; apply lessdef_vagree; auto.
- destruct (transfer_builtin_arg All (ne1, nm1) a1) as [ne' nm'] eqn:TR.
  exploit IHeval_builtin_arg2; eauto. intros (v2' & A & B & C & D).
  exploit IHeval_builtin_arg1; eauto. intros (v1' & P & Q & R & S).
  econstructor; intuition auto.
  econstructor; eauto.
  destruct Archi.ptr64; auto using Val.add_lessdef, Val.addl_lessdef, vagree_lessdef, lessdef_vagree.
Qed.

Lemma transfer_builtin_args_sound:
  forall e sp m e' m' bc al vl,
  eval_builtin_args ge (fun r => e#r) (Vptr sp Ptrofs.zero) m al vl ->
  forall ne1 nm1 ne2 nm2,
  transfer_builtin_args (ne1, nm1) al = (ne2, nm2) ->
  eagree e e' ne2 ->
  magree m m' (nlive ge sp nm2) ->
  genv_match bc ge ->
  bc sp = BCstack ->
  exists vl',
     eval_builtin_args ge (fun r => e'#r) (Vptr sp Ptrofs.zero) m' al vl'
  /\ Val.lessdef_list vl vl'
  /\ eagree e e' ne1
  /\ magree m m' (nlive ge sp nm1).
Proof.
Local Opaque transfer_builtin_arg.
  induction 1; simpl; intros.
- inv H. exists (@nil val); intuition auto. constructor.
- destruct (transfer_builtin_arg All (ne1, nm1) x) as [ne' nm'] eqn:TR.
  exploit IHlist_rel; eauto. intros (vs' & A1 & B1 & C1 & D1).
  exploit transfer_builtin_arg_sound; eauto. intros (v1' & A2 & B2 & C2 & D2).
  exists (v1' :: vs'); intuition auto. constructor; auto.
Qed.

Lemma can_eval_builtin_arg:
  forall sp e m e' m' P,
  magree m m' P ->
  forall a v,
  eval_builtin_arg ge (fun r => e#r) (Vptr sp Ptrofs.zero) m a v ->
  exists v', eval_builtin_arg tge (fun r => e'#r) (Vptr sp Ptrofs.zero) m' a v'.
Proof.
  intros until P; intros MA.
  assert (LD: forall chunk addr v,
              Mem.loadv chunk m addr = Some v ->
              exists v', Mem.loadv chunk m' addr = Some v').
  {
    intros. destruct addr; simpl in H; try discriminate.
    eapply Mem.valid_access_load. eapply magree_valid_access; eauto.
    eapply Mem.load_valid_access; eauto. }
  induction 1; try (econstructor; now constructor).
- exploit LD; eauto. intros (v' & A). exists v'; constructor; auto.
- exploit LD; eauto. intros (v' & A). exists v'; constructor.
  unfold Senv.symbol_address, Senv.find_symbol. rewrite symbols_preserved. assumption.
- destruct IHeval_builtin_arg1 as (v1' & A1).
  destruct IHeval_builtin_arg2 as (v2' & A2).
  exists (Val.longofwords v1' v2'); constructor; auto.
- destruct IHeval_builtin_arg1 as (v1' & A1).
  destruct IHeval_builtin_arg2 as (v2' & A2).
  econstructor; econstructor; eauto.
Qed.

Lemma can_eval_builtin_args:
  forall sp e m e' m' P,
  magree m m' P ->
  forall al vl,
  eval_builtin_args ge (fun r => e#r) (Vptr sp Ptrofs.zero) m al vl ->
  exists vl', eval_builtin_args tge (fun r => e'#r) (Vptr sp Ptrofs.zero) m' al vl'.
Proof.
  induction 2.
- exists (@nil val); constructor.
- exploit can_eval_builtin_arg; eauto. intros (v' & A).
  destruct IHlist_rel as (vl' & B).
  exists (v' :: vl'); constructor; eauto.
Qed.

(** Properties of volatile memory accesses *)

Lemma transf_volatile_store:
  forall v1 v2 v1' v2' m tm chunk sp nm t v m',
  volatile_store_sem chunk ge (v1::v2::nil) m t v m' ->
  Val.lessdef v1 v1' ->
  vagree v2 v2' (store_argument chunk) ->
  magree m tm (nlive ge sp nm) ->
  v = Vundef /\
  exists tm', volatile_store_sem chunk ge (v1'::v2'::nil) tm t Vundef tm'
           /\ magree m' tm' (nlive ge sp nm).
Proof.
  intros. inv H. split; auto.
  inv H0. inv H9.
- (* volatile *)
  exists tm; split; auto. econstructor. econstructor; eauto.
  eapply eventval_match_lessdef; eauto. apply store_argument_load_result; auto.
- (* not volatile *)
  exploit magree_store_parallel. eauto. eauto. eauto.
  instantiate (1 := nlive ge sp nm). auto.
  intros (tm' & P & Q).
  exists tm'; split. econstructor. econstructor; eauto. auto.
Qed.

Lemma eagree_set_undef:
  forall e1 e2 ne r, eagree e1 e2 ne -> eagree (e1#r <- Vundef) e2 ne.
Proof.
  intros; red; intros. rewrite PMap.gsspec. destruct (peq r0 r); auto with na.
Qed.

(** * The simulation diagram *)

Theorem step_simulation:
  forall S1 t S2, step ge S1 t S2 ->
  forall S1', match_states S1 S1' -> sound_state prog S1 ->
  exists S2', step tge S1' t S2' /\ match_states S2 S2'.
Proof.

Ltac TransfInstr :=
  match goal with
  | [INSTR: (fn_code _)!_ = Some _,
     FUN: transf_function _ _ = OK _,
     ANL: analyze _ _ = Some _ |- _ ] =>
       generalize (transf_function_at _ _ _ _ _ _ FUN ANL INSTR);
       let TI := fresh "TI" in
       intro TI; unfold transf_instr in TI
  end.

Ltac UseTransfer :=
  match goal with
  | [INSTR: (fn_code _)!?pc = Some _,
     ANL: analyze _ _ = Some ?an |- _ ] =>
       destruct (an!!pc) as [ne nm] eqn:ANPC;
       unfold transfer in *;
       rewrite INSTR in *;
       simpl in *
  end.

  induction 1; intros S1' MS SS; inv MS.

- (* nop *)
  TransfInstr; UseTransfer.
  econstructor; split.
  eapply exec_Inop; eauto.
  eapply match_succ_states; eauto. simpl; auto.

- (* op *)
  TransfInstr; UseTransfer.
  destruct (is_dead (nreg ne res)) eqn:DEAD;
  [idtac|destruct (is_int_zero (nreg ne res)) eqn:INTZERO;
  [idtac|destruct (operation_is_redundant op (nreg ne res)) eqn:REDUNDANT]].
+ (* dead instruction, turned into a nop *)
  econstructor; split.
  eapply exec_Inop; eauto.
  eapply match_succ_states; eauto. simpl; auto.
  apply eagree_update_dead; auto with na.
+ (* instruction with needs = [I Int.zero], turned into a load immediate of zero. *)
  econstructor; split.
  eapply exec_Iop with (v := Vint Int.zero); eauto.
  eapply match_succ_states; eauto. simpl; auto.
  apply eagree_update; auto.
  rewrite is_int_zero_sound by auto.
  destruct v; simpl; auto. apply iagree_zero.
+ (* redundant operation *)
  destruct args.
  * (* kept as is because no arguments -- should never happen *)
  simpl in *.
  exploit needs_of_operation_sound. eapply ma_perm; eauto.
  eauto. instantiate (1 := nreg ne res). eauto with na. eauto with na. intros [tv [A B]].
  econstructor; split.
  eapply exec_Iop with (v := tv); eauto.
  rewrite <- A. apply eval_operation_preserved. exact symbols_preserved.
  eapply match_succ_states; eauto. simpl; auto.
  apply eagree_update; auto.
  * (* turned into a move *)
  unfold fst in ENV. unfold snd in MEM. simpl in H0.
  assert (VA: vagree v te#r (nreg ne res)).
  { eapply operation_is_redundant_sound with (arg1' := te#r) (args' := te##args).
    eauto. eauto. exploit add_needs_vagree; eauto. }
  econstructor; split.
  eapply exec_Iop; eauto. simpl; reflexivity.
  eapply match_succ_states; eauto. simpl; auto.
  eapply eagree_update; eauto 2 with na.
+ (* preserved operation *)
  simpl in *.
  exploit needs_of_operation_sound. eapply ma_perm; eauto. eauto. eauto 2 with na. eauto with na.
  intros [tv [A B]].
  econstructor; split.
  eapply exec_Iop with (v := tv); eauto.
  rewrite <- A. apply eval_operation_preserved. exact symbols_preserved.
  eapply match_succ_states; eauto. simpl; auto.
  apply eagree_update; eauto 2 with na.

- (* load *)
  TransfInstr; UseTransfer.
  destruct (is_dead (nreg ne dst)) eqn:DEAD;
  [idtac|destruct (is_int_zero (nreg ne dst)) eqn:INTZERO];
  simpl in *.
+ (* dead instruction, turned into a nop *)
  econstructor; split.
  eapply exec_Inop; eauto.
  eapply match_succ_states; eauto. simpl; auto.
  apply eagree_update_dead; auto with na.
+ (* instruction with needs = [I Int.zero], turned into a load immediate of zero. *)
  econstructor; split.
  eapply exec_Iop with (v := Vint Int.zero); eauto.
  eapply match_succ_states; eauto. simpl; auto.
  apply eagree_update; auto.
  rewrite is_int_zero_sound by auto.
  destruct v; simpl; auto. apply iagree_zero.
+ (* preserved *)
  exploit eval_addressing_lessdef. eapply add_needs_all_lessdef; eauto. eauto.
  intros (ta & U & V). inv V; try discriminate.
  destruct ta; simpl in H1; try discriminate.
  exploit magree_load; eauto.
  exploit aaddressing_sound; eauto. intros (bc & A & B & C).
  intros. apply nlive_add with bc i; assumption.
  intros (tv & P & Q).
  econstructor; split.
  eapply exec_Iload with (a := Vptr b i). eauto.
  rewrite <- U. apply eval_addressing_preserved. exact symbols_preserved.
  eauto.
  eapply match_succ_states; eauto. simpl; auto.
  apply eagree_update; eauto 2 with na.
  eapply magree_monotone; eauto. intros. apply incl_nmem_add; auto.

- (* store *)
  TransfInstr; UseTransfer.
  destruct (nmem_contains nm (aaddressing (vanalyze cu f) # pc addr args)
             (size_chunk chunk)) eqn:CONTAINS.
+ (* preserved *)
  simpl in *.
  exploit eval_addressing_lessdef. eapply add_needs_all_lessdef; eauto. eauto.
  intros (ta & U & V). inv V; try discriminate.
  destruct ta; simpl in H1; try discriminate.
  exploit magree_store_parallel. eauto. eauto. instantiate (1 := te#src). eauto with na.
  instantiate (1 := nlive ge sp0 nm).
  exploit aaddressing_sound; eauto. intros (bc & A & B & C).
  intros. apply nlive_remove with bc b i; assumption.
  intros (tm' & P & Q).
  econstructor; split.
  eapply exec_Istore with (a := Vptr b i). eauto.
  rewrite <- U. apply eval_addressing_preserved. exact symbols_preserved.
  eauto.
  eapply match_succ_states; eauto. simpl; auto.
  eauto 3 with na.
+ (* dead instruction, turned into a nop *)
  destruct a; simpl in H1; try discriminate.
  econstructor; split.
  eapply exec_Inop; eauto.
  eapply match_succ_states; eauto. simpl; auto.
  eapply magree_store_left; eauto.
  exploit aaddressing_sound; eauto. intros (bc & A & B & C).
  intros. eapply nlive_contains; eauto.

- (* call *)
  TransfInstr; UseTransfer.
  exploit find_function_translated; eauto 2 with na. intros (cu' & tfd & A & B & C).
  econstructor; split.
  eapply exec_Icall; eauto. eapply sig_function_translated; eauto.
  eapply match_call_states with (cu := cu'); eauto.
  constructor; auto. eapply match_stackframes_intro with (cu := cu); eauto.
  intros.
  edestruct analyze_successors; eauto. simpl; eauto.
  eapply eagree_ge; eauto. rewrite ANPC. simpl.
  apply eagree_update; eauto with na.
  eauto 2 with na.
  eapply magree_extends; eauto. apply nlive_all.

- (* tailcall *)
  TransfInstr; UseTransfer.
  exploit find_function_translated; eauto 2 with na. intros (cu' & tfd & A & B & L).
  exploit magree_free. eauto. eauto. instantiate (1 := nlive ge stk nmem_all).
  intros; eapply nlive_dead_stack; eauto.
  intros (tm' & C & D).
  econstructor; split.
  eapply exec_Itailcall; eauto. eapply sig_function_translated; eauto.
  erewrite stacksize_translated by eauto. eexact C.
  eapply match_call_states with (cu := cu'); eauto 2 with na.
  eapply magree_extends; eauto. apply nlive_all.

- (* builtin *)
  TransfInstr; UseTransfer. revert ENV MEM TI.
  functional induction (transfer_builtin (vanalyze cu f)#pc ef args res ne nm);
  simpl in *; intros.
+ (* volatile load *)
  inv H0. inv H6. rename y into v1.
  destruct (transfer_builtin_arg All
              (kill_builtin_res res ne,
              nmem_add nm (aaddr_arg (vanalyze cu f) # pc a1)
                (size_chunk chunk)) a1) as (ne1, nm1) eqn: TR.
  InvSoundState. exploit transfer_builtin_arg_sound; eauto.
  intros (tv1 & A & B & C & D).
  inv H1. simpl in B. inv B.
  assert (X: exists tvres, volatile_load ge chunk tm b ofs t tvres /\ Val.lessdef vres tvres).
  {
    inv H2.
  * exists (Val.load_result chunk v); split; auto. constructor; auto.
  * exploit magree_load; eauto.
    exploit aaddr_arg_sound_1; eauto. rewrite <- AN. intros.
    intros. eapply nlive_add; eassumption.
    intros (tv & P & Q).
    exists tv; split; auto. constructor; auto.
  }
  destruct X as (tvres & P & Q).
  econstructor; split.
  eapply exec_Ibuiltin; eauto.
  apply eval_builtin_args_preserved with (ge1 := ge). exact symbols_preserved.
  constructor. eauto. constructor.
  eapply external_call_symbols_preserved. apply senv_preserved.
  constructor. simpl. eauto.
  eapply match_succ_states; eauto. simpl; auto.
  apply eagree_set_res; auto.
  eapply magree_monotone; eauto. intros. apply incl_nmem_add; auto.
+ (* volatile store *)
  inv H0. inv H6. inv H7. rename y into v1. rename y1 into v2.
  destruct (transfer_builtin_arg (store_argument chunk)
              (kill_builtin_res res ne, nm) a2) as (ne2, nm2) eqn: TR2.
  destruct (transfer_builtin_arg All (ne2, nm2) a1) as (ne1, nm1) eqn: TR1.
  InvSoundState.
  exploit transfer_builtin_arg_sound. eexact H4. eauto. eauto. eauto. eauto. eauto.
  intros (tv1 & A1 & B1 & C1 & D1).
  exploit transfer_builtin_arg_sound. eexact H3. eauto. eauto. eauto. eauto. eauto.
  intros (tv2 & A2 & B2 & C2 & D2).
  exploit transf_volatile_store; eauto.
  intros (EQ & tm' & P & Q). subst vres.
  econstructor; split.
  eapply exec_Ibuiltin; eauto.
  apply eval_builtin_args_preserved with (ge1 := ge). exact symbols_preserved.
  constructor. eauto. constructor. eauto. constructor.
  eapply external_call_symbols_preserved. apply senv_preserved.
  simpl; eauto.
  eapply match_succ_states; eauto. simpl; auto.
  apply eagree_set_res; auto.
+ (* memcpy *)
  rewrite e1 in TI.
  inv H0. inv H6. inv H7. rename y into v1. rename y1 into v2.
  set (adst := aaddr_arg (vanalyze cu f) # pc dst) in *.
  set (asrc := aaddr_arg (vanalyze cu f) # pc src) in *.
  destruct (transfer_builtin_arg All
              (kill_builtin_res res ne,
               nmem_add (nmem_remove nm adst sz) asrc sz) dst)
           as (ne2, nm2) eqn: TR2.
  destruct (transfer_builtin_arg All (ne2, nm2) src) as (ne1, nm1) eqn: TR1.
  InvSoundState.
  exploit transfer_builtin_arg_sound. eexact H3. eauto. eauto. eauto. eauto. eauto.
  intros (tv1 & A1 & B1 & C1 & D1).
  exploit transfer_builtin_arg_sound. eexact H4. eauto. eauto. eauto. eauto. eauto.
  intros (tv2 & A2 & B2 & C2 & D2).
  inv H1.
  exploit magree_loadbytes. eauto. eauto.
  intros. eapply nlive_add; eauto.
  unfold asrc, vanalyze; rewrite AN; eapply aaddr_arg_sound_1; eauto.
  intros (tbytes & P & Q).
  exploit magree_storebytes_parallel.
  eapply magree_monotone. eexact D2.
  instantiate (1 := nlive ge sp0 (nmem_remove nm adst sz)).
  intros. apply incl_nmem_add; auto.
  eauto.
  instantiate (1 := nlive ge sp0 nm).
  intros. eapply nlive_remove; eauto.
  unfold adst, vanalyze; rewrite AN; eapply aaddr_arg_sound_1; eauto.
  erewrite Mem.loadbytes_length in H1 by eauto.
  rewrite nat_of_Z_eq in H1 by omega. auto.
  eauto.
  intros (tm' & A & B).
  econstructor; split.
  eapply exec_Ibuiltin; eauto.
  apply eval_builtin_args_preserved with (ge1 := ge). exact symbols_preserved.
  constructor. eauto. constructor. eauto. constructor.
  eapply external_call_symbols_preserved. apply senv_preserved.
  simpl in B1; inv B1. simpl in B2; inv B2. econstructor; eauto.
  eapply match_succ_states; eauto. simpl; auto.
  apply eagree_set_res; auto.
+ (* memcpy eliminated *)
  rewrite e1 in TI.
  inv H0. inv H6. inv H7. rename y into v1. rename y1 into v2.
  set (adst := aaddr_arg (vanalyze cu f) # pc dst) in *.
  set (asrc := aaddr_arg (vanalyze cu f) # pc src) in *.
  inv H1.
  econstructor; split.
  eapply exec_Inop; eauto.
  eapply match_succ_states; eauto. simpl; auto.
  destruct res; auto. apply eagree_set_undef; auto.
  eapply magree_storebytes_left; eauto.
  clear H3.
  exploit aaddr_arg_sound; eauto.
  intros (bc & A & B & C).
  intros. eapply nlive_contains; eauto.
  erewrite Mem.loadbytes_length in H0 by eauto.
  rewrite nat_of_Z_eq in H0 by omega. auto.
+ (* annot *)
  destruct (transfer_builtin_args (kill_builtin_res res ne, nm) _x2) as (ne1, nm1) eqn:TR.
  InvSoundState.
  exploit transfer_builtin_args_sound; eauto. intros (tvl & A & B & C & D).
  inv H1.
  econstructor; split.
  eapply exec_Ibuiltin; eauto.
  apply eval_builtin_args_preserved with (ge1 := ge); eauto. exact symbols_preserved.
  eapply external_call_symbols_preserved. apply senv_preserved.
  constructor. eapply eventval_list_match_lessdef; eauto 2 with na.
  eapply match_succ_states; eauto. simpl; auto.
  apply eagree_set_res; auto.
+ (* annot val *)
  destruct (transfer_builtin_args (kill_builtin_res res ne, nm) _x2) as (ne1, nm1) eqn:TR.
  InvSoundState.
  exploit transfer_builtin_args_sound; eauto. intros (tvl & A & B & C & D).
  inv H1. inv B. inv H6.
  econstructor; split.
  eapply exec_Ibuiltin; eauto.
  apply eval_builtin_args_preserved with (ge1 := ge); eauto. exact symbols_preserved.
  eapply external_call_symbols_preserved. apply senv_preserved.
  constructor.
  eapply eventval_match_lessdef; eauto 2 with na.
  eapply match_succ_states; eauto. simpl; auto.
  apply eagree_set_res; auto.
+ (* debug *)
  inv H1.
  exploit can_eval_builtin_args; eauto. intros (vargs' & A).
  econstructor; split.
  eapply exec_Ibuiltin; eauto. constructor.
  eapply match_succ_states; eauto. simpl; auto.
  apply eagree_set_res; auto.
+ (* all other builtins *)
  assert ((fn_code tf)!pc = Some(Ibuiltin _x _x0 res pc')).
  {
    destruct _x; auto. destruct _x0; auto. destruct _x0; auto. destruct _x0; auto. contradiction.
  }
  clear y TI.
  destruct (transfer_builtin_args (kill_builtin_res res ne, nmem_all) _x0) as (ne1, nm1) eqn:TR.
  InvSoundState.
  exploit transfer_builtin_args_sound; eauto. intros (tvl & A & B & C & D).
  exploit external_call_mem_extends; eauto 2 with na.
  eapply magree_extends; eauto. intros. apply nlive_all.
  intros (v' & tm' & P & Q & R & S).
  econstructor; split.
  eapply exec_Ibuiltin; eauto.
  apply eval_builtin_args_preserved with (ge1 := ge); eauto. exact symbols_preserved.
  eapply external_call_symbols_preserved. apply senv_preserved. eauto.
  eapply match_succ_states; eauto. simpl; auto.
  apply eagree_set_res; auto.
  eapply mextends_agree; eauto.

- (* conditional *)
  TransfInstr; UseTransfer. destruct (peq ifso ifnot).
+ replace (if b then ifso else ifnot) with ifso by (destruct b; congruence).
  econstructor; split.
  eapply exec_Inop; eauto.
  eapply match_succ_states; eauto. simpl; auto.
+ econstructor; split.
  eapply exec_Icond; eauto.
  eapply needs_of_condition_sound. eapply ma_perm; eauto. eauto. eauto with na.
  eapply match_succ_states; eauto 2 with na.
  simpl; destruct b; auto.

- (* jumptable *)
  TransfInstr; UseTransfer.
  assert (LD: Val.lessdef rs#arg te#arg) by eauto 2 with na.
  rewrite H0 in LD. inv LD.
  econstructor; split.
  eapply exec_Ijumptable; eauto.
  eapply match_succ_states; eauto 2 with na.
  simpl. eapply list_nth_z_in; eauto.

- (* return *)
  TransfInstr; UseTransfer.
  exploit magree_free. eauto. eauto. instantiate (1 := nlive ge stk nmem_all).
  intros; eapply nlive_dead_stack; eauto.
  intros (tm' & A & B).
  econstructor; split.
  eapply exec_Ireturn; eauto.
  erewrite stacksize_translated by eauto. eexact A.
  constructor; auto.
  destruct or; simpl; eauto 2 with na.
  eapply magree_extends; eauto. apply nlive_all.

- (* internal function *)
  monadInv FUN. generalize EQ. unfold transf_function. fold (vanalyze cu f). intros EQ'.
  destruct (analyze (vanalyze cu f) f) as [an|] eqn:AN; inv EQ'.
  exploit Mem.alloc_extends; eauto. apply Z.le_refl. apply Z.le_refl.
  intros (tm' & A & B).
  econstructor; split.
  econstructor; simpl; eauto.
  simpl. econstructor; eauto.
  apply eagree_init_regs; auto.
  apply mextends_agree; auto.

- (* external function *)
  exploit external_call_mem_extends; eauto.
  intros (res' & tm' & A & B & C & D).
  simpl in FUN. inv FUN.
  econstructor; split.
  econstructor; eauto.
  eapply external_call_symbols_preserved; eauto. apply senv_preserved.
  econstructor; eauto.

- (* return *)
  inv STACKS. inv H1.
  econstructor; split.
  constructor.
  econstructor; eauto. apply mextends_agree; auto.
Qed.

Lemma transf_initial_states:
  forall st1, initial_state prog st1 ->
  exists st2, initial_state tprog st2 /\ match_states st1 st2.
Proof.
  intros. inversion H.
  exploit function_ptr_translated; eauto. intros (cu & tf & A & B & C).
  exists (Callstate nil tf nil m0); split.
  econstructor; eauto.
  eapply (Genv.init_mem_match TRANSF); eauto.
  replace (prog_main tprog) with (prog_main prog).
  rewrite symbols_preserved. eauto.
  symmetry; eapply match_program_main; eauto.
  rewrite <- H3. eapply sig_function_translated; eauto.
  econstructor; eauto. constructor. apply Mem.extends_refl.
Qed.

Lemma transf_final_states:
  forall st1 st2 r,
  match_states st1 st2 -> final_state st1 r -> final_state st2 r.
Proof.
  intros. inv H0. inv H. inv STACKS. inv RES. constructor.
Qed.

(** * Semantic preservation *)

Theorem transf_program_correct:
  forward_simulation (RTL.semantics prog) (RTL.semantics tprog).
Proof.
  intros.
  apply forward_simulation_step with
     (match_states := fun s1 s2 => sound_state prog s1 /\ match_states s1 s2).
- apply senv_preserved.
- simpl; intros. exploit transf_initial_states; eauto. intros [st2 [A B]].
  exists st2; intuition. eapply sound_initial; eauto.
- simpl; intros. destruct H. eapply transf_final_states; eauto.
- simpl; intros. destruct H0.
  assert (sound_state prog s1') by (eapply sound_step; eauto).
  fold ge; fold tge. exploit step_simulation; eauto. intros [st2' [A B]].
  exists st2'; auto.
Qed.

End PRESERVATION.<|MERGE_RESOLUTION|>--- conflicted
+++ resolved
@@ -147,13 +147,8 @@
   {
     induction 1; intros; simpl.
   - apply H; auto. simpl. omega.
-<<<<<<< HEAD
-  - simpl length in H1; rewrite inj_S in H1.
+  - simpl length in H1; rewrite Nat2Z.inj_succ in H1.
     apply IHlist_rel; auto.
-=======
-  - simpl length in H1; rewrite Nat2Z.inj_succ in H1.
-    apply IHlist_forall2; auto.
->>>>>>> 2b598161
     intros. rewrite ! ZMap.gsspec. destruct (ZIndexed.eq i p). auto.
     apply H1; auto. unfold ZIndexed.t in *; omega.
   }
