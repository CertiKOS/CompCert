--- conflicted
+++ resolved
@@ -29,7 +29,6 @@
 
 (** * Relating the memory states *)
 
-<<<<<<< HEAD
 Local Notation locset := Mem.locset.
 Local Notation magree := Mem.magree.
 
@@ -44,152 +43,6 @@
 Local Notation magree_loadbytes := Mem.magree_loadbytes.
 Local Notation magree_storebytes_left := Mem.magree_storebytes_left.
 Local Notation mextends_agree := Mem.mextends_agree.
-=======
-(** The [magree] predicate is a variant of [Mem.extends] where we
-  allow the contents of the two memory states to differ arbitrarily
-  on some locations.  The predicate [P] is true on the locations whose
-  contents must be in the [lessdef] relation. *)
-
-Definition locset := block -> Z -> Prop.
-
-Record magree (m1 m2: mem) (P: locset) : Prop := mk_magree {
-  ma_perm:
-    forall b ofs k p,
-    Mem.perm m1 b ofs k p -> Mem.perm m2 b ofs k p;
-  ma_perm_inv:
-    forall b ofs k p,
-    Mem.perm m2 b ofs k p -> Mem.perm m1 b ofs k p \/ ~Mem.perm m1 b ofs Max Nonempty;
-  ma_memval:
-    forall b ofs,
-    Mem.perm m1 b ofs Cur Readable ->
-    P b ofs ->
-    memval_lessdef (ZMap.get ofs (PMap.get b (Mem.mem_contents m1)))
-                   (ZMap.get ofs (PMap.get b (Mem.mem_contents m2)));
-  ma_nextblock:
-    Mem.nextblock m2 = Mem.nextblock m1
-}.
-
-Lemma magree_monotone:
-  forall m1 m2 (P Q: locset),
-  magree m1 m2 P ->
-  (forall b ofs, Q b ofs -> P b ofs) ->
-  magree m1 m2 Q.
-Proof.
-  intros. destruct H. constructor; auto.
-Qed.
-
-Lemma mextends_agree:
-  forall m1 m2 P, Mem.extends m1 m2 -> magree m1 m2 P.
-Proof.
-  intros. destruct H. destruct mext_inj. constructor; intros.
-- replace ofs with (ofs + 0) by omega. eapply mi_perm; eauto. auto.
-- eauto.
-- exploit mi_memval; eauto. unfold inject_id; eauto.
-  rewrite Zplus_0_r. auto.
-- auto.
-Qed.
-
-Lemma magree_extends:
-  forall m1 m2 (P: locset),
-  (forall b ofs, P b ofs) ->
-  magree m1 m2 P -> Mem.extends m1 m2.
-Proof.
-  intros. destruct H0. constructor; auto. constructor; unfold inject_id; intros.
-- inv H0. rewrite Zplus_0_r. eauto.
-- inv H0. apply Zdivide_0.
-- inv H0. rewrite Zplus_0_r. eapply ma_memval0; eauto.
-Qed.
-
-Lemma magree_loadbytes:
-  forall m1 m2 P b ofs n bytes,
-  magree m1 m2 P ->
-  Mem.loadbytes m1 b ofs n = Some bytes ->
-  (forall i, ofs <= i < ofs + n -> P b i) ->
-  exists bytes', Mem.loadbytes m2 b ofs n = Some bytes' /\ list_forall2 memval_lessdef bytes bytes'.
-Proof.
-  assert (GETN: forall c1 c2 n ofs,
-    (forall i, ofs <= i < ofs + Z.of_nat n -> memval_lessdef (ZMap.get i c1) (ZMap.get i c2)) ->
-    list_forall2 memval_lessdef (Mem.getN n ofs c1) (Mem.getN n ofs c2)).
-  {
-    induction n; intros; simpl.
-    constructor.
-    rewrite inj_S in H. constructor.
-    apply H. omega.
-    apply IHn. intros; apply H; omega.
-  }
-Local Transparent Mem.loadbytes.
-  unfold Mem.loadbytes; intros. destruct H.
-  destruct (Mem.range_perm_dec m1 b ofs (ofs + n) Cur Readable); inv H0.
-  rewrite pred_dec_true. econstructor; split; eauto.
-  apply GETN. intros. rewrite nat_of_Z_max in H.
-  assert (ofs <= i < ofs + n) by xomega.
-  apply ma_memval0; auto.
-  red; intros; eauto.
-Qed.
-
-Lemma magree_load:
-  forall m1 m2 P chunk b ofs v,
-  magree m1 m2 P ->
-  Mem.load chunk m1 b ofs = Some v ->
-  (forall i, ofs <= i < ofs + size_chunk chunk -> P b i) ->
-  exists v', Mem.load chunk m2 b ofs = Some v' /\ Val.lessdef v v'.
-Proof.
-  intros. exploit Mem.load_valid_access; eauto. intros [A B].
-  exploit Mem.load_loadbytes; eauto. intros [bytes [C D]].
-  exploit magree_loadbytes; eauto. intros [bytes' [E F]].
-  exists (decode_val chunk bytes'); split.
-  apply Mem.loadbytes_load; auto.
-  apply val_inject_id. subst v. apply decode_val_inject; auto.
-Qed.
-
-Lemma magree_storebytes_parallel:
-  forall m1 m2 (P Q: locset) b ofs bytes1 m1' bytes2,
-  magree m1 m2 P ->
-  Mem.storebytes m1 b ofs bytes1 = Some m1' ->
-  (forall b' i, Q b' i ->
-                b' <> b \/ i < ofs \/ ofs + Z_of_nat (length bytes1) <= i ->
-                P b' i) ->
-  list_forall2 memval_lessdef bytes1 bytes2 ->
-  exists m2', Mem.storebytes m2 b ofs bytes2 = Some m2' /\ magree m1' m2' Q.
-Proof.
-  assert (SETN: forall (access: Z -> Prop) bytes1 bytes2,
-    list_forall2 memval_lessdef bytes1 bytes2 ->
-    forall p c1 c2,
-    (forall i, access i -> i < p \/ p + Z.of_nat (length bytes1) <= i -> memval_lessdef (ZMap.get i c1) (ZMap.get i c2)) ->
-    forall q, access q ->
-    memval_lessdef (ZMap.get q (Mem.setN bytes1 p c1))
-                   (ZMap.get q (Mem.setN bytes2 p c2))).
-  {
-    induction 1; intros; simpl.
-  - apply H; auto. simpl. omega.
-  - simpl length in H1; rewrite inj_S in H1.
-    apply IHlist_forall2; auto.
-    intros. rewrite ! ZMap.gsspec. destruct (ZIndexed.eq i p). auto.
-    apply H1; auto. unfold ZIndexed.t in *; omega.
-  }
-  intros.
-  destruct (Mem.range_perm_storebytes m2 b ofs bytes2) as [m2' ST2].
-  { erewrite <- list_forall2_length by eauto. red; intros.
-    eapply ma_perm; eauto.
-    eapply Mem.storebytes_range_perm; eauto. }
-  exists m2'; split; auto.
-  constructor; intros.
-- eapply Mem.perm_storebytes_1; eauto. eapply ma_perm; eauto.
-  eapply Mem.perm_storebytes_2; eauto.
-- exploit ma_perm_inv; eauto using Mem.perm_storebytes_2.
-  intuition eauto using Mem.perm_storebytes_1, Mem.perm_storebytes_2.
-- rewrite (Mem.storebytes_mem_contents _ _ _ _ _ H0).
-  rewrite (Mem.storebytes_mem_contents _ _ _ _ _ ST2).
-  rewrite ! PMap.gsspec. destruct (peq b0 b).
-+ subst b0. apply SETN with (access := fun ofs => Mem.perm m1' b ofs Cur Readable /\ Q b ofs); auto.
-  intros. destruct H5. eapply ma_memval; eauto.
-  eapply Mem.perm_storebytes_2; eauto.
-+ eapply ma_memval; eauto. eapply Mem.perm_storebytes_2; eauto.
-- rewrite (Mem.nextblock_storebytes _ _ _ _ _ H0).
-  rewrite (Mem.nextblock_storebytes _ _ _ _ _ ST2).
-  eapply ma_nextblock; eauto.
-Qed.
->>>>>>> 73c4de2d
 
 Lemma magree_store_parallel:
   forall `{memory_model_prf: Mem.MemoryModel},
