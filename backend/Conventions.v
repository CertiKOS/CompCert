(* *********************************************************************)
(*                                                                     *)
(*              The Compcert verified compiler                         *)
(*                                                                     *)
(*          Xavier Leroy, INRIA Paris-Rocquencourt                     *)
(*                                                                     *)
(*  Copyright Institut National de Recherche en Informatique et en     *)
(*  Automatique.  All rights reserved.  This file is distributed       *)
(*  under the terms of the INRIA Non-Commercial License Agreement.     *)
(*                                                                     *)
(* *********************************************************************)

(** Function calling conventions and other conventions regarding the use of
    machine registers and stack slots. *)

Require Import Coqlib.
Require Import AST.
Require Import Values.
Require Import Memory.
Require Import LanguageInterface.
Require Import Locations.
Require Import CKLR.
Require Export Conventions1.

(** The processor-dependent and EABI-dependent definitions are in
    [arch/abi/Conventions1.v].  This file adds various processor-independent
    definitions and lemmas. *)

Lemma loc_arguments_acceptable_2:
  forall s l,
  In l (regs_of_rpairs (loc_arguments s)) -> loc_argument_acceptable l.
Proof.
  intros until l. generalize (loc_arguments_acceptable s). generalize (loc_arguments s).
  induction l0 as [ | p pl]; simpl; intros.
- contradiction.
- rewrite in_app_iff in H0. destruct H0.
  exploit H; eauto. destruct p; simpl in *; intuition congruence.
  apply IHpl; auto.
Qed.

(** ** Stack size of function arguments *)

(** [size_arguments s] returns the number of [Outgoing] slots used
  to call a function with signature [s]. *)

Definition max_outgoing_1 (accu: Z) (l: loc) : Z :=
  match l with
  | S Outgoing ofs ty => Z.max accu (ofs + typesize ty)
  | _ => accu
  end.

Definition max_outgoing_2 (accu: Z) (rl: rpair loc) : Z :=
  match rl with
  | One l => max_outgoing_1 accu l
  | Twolong l1 l2 => max_outgoing_1 (max_outgoing_1 accu l1) l2
  end.

Definition size_arguments (s: signature) : Z :=
  List.fold_left max_outgoing_2 (loc_arguments s) 0.

(** The offsets of [Outgoing] arguments are below [size_arguments s]. *)

Remark fold_max_outgoing_above:
  forall l n, fold_left max_outgoing_2 l n >= n.
Proof.
  assert (A: forall n l, max_outgoing_1 n l >= n).
  { intros; unfold max_outgoing_1. destruct l as [_ | []]; extlia. }
  induction l; simpl; intros. 
  - lia.
  - eapply Zge_trans. eauto.
    destruct a; simpl. apply A. eapply Zge_trans; eauto.
Qed.

Lemma size_arguments_above:
  forall s, size_arguments s >= 0.
Proof.
  intros. apply fold_max_outgoing_above.
Qed.

Lemma loc_arguments_bounded:
  forall (s: signature) (ofs: Z) (ty: typ),
  In (S Outgoing ofs ty) (regs_of_rpairs (loc_arguments s)) ->
  ofs + typesize ty <= size_arguments s.
Proof.
  intros until ty.
  assert (A: forall n l, n <= max_outgoing_1 n l).
  { intros; unfold max_outgoing_1. destruct l as [_ | []]; extlia. }
  assert (B: forall p n,
             In (S Outgoing ofs ty) (regs_of_rpair p) ->
             ofs + typesize ty <= max_outgoing_2 n p).
  { intros. destruct p; simpl in H; intuition; subst; simpl.
  - extlia.
  - eapply Z.le_trans. 2: apply A. extlia.
  - extlia. }
  assert (C: forall l n,
             In (S Outgoing ofs ty) (regs_of_rpairs l) ->
             ofs + typesize ty <= fold_left max_outgoing_2 l n).
  { induction l; simpl; intros.
  - contradiction.
  - rewrite in_app_iff in H. destruct H.
  + eapply Z.le_trans. eapply B; eauto.
    apply Z.ge_le. apply fold_max_outgoing_above.
  + apply IHl; auto.
  }
  apply C. 
Qed.

(** ** Location of function parameters *)

(** A function finds the values of its parameter in the same locations
  where its caller stored them, except that the stack-allocated arguments,
  viewed as [Outgoing] slots by the caller, are accessed via [Incoming]
  slots (at the same offsets and types) in the callee. *)

Definition parameter_of_argument (l: loc) : loc :=
  match l with
  | S Outgoing n ty => S Incoming n ty
  | _ => l
  end.

Definition loc_parameters (s: signature) : list (rpair loc) :=
  List.map (map_rpair parameter_of_argument) (loc_arguments s).

Lemma incoming_slot_in_parameters:
  forall ofs ty sg,
  In (S Incoming ofs ty) (regs_of_rpairs (loc_parameters sg)) ->
  In (S Outgoing ofs ty) (regs_of_rpairs (loc_arguments sg)).
Proof.
  intros.
  replace (regs_of_rpairs (loc_parameters sg)) with (List.map parameter_of_argument (regs_of_rpairs (loc_arguments sg))) in H.
  change (S Incoming ofs ty) with (parameter_of_argument (S Outgoing ofs ty)) in H.
  exploit list_in_map_inv. eexact H. intros [x [A B]]. simpl in A.
  exploit loc_arguments_acceptable_2; eauto. unfold loc_argument_acceptable; intros.
  destruct x; simpl in A; try discriminate.
  destruct sl; try contradiction.
  inv A. auto.
  unfold loc_parameters. generalize (loc_arguments sg). induction l as [ | p l]; simpl; intros.
  auto.
  rewrite map_app. f_equal; auto. destruct p; auto.
Qed.

(** * Tail calls *)

(** A tail-call is possible for a signature if the corresponding
    arguments are all passed in registers. *)

Definition tailcall_possible (s: signature) : Prop :=
  size_arguments s = 0.

(** Decide whether a tailcall is possible. *)

Definition tailcall_is_possible (sg: signature) : bool :=
  Z.eqb (size_arguments sg) 0.

Lemma tailcall_is_possible_correct:
  forall s, tailcall_is_possible s = true -> tailcall_possible s.
Proof.
  unfold tailcall_is_possible. intros. rewrite Z.eqb_eq in H. auto.
Qed.

Lemma tailcall_is_possible_complete:
  forall s, tailcall_possible s -> tailcall_is_possible s = true.
Proof.
  unfold tailcall_is_possible. intros. rewrite Z.eqb_eq. auto.
Qed.

Lemma tailcall_possible_reg sg:
  tailcall_possible sg ->
  forall l, In l (regs_of_rpairs (loc_arguments sg)) ->
  match l with R _ => True | S _ _ _ => False end.
Proof.
  intros Hsg l Hl.
  pose proof Hl as Hacc. apply loc_arguments_acceptable_2 in Hacc.
  destruct l as [ | [ ]]; cbn in *; auto.
  pose proof Hl as Hbnd. apply loc_arguments_bounded in Hbnd.
  pose proof (typesize_pos ty). red in Hsg. omega.
Qed.

Lemma zero_size_arguments_tailcall_possible:
  forall sg, size_arguments sg = 0 <-> tailcall_possible sg.
Proof.
<<<<<<< HEAD
  reflexivity.
=======
  intros; red; intros. exploit loc_arguments_acceptable_2; eauto.
  unfold loc_argument_acceptable.
  destruct l; intros. auto. destruct sl; try contradiction. destruct H1.
  generalize (loc_arguments_bounded _ _ _ H0).
  generalize (typesize_pos ty). lia.
>>>>>>> fd2a2a8c
Qed.


(** * Callee-save locations *)

(** We classify locations as either
- callee-save, i.e. preserved across function calls:
  callee-save registers, [Local] and [Incoming] stack slots;
- caller-save, i.e. possibly modified by a function call:
  non-callee-save registers, [Outgoing] stack slots.

Concerning [Outgoing] stack slots: several ABIs allow a function to modify
the stack slots used for passing parameters to this function.
The code currently generated by CompCert never does so, but the code
generated by other compilers often does so (e.g. GCC for x86-32).
Hence, CompCert-generated code must not assume that [Outgoing] stack slots
are preserved across function calls, because they might not be preserved
if the called function was compiled by another compiler. 
*)

Definition callee_save_loc (l: loc) :=
  match l with
  | R r => is_callee_save r = true
  | S sl ofs ty => sl <> Outgoing
  end.

Definition agree_callee_save (ls1 ls2: Locmap.t) : Prop :=
  forall l, callee_save_loc l -> ls1 l = ls2 l.

(** * Assigning result locations *)

(** Useful lemmas to reason about the result of an external call. *)

Lemma locmap_get_set_loc_result:
  forall sg v rs l,
  match l with R r => is_callee_save r = true | S _ _ _ => True end ->
  Locmap.setpair (loc_result sg) v rs l = rs l.
Proof.
  intros. apply Locmap.gpo. 
  assert (X: forall r, is_callee_save r = false -> Loc.diff l (R r)).
  { intros. destruct l; simpl. congruence. auto. }
  generalize (loc_result_caller_save sg). destruct (loc_result sg); simpl; intuition auto.
Qed.

Lemma locmap_get_set_loc_result_callee_save:
  forall sg v rs l,
  callee_save_loc l ->
  Locmap.setpair (loc_result sg) v rs l = rs l.
Proof.
  intros. apply locmap_get_set_loc_result. 
  red in H; destruct l; auto.
Qed.


(** * Language interface for locations *)

(** ** External locations *)

(** Locset-based languages keep independent instances of the location
  set for each stack frame. The preservation of callee-save registers
  is expressed as part of the semantics itself, which restores the
  callee-save locations when they transition to [Returnstate]s
  (see also [LTL.return_regs]). In fact, at interaction points, LTL
  programs emitted by the Alloc pass are only sensitive to the values
  of locations used to pass incoming arguments, and those used to
  return the results of outgoing calls. Hence, since we don't need or
  want to precisely model the linking of arbitrary LTL programs, we do
  not pass the values of other locations explicitly across modules.
  Instead, components can harmlessly approximate them with [Vundef]
  and simulation conventions can leave them unconstrained.

  For queries, the set of relevant locations is specified by the
  following predicate. *)

Inductive loc_external (sg : signature) : loc -> Prop :=
  | loc_external_reg r:
      loc_external sg (R r)
  | loc_external_arg ofs ty:
      In (S Outgoing ofs ty) (regs_of_rpairs (loc_arguments sg)) ->
      loc_external sg (S Outgoing ofs ty).

Definition loc_is_external (sg : signature) (l : loc) : bool :=
  match l with
    | R _ =>
      true
    | S Outgoing ofs ty =>
      if in_dec Loc.eq l (regs_of_rpairs (loc_arguments sg)) then true else false
    | _ =>
      false
  end.

Lemma loc_external_is sg l :
  loc_external sg l <-> loc_is_external sg l = true.
Proof.
  unfold loc_is_external. split.
  - destruct 1; auto. destruct in_dec; auto; contradiction.
  - destruct l as [ | [ ]]; try discriminate; constructor.
    destruct in_dec; congruence.
Qed.

Lemma loc_arguments_external sg p :
  In p (loc_arguments sg) ->
  forall_rpair (loc_external sg) p.
Proof.
  generalize (loc_arguments_acceptable sg p).
  generalize (loc_external_arg sg).
  induction loc_arguments; cbn in *; try contradiction.
  setoid_rewrite in_app.
  intros Hext Hacc [? | ?]; eauto 10; subst.
  specialize (Hacc (or_introl eq_refl)).
  destruct p; cbn in *.
  + destruct r as [ | [ ] ]; cbn in *; try contradiction;
    eauto 10 using loc_external_reg.
  + edestruct Hacc as [? ?].
    destruct rlo as [ | [ ] ]; cbn in *; try contradiction;
    destruct rhi as [ | [ ] ]; cbn in *; try contradiction;
    eauto 10 using loc_external_reg.
Qed.

(** After a query is received, the location state is initialized for
  those locations only, using the following construction. *)

Definition initial_regs (sg : signature) (ls : Locmap.t) (l : loc) : val :=
  if loc_is_external sg l then ls l else Vundef.

Lemma external_initial_regs sg rs l:
  loc_external sg l ->
  initial_regs sg rs l = rs l.
Proof.
  intros Hl. apply loc_external_is in Hl.
  unfold initial_regs. rewrite Hl. auto.
Qed.

Lemma getpair_initial_regs sg rs p:
  In p (loc_arguments sg) ->
  Locmap.getpair p (initial_regs sg rs) = Locmap.getpair p rs.
Proof.
  intros Hp. apply loc_arguments_external in Hp.
  destruct p; cbn in *; f_equal; intuition auto using external_initial_regs.
Qed.

(** A similar phenomenon occurs when external calls return. *)

Definition result_regs (sg : signature) (caller callee : Locmap.t) (l : loc) : val :=
  match l with
    | R r =>
      if in_dec mreg_eq r (regs_of_rpair (loc_result sg)) then callee (R r) else
      if is_callee_save r then caller (R r) else
      Vundef
    | S Outgoing _ _ =>
      Vundef
    | _ =>
      caller l
  end.

Lemma get_result_regs_result sg caller callee:
  Locmap.getpair (map_rpair R (loc_result sg)) (result_regs sg caller callee) =
  Locmap.getpair (map_rpair R (loc_result sg)) callee.
Proof.
  unfold result_regs. destruct (loc_result sg); cbn [map_rpair Locmap.getpair].
  - destruct in_dec; cbn in * |- ; intuition congruence.
  - destruct in_dec, in_dec; cbn in * |- ; intuition congruence.
Qed.

(** With the approach outlined above, simulation conventions only need
  to constrain external locations. The following relator is used. *)

Definition loc_external_rel sg (Rv: relation val) (ls1 ls2: Locmap.t): Prop :=
  forall l, loc_external sg l -> Rv (ls1 l) (ls2 l).

Definition loc_result_rel sg (Rv: relation val) (ls1 ls2: Locmap.t): Prop :=
  forall r, In r (regs_of_rpair (loc_result sg)) -> Rv (ls1 (R r)) (ls2 (R r)).

Lemma initial_regs_inject sg j ls1 ls2 :
  loc_external_rel sg (Val.inject j) ls1 ls2 ->
  (forall l, Val.inject j (initial_regs sg ls1 l) (initial_regs sg ls2 l)).
Proof.
  intros Hls l. unfold initial_regs.
  destruct loc_is_external eqn:Hl; auto.
  apply loc_external_is in Hl. auto.
Qed.

Lemma result_regs_inject sg j caller1 caller2 callee1 callee2:
  (forall l, Val.inject j (caller1 l) (caller2 l)) ->
  loc_result_rel sg (Val.inject j) callee1 callee2 ->
  forall l, Val.inject j (result_regs sg caller1 callee1 l) (result_regs sg caller2 callee2 l).
Proof.
  intros Hcaller Hcallee l. unfold result_regs.
  destruct l; auto.
  - destruct in_dec; auto.
    destruct is_callee_save; auto.
  - destruct sl; auto.
Qed.

(** This makes it much easier to to reason about locset-based
  simulation conventions. In particular, proving the commutation of
  [cc_locset_mach] with CKLRs involves constructing a new locset from
  the Mach state and proving that it is related to the source locset
  by the CKLR. The formulation we use makes it easier to avoid issues
  with extraneous locations which don't map to the target's stack or
  register. *)

(** ** Language interface *)

(** Location-based languages (currently LTL and Linear) use the
  following interface. We need to keep the C-level signature until
  Linear because it determines the stack layout used by the Linear
  to Mach calling convention to map locations to memory addresses. *)

Record locset_query :=
  lq {
    lq_vf: val;
    lq_sg: signature;
    lq_rs: Locmap.t;
    lq_mem: mem;
  }.

Record locset_reply :=
  lr {
    lr_rs: Locmap.t;
    lr_mem: mem;
  }.

Canonical Structure li_locset: language_interface :=
  {|
    query := locset_query;
    reply := locset_reply;
    entry := lq_vf;
  |}.

(** * Simulation conventions *)

Unset Program Cases.

(** ** C- to locset-style calling convention *)

(** We first define the calling convention between C and locset
  languages, which relates the C-level argument list to the contents
  of the locations. The Kripke world keeps track of the signature and
  initial values registers, so that the return value can be
  interpreted in the correct way and the preservation of callee-save
  registers can be enforced. *)

Inductive cc_c_locset_mq sg: c_query -> locset_query -> Prop :=
  cc_c_locset_mq_intro vf args rs m:
    args = (map (fun p => Locmap.getpair p rs) (loc_arguments sg)) ->
    cc_c_locset_mq sg (cq vf sg args m) (lq vf sg rs m).

Inductive cc_c_locset_mr sg: c_reply -> locset_reply -> Prop :=
  cc_c_locset_mr_intro res rs' m':
    res = Locmap.getpair (map_rpair R (loc_result sg)) rs' ->
    cc_c_locset_mr sg (cr res m') (lr rs' m').

Program Definition cc_c_locset: callconv li_c li_locset :=
  {|
    ccworld := signature;
    match_senv w := eq;
    match_query := cc_c_locset_mq;
    match_reply := cc_c_locset_mr;
  |}.

(** ** Locset-style CKLR convention *)

Inductive cc_locset_query R sg w: locset_query -> locset_query -> Prop :=
  cc_locset_query_intro vf1 vf2 ls1 ls2 m1 m2:
    Val.inject (mi R w) vf1 vf2 ->
    loc_external_rel sg (Val.inject (mi R w)) ls1 ls2 ->
    match_mem R w m1 m2 ->
    vf1 <> Vundef ->
    cc_locset_query R sg w (lq vf1 sg ls1 m1) (lq vf2 sg ls2 m2).

Inductive cc_locset_reply R sg w: locset_reply -> locset_reply -> Prop :=
  cc_locset_reply_intro ls1' ls2' m1' m2':
    loc_result_rel sg (Val.inject (mi R w)) ls1' ls2' ->
    match_mem R w m1' m2' ->
    cc_locset_reply R sg w (lr ls1' m1') (lr ls2' m2').

Program Definition cc_locset R :=
  {|
    match_senv '(sg, w) := match_stbls R w;
    match_query '(sg, w) := cc_locset_query R sg w;
    match_reply '(sg, w) := (<> cc_locset_reply R sg)%klr w;
  |}.
Next Obligation.
  eapply match_stbls_proj in H. eapply Genv.mge_public; eauto.
Qed.
Next Obligation.
  eapply match_stbls_proj in H. erewrite <- Genv.valid_for_match; eauto.
Qed.<|MERGE_RESOLUTION|>--- conflicted
+++ resolved
@@ -179,15 +179,7 @@
 Lemma zero_size_arguments_tailcall_possible:
   forall sg, size_arguments sg = 0 <-> tailcall_possible sg.
 Proof.
-<<<<<<< HEAD
   reflexivity.
-=======
-  intros; red; intros. exploit loc_arguments_acceptable_2; eauto.
-  unfold loc_argument_acceptable.
-  destruct l; intros. auto. destruct sl; try contradiction. destruct H1.
-  generalize (loc_arguments_bounded _ _ _ H0).
-  generalize (typesize_pos ty). lia.
->>>>>>> fd2a2a8c
 Qed.
 
 
