--- conflicted
+++ resolved
@@ -901,7 +901,63 @@
   apply code_tail_next_int with i; auto.
 Qed.
 
-<<<<<<< HEAD
+(** A variant that supports zero steps of execution *)
+
+Section STRAIGHTLINE_OPT.
+
+Variable init_nb: block.
+Variable ge: Genv.symtbl.
+Variable fn: function.
+
+Inductive exec_straight_opt: code -> regset -> mem -> code -> regset -> mem -> Prop :=
+  | exec_straight_opt_refl: forall c rs m,
+      exec_straight_opt c rs m c rs m
+  | exec_straight_opt_intro: forall c1 rs1 m1 c2 rs2 m2,
+      exec_straight init_nb ge fn c1 rs1 m1 c2 rs2 m2 ->
+      exec_straight_opt c1 rs1 m1 c2 rs2 m2.
+
+Lemma exec_straight_opt_left:
+  forall c3 rs3 m3 c1 rs1 m1 c2 rs2 m2,
+  exec_straight init_nb ge fn c1 rs1 m1 c2 rs2 m2 ->
+  exec_straight_opt c2 rs2 m2 c3 rs3 m3 ->
+  exec_straight init_nb ge fn c1 rs1 m1 c3 rs3 m3.
+Proof.
+  destruct 2; intros. auto. eapply exec_straight_trans; eauto. 
+Qed.
+
+Lemma exec_straight_opt_right:
+  forall c3 rs3 m3 c1 rs1 m1 c2 rs2 m2,
+  exec_straight_opt c1 rs1 m1 c2 rs2 m2 ->
+  exec_straight init_nb ge fn c2 rs2 m2 c3 rs3 m3 ->
+  exec_straight init_nb ge fn c1 rs1 m1 c3 rs3 m3.
+Proof.
+  destruct 1; intros. auto. eapply exec_straight_trans; eauto. 
+Qed.
+
+Lemma exec_straight_opt_step:
+  forall i c rs1 m1 rs2 m2 c' rs3 m3,
+  exec_instr init_nb ge fn i rs1 m1 = Next rs2 m2 ->
+  rs2#PC = Val.offset_ptr rs1#PC Ptrofs.one ->
+  exec_straight_opt c rs2 m2 c' rs3 m3 ->
+  exec_straight init_nb ge fn (i :: c) rs1 m1 c' rs3 m3.
+Proof.
+  intros. inv H1. 
+- apply exec_straight_one; auto.
+- eapply exec_straight_step; eauto.
+Qed.
+
+Lemma exec_straight_opt_step_opt:
+  forall i c rs1 m1 rs2 m2 c' rs3 m3,
+  exec_instr init_nb ge fn i rs1 m1 = Next rs2 m2 ->
+  rs2#PC = Val.offset_ptr rs1#PC Ptrofs.one ->
+  exec_straight_opt c rs2 m2 c' rs3 m3 ->
+  exec_straight_opt (i :: c) rs1 m1 c' rs3 m3.
+Proof.
+  intros. apply exec_straight_opt_intro. eapply exec_straight_opt_step; eauto.
+Qed.
+
+End STRAIGHTLINE_OPT.
+
 (** * Calling convention *)
 
 Record cc_asmgen_world :=
@@ -932,58 +988,6 @@
     match_query := cc_asmgen_mq;
     match_reply := cc_asmgen_mr;
   |}.
-=======
-(** A variant that supports zero steps of execution *)
-
-Inductive exec_straight_opt: code -> regset -> mem -> code -> regset -> mem -> Prop :=
-  | exec_straight_opt_refl: forall c rs m,
-      exec_straight_opt c rs m c rs m
-  | exec_straight_opt_intro: forall c1 rs1 m1 c2 rs2 m2,
-      exec_straight c1 rs1 m1 c2 rs2 m2 ->
-      exec_straight_opt c1 rs1 m1 c2 rs2 m2.
-
-Lemma exec_straight_opt_left:
-  forall c3 rs3 m3 c1 rs1 m1 c2 rs2 m2,
-  exec_straight c1 rs1 m1 c2 rs2 m2 ->
-  exec_straight_opt c2 rs2 m2 c3 rs3 m3 ->
-  exec_straight c1 rs1 m1 c3 rs3 m3.
-Proof.
-  destruct 2; intros. auto. eapply exec_straight_trans; eauto. 
-Qed.
-
-Lemma exec_straight_opt_right:
-  forall c3 rs3 m3 c1 rs1 m1 c2 rs2 m2,
-  exec_straight_opt c1 rs1 m1 c2 rs2 m2 ->
-  exec_straight c2 rs2 m2 c3 rs3 m3 ->
-  exec_straight c1 rs1 m1 c3 rs3 m3.
-Proof.
-  destruct 1; intros. auto. eapply exec_straight_trans; eauto. 
-Qed.
-
-Lemma exec_straight_opt_step:
-  forall i c rs1 m1 rs2 m2 c' rs3 m3,
-  exec_instr ge fn i rs1 m1 = Next rs2 m2 ->
-  rs2#PC = Val.offset_ptr rs1#PC Ptrofs.one ->
-  exec_straight_opt c rs2 m2 c' rs3 m3 ->
-  exec_straight (i :: c) rs1 m1 c' rs3 m3.
-Proof.
-  intros. inv H1. 
-- apply exec_straight_one; auto.
-- eapply exec_straight_step; eauto.
-Qed.
-
-Lemma exec_straight_opt_step_opt:
-  forall i c rs1 m1 rs2 m2 c' rs3 m3,
-  exec_instr ge fn i rs1 m1 = Next rs2 m2 ->
-  rs2#PC = Val.offset_ptr rs1#PC Ptrofs.one ->
-  exec_straight_opt c rs2 m2 c' rs3 m3 ->
-  exec_straight_opt (i :: c) rs1 m1 c' rs3 m3.
-Proof.
-  intros. apply exec_straight_opt_intro. eapply exec_straight_opt_step; eauto.
-Qed.
-
-End STRAIGHTLINE.
->>>>>>> e1725209
 
 (** * Properties of the Mach call stack *)
 
