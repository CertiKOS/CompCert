--- conflicted
+++ resolved
@@ -1133,23 +1133,11 @@
     length l1 = length l2 ->
     list_forall2 P l1 l2 /\ list_forall2 P r1 r2.
 Proof.
-<<<<<<< HEAD
-  induction l1; destruct l2; simpl; try congruence.
-  + split; auto.
-    constructor.
-  + inversion 1; subst.
-    inversion 1; subst.
-    exploit IHl1; eauto.
-    destruct 1.
-    split; auto.
-    constructor; auto.
-=======
   induction n; simpl Mem.getN; intros.
 - simpl in H1. omegaContradiction.
 - inv H. rewrite Nat2Z.inj_succ in H1. destruct (zeq i p0).
 + congruence.
 + apply IHn with (p0 + 1); auto. omega. omega.
->>>>>>> 2b598161
 Qed.
 
 Lemma init_mem_inj_2:
@@ -1180,7 +1168,6 @@
   destruct Htdef as (Htdef & _).
   exploit (Genv.init_mem_characterization_gen p); eauto.
   exploit (Genv.init_mem_characterization_gen tp); eauto.
-<<<<<<< HEAD
   destruct def as [f|v].
   + destruct 1 as (Htperm & Htperm_impl) .
     destruct 1 as (Hperm & Hperm_impl).
@@ -1205,19 +1192,6 @@
   *
   specialize (Htdef _ (eq_refl _)).
   destruct Htdef as (Htdef & _).
-=======
-  destruct gd as [f|v].
-+ intros (P2 & Q2) (P1 & Q1).
-  apply Q1 in H0. destruct H0. subst.
-  apply Mem.perm_cur. auto.
-+ intros (P2 & Q2 & R2 & S2) (P1 & Q1 & R1 & S1).
-  apply Q1 in H0. destruct H0. subst.
-  apply Mem.perm_cur. eapply Mem.perm_implies; eauto.
-  apply P2. omega.
-- exploit init_meminj_invert; eauto. intros (A & id & B & C).
-  subst delta. apply Z.divide_0_r.
-- exploit init_meminj_invert_strong; eauto. intros (A & id & gd & B & C & D & E & F).
->>>>>>> 2b598161
   exploit (Genv.init_mem_characterization_gen p); eauto.
   exploit (Genv.init_mem_characterization_gen tp); eauto.
   destruct def as [f|v].
