--- conflicted
+++ resolved
@@ -389,23 +389,14 @@
 Proof.
   intros. constructor.
 - intros. eapply used_globals_sound; eauto.
-<<<<<<< HEAD
   apply prog_defmap_option_defmap. assumption.
 - eapply used_globals_incl; eauto. apply seen_main_initial_workset.
 - intros. eapply used_globals_incl; eauto. apply seen_public_initial_workset; auto.
 - intros. apply ISF.for_all_iff in H0.
-+ red in H0. apply H0 in H1. unfold global_defined in H1. 
++ red in H0. apply H0 in H1. unfold global_defined in H1.
   destruct pm!id as [[g|]|] eqn:E.
 * apply prog_defmap_option_defmap in E. intuition congruence.
 * InvBooleans; auto.
-=======
-- eapply used_globals_incl; eauto. apply seen_main_initial_workset.
-- intros. eapply used_globals_incl; eauto. apply seen_public_initial_workset; auto.
-- intros. apply ISF.for_all_iff in H0.
-+ red in H0. apply H0 in H1. unfold global_defined in H1.
-  destruct pm!id as [g|] eqn:E.
-* left. change id with (fst (id,g)). apply in_map. apply in_prog_defmap; auto.
->>>>>>> a78ec9a9
 * InvBooleans; auto.
 + hnf. simpl; intros; congruence.
 Qed.
@@ -522,13 +513,8 @@
   exists u; split.
   apply used_globals_valid; auto.
   constructor; simpl; auto.
-<<<<<<< HEAD
   intros. unfold prog_option_defmap; simpl. apply filter_globdefs_map.
-  apply filter_globdefs_unique_names. 
-=======
-  intros. unfold prog_defmap; simpl. apply filter_globdefs_map.
   apply filter_globdefs_unique_names.
->>>>>>> a78ec9a9
 Qed.
 
 (** * Semantic preservation *)
@@ -576,15 +562,9 @@
   forall id b,
   Genv.find_symbol ge id = Some b -> kept id -> exists b', Genv.find_symbol tge id = Some b'.
 Proof.
-<<<<<<< HEAD
-  intros. 
+  intros.
   assert (A: exists g, (prog_option_defmap p)!id = Some g).
   { apply prog_option_defmap_dom. eapply Genv.find_symbol_inversion; eauto. }
-=======
-  intros.
-  assert (A: exists g, (prog_defmap p)!id = Some g).
-  { apply prog_defmap_dom. eapply Genv.find_symbol_inversion; eauto. }
->>>>>>> a78ec9a9
   destruct A as (g & P).
   apply Genv.find_symbol_exists with g.
   apply in_prog_option_defmap.
@@ -595,19 +575,11 @@
   forall id b,
   Genv.find_symbol tge id = Some b -> kept id /\ exists b', Genv.find_symbol ge id = Some b'.
 Proof.
-<<<<<<< HEAD
-  intros. 
+  intros.
   assert (A: exists g, (prog_option_defmap tp)!id = Some g).
   { apply prog_option_defmap_dom. eapply Genv.find_symbol_inversion; eauto. }
   destruct A as (g & P).
   erewrite match_prog_option_def in P by eauto.
-=======
-  intros.
-  assert (A: exists g, (prog_defmap tp)!id = Some g).
-  { apply prog_defmap_dom. eapply Genv.find_symbol_inversion; eauto. }
-  destruct A as (g & P).
-  erewrite match_prog_def in P by eauto.
->>>>>>> a78ec9a9
   destruct (IS.mem id used) eqn:U; try discriminate.
   split. apply IS.mem_2; auto.
   apply Genv.find_symbol_exists with g.
@@ -1189,8 +1161,7 @@
        Genv.find_def tge b' = Some gd /\
        forall i, ref_def gd i -> kept i.
 Proof.
-<<<<<<< HEAD
-  intros. exploit init_meminj_invert; eauto. intros (A & id & B & C). 
+  intros. exploit init_meminj_invert; eauto. intros (A & id & B & C).
   split; auto.
   esplit.
   split; eauto.
@@ -1199,16 +1170,6 @@
   exploit defs_inject. apply init_meminj_preserves_globals.
   eauto. eauto. intros (X & _ & Y). 
   eauto.
-=======
-  intros. exploit init_meminj_invert; eauto. intros (A & id & B & C).
-  assert (exists gd, (prog_defmap p)!id = Some gd).
-  { apply prog_defmap_dom. eapply Genv.find_symbol_inversion; eauto. }
-  destruct H0 as [gd DM]. rewrite Genv.find_def_symbol in DM.
-  destruct DM as (b'' & P & Q). fold ge in P. rewrite P in B; inv B.
-  fold ge in Q. exploit defs_inject. apply init_meminj_preserves_globals.
-  eauto. eauto. intros (X & _ & Y).
-  split. auto. exists id, gd; auto.
->>>>>>> a78ec9a9
 Qed.
 
 Section INIT_MEM.
@@ -1245,7 +1206,6 @@
     length l1 = length l2 ->
     list_forall2 P l1 l2 /\ list_forall2 P r1 r2.
 Proof.
-<<<<<<< HEAD
   induction l1; destruct l2; simpl; try congruence.
   + split; auto.
     constructor.
@@ -1255,13 +1215,6 @@
     destruct 1.
     split; auto.
     constructor; auto.
-=======
-  induction n; simpl Mem.getN; intros.
-- simpl in H1. omegaContradiction.
-- inv H. rewrite inj_S in H1. destruct (zeq i p0).
-+ congruence.
-+ apply IHn with (p0 + 1); auto. omega. omega.
->>>>>>> a78ec9a9
 Qed.
 
 Lemma init_mem_inj_2:
@@ -1292,7 +1245,6 @@
   destruct Htdef as (Htdef & _).
   exploit (Genv.init_mem_characterization_gen p); eauto.
   exploit (Genv.init_mem_characterization_gen tp); eauto.
-<<<<<<< HEAD
   destruct def as [f|v].
   + destruct 1 as (Htperm & Htperm_impl) .
     destruct 1 as (Hperm & Hperm_impl).
@@ -1345,19 +1297,6 @@
   *
   specialize (Htdef _ (eq_refl _)).
   destruct Htdef as (Htdef & Hkept).
-=======
-  destruct gd as [f|v].
-+ intros (P2 & Q2) (P1 & Q1).
-  apply Q1 in H0. destruct H0. subst.
-  apply Mem.perm_cur. auto.
-+ intros (P2 & Q2 & R2 & S2) (P1 & Q1 & R1 & S1).
-  apply Q1 in H0. destruct H0. subst.
-  apply Mem.perm_cur. eapply Mem.perm_implies; eauto.
-  apply P2. omega.
-- exploit init_meminj_invert; eauto. intros (A & id & B & C).
-  subst delta. apply Zdivide_0.
-- exploit init_meminj_invert_strong; eauto. intros (A & id & gd & B & C & D & E & F).
->>>>>>> a78ec9a9
   exploit (Genv.init_mem_characterization_gen p); eauto.
   exploit (Genv.init_mem_characterization_gen tp); eauto.
   destruct def as [f|v].
@@ -1728,15 +1667,9 @@
   econstructor; split.
 - apply link_prog_succeeds.
 + rewrite (match_prog_main _ _ _ B1), (match_prog_main _ _ _ B2). auto.
-<<<<<<< HEAD
-+ intros. 
++ intros.
   rewrite (match_prog_option_def _ _ _ B1) in H0.
   rewrite (match_prog_option_def _ _ _ B2) in H1.
-=======
-+ intros.
-  rewrite (match_prog_def _ _ _ B1) in H0.
-  rewrite (match_prog_def _ _ _ B2) in H1.
->>>>>>> a78ec9a9
   destruct (IS.mem id used1) eqn:U1; try discriminate.
   destruct (IS.mem id used2) eqn:U2; try discriminate.
   edestruct V as (X & Y & gd & Z); eauto.
