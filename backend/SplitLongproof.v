--- conflicted
+++ resolved
@@ -21,40 +21,7 @@
 Local Open Scope cminorsel_scope.
 Local Open Scope string_scope.
 
-<<<<<<< HEAD
-(** * Axiomatization of the helper functions *)
-
-Definition external_implements (name: string) (sg: signature) (vargs: list val) (vres: val) : Prop :=
-  forall ge m,
-  external_call (EF_runtime name sg) ge vargs m E0 vres m.
-
-Definition builtin_implements (name: string) (sg: signature) (vargs: list val) (vres: val) : Prop :=
-  forall ge m,
-  external_call (EF_builtin name sg) ge vargs m E0 vres m.
-
-Axiom i64_helpers_correct :
-    (forall x z, Val.longoffloat x = Some z -> external_implements "__compcert_i64_dtos" sig_f_l (x::nil) z)
- /\ (forall x z, Val.longuoffloat x = Some z -> external_implements "__compcert_i64_dtou" sig_f_l (x::nil) z)
- /\ (forall x z, Val.floatoflong x = Some z -> external_implements "__compcert_i64_stod" sig_l_f (x::nil) z)
- /\ (forall x z, Val.floatoflongu x = Some z -> external_implements "__compcert_i64_utod" sig_l_f (x::nil) z)
- /\ (forall x z, Val.singleoflong x = Some z -> external_implements "__compcert_i64_stof" sig_l_s (x::nil) z)
- /\ (forall x z, Val.singleoflongu x = Some z -> external_implements "__compcert_i64_utof" sig_l_s (x::nil) z)
- /\ (forall x, builtin_implements "__builtin_negl" sig_l_l (x::nil) (Val.negl x))
- /\ (forall x y, builtin_implements "__builtin_addl" sig_ll_l (x::y::nil) (Val.addl x y))
- /\ (forall x y, builtin_implements "__builtin_subl" sig_ll_l (x::y::nil) (Val.subl x y))
- /\ (forall x y, builtin_implements "__builtin_mull" sig_ii_l (x::y::nil) (Val.mull' x y))
- /\ (forall x y z, Val.divls x y = Some z -> external_implements "__compcert_i64_sdiv" sig_ll_l (x::y::nil) z)
- /\ (forall x y z, Val.divlu x y = Some z -> external_implements "__compcert_i64_udiv" sig_ll_l (x::y::nil) z)
- /\ (forall x y z, Val.modls x y = Some z -> external_implements "__compcert_i64_smod" sig_ll_l (x::y::nil) z)
- /\ (forall x y z, Val.modlu x y = Some z -> external_implements "__compcert_i64_umod" sig_ll_l (x::y::nil) z)
- /\ (forall x y, external_implements "__compcert_i64_shl" sig_li_l (x::y::nil) (Val.shll x y))
- /\ (forall x y, external_implements "__compcert_i64_shr" sig_li_l (x::y::nil) (Val.shrlu x y))
- /\ (forall x y, external_implements "__compcert_i64_sar" sig_li_l (x::y::nil) (Val.shrl x y))
- /\ (forall x y, external_implements "__compcert_i64_umulh" sig_ll_l (x::y::nil) (Val.mullhu x y))
- /\ (forall x y, external_implements "__compcert_i64_smulh" sig_ll_l (x::y::nil) (Val.mullhs x y)).
-=======
 (** * Properties of the helper functions *)
->>>>>>> e1725209
 
 Definition helper_declared {F V: Type} (p: AST.program (AST.fundef F) V) (id: ident) (name: string) (sg: signature) : Prop :=
   (prog_defmap p)!id = Some (Gfun (External (EF_runtime name sg))).
