(* *********************************************************************)
(*                                                                     *)
(*              The Compcert verified compiler                         *)
(*                                                                     *)
(*          Xavier Leroy, INRIA Paris-Rocquencourt                     *)
(*                                                                     *)
(*  Copyright Institut National de Recherche en Informatique et en     *)
(*  Automatique.  All rights reserved.  This file is distributed       *)
(*  under the terms of the INRIA Non-Commercial License Agreement.     *)
(*                                                                     *)
(* *********************************************************************)

(** The LTL intermediate language: abstract syntax and semantics.

  LTL (``Location Transfer Language'') is the target language
  for register allocation and the source language for linearization. *)

Require Import Coqlib Maps.
Require Import AST Integers Values Events Memory Globalenvs Smallstep.
Require Import Op Locations Conventions.

(** * Abstract syntax *)

(** LTL is close to RTL, but uses machine registers and stack slots
  instead of pseudo-registers.  Also, the nodes of the control-flow
  graph are basic blocks instead of single instructions. *)

Definition node := positive.

Inductive instruction: Type :=
  | Lop (op: operation) (args: list mreg) (res: mreg)
  | Lload (chunk: memory_chunk) (addr: addressing) (args: list mreg) (dst: mreg)
  | Lgetstack (sl: slot) (ofs: Z) (ty: typ) (dst: mreg)
  | Lsetstack (src: mreg) (sl: slot) (ofs: Z) (ty: typ)
  | Lstore (chunk: memory_chunk) (addr: addressing) (args: list mreg) (src: mreg)
  | Lcall (sg: signature) (ros: mreg + ident)
  | Ltailcall (sg: signature) (ros: mreg + ident)
  | Lbuiltin (ef: external_function) (args: list (builtin_arg loc)) (res: builtin_res mreg)
  | Lbranch (s: node)
  | Lcond (cond: condition) (args: list mreg) (s1 s2: node)
  | Ljumptable (arg: mreg) (tbl: list node)
  | Lreturn.

Definition bblock := list instruction.

Definition code: Type := PTree.t bblock.

Record function: Type := mkfunction {
  fn_sig: signature;
  fn_stacksize: Z;
  fn_code: code;
  fn_entrypoint: node
}.

Definition fundef := AST.fundef function.

Definition program := AST.program fundef unit.

Definition funsig (fd: fundef) :=
  match fd with
  | Internal f => fn_sig f
  | External ef => ef_sig ef
  end.

(** * Operational semantics *)

Definition genv := Genv.t fundef unit.
Definition locset := Locmap.t.

(** Calling conventions are reflected at the level of location sets
  (environments mapping locations to values) by the following two
  functions.

  [call_regs caller] returns the location set at function entry,
  as a function of the location set [caller] of the calling function.
- Machine registers have the same values as in the caller.
- Incoming stack slots (used for parameter passing) have the same
  values as the corresponding outgoing stack slots (used for argument
  passing) in the caller.
- Local and outgoing stack slots are initialized to undefined values.
*)

Definition call_regs (caller: locset) : locset :=
  fun (l: loc) =>
    match l with
    | R r => caller (R r)
    | S Local ofs ty => Vundef
    | S Incoming ofs ty => caller (S Outgoing ofs ty)
    | S Outgoing ofs ty => Vundef
    end.

(** [return_regs caller callee] returns the location set after
  a call instruction, as a function of the location set [caller]
  of the caller before the call instruction and of the location
  set [callee] of the callee at the return instruction.
- Callee-save machine registers have the same values as in the caller
  before the call.
- Caller-save machine registers have the same values as in the callee.
- Local and Incoming stack slots have the same values as in the caller.
- Outgoing stack slots are set to Vundef to  reflect the fact that they
  may have been changed by the callee.
*)

Definition return_regs (caller callee: locset) : locset :=
  fun (l: loc) =>
    match l with
    | R r => if is_callee_save r then caller (R r) else callee (R r)
    | S Outgoing ofs ty => Vundef
    | S sl ofs ty => caller (S sl ofs ty)
    end.

(** [undef_caller_save_regs ls] models the effect of calling
    an external function: caller-save registers and outgoing locations
    can change unpredictably, hence we set them to [Vundef]. *)

Definition undef_caller_save_regs (ls: locset) : locset :=
  fun (l: loc) =>
    match l with
    | R r => if is_callee_save r then ls (R r) else Vundef
    | S Outgoing ofs ty => Vundef
    | S sl ofs ty => ls (S sl ofs ty)
    end.

(** LTL execution states. *)

Inductive stackframe : Type :=
  | Stackframe:
      forall (f: function)      (**r calling function *)
             (sp: val)          (**r stack pointer in calling function *)
             (ls: locset)       (**r location state in calling function *)
             (bb: bblock),      (**r continuation in calling function *)
      stackframe
  | Parent:
      forall (ls: locset),
      stackframe.

Inductive state : Type :=
  | State:
      forall (stack: list stackframe) (**r call stack *)
             (f: function)            (**r function currently executing *)
             (sp: val)                (**r stack pointer *)
             (pc: node)               (**r current program point *)
             (ls: locset)             (**r location state *)
             (m: mem),                (**r memory state *)
      state
  | Block:
      forall (stack: list stackframe) (**r call stack *)
             (f: function)            (**r function currently executing *)
             (sp: val)                (**r stack pointer *)
             (bb: bblock)             (**r current basic block *)
             (ls: locset)             (**r location state *)
             (m: mem),                (**r memory state *)
      state
  | Callstate:
      forall (stack: list stackframe) (**r call stack *)
             (fb: block)              (**r function to call *)
             (ls: locset)             (**r location state of caller *)
             (m: mem),                (**r memory state *)
      state
  | Returnstate:
      forall (stack: list stackframe) (**r call stack *)
             (ls: locset)             (**r location state of callee *)
             (m: mem),                (**r memory state *)
      state.


Section RELSEM.

Variable ge: genv.

Definition reglist (rs: locset) (rl: list mreg) : list val :=
  List.map (fun r => rs (R r)) rl.

Fixpoint undef_regs (rl: list mreg) (rs: locset) : locset :=
  match rl with
  | nil => rs
  | r1 :: rl => Locmap.set (R r1) Vundef (undef_regs rl rs)
  end.

Definition destroyed_by_getstack (s: slot): list mreg :=
  match s with
  | Incoming => temp_for_parent_frame :: nil
  | _        => nil
  end.

Definition find_block (ros: mreg + ident) (rs: locset) : option block :=
  match ros with
  | inl r => block_of (rs (R r))
  | inr symb => Genv.find_symbol ge symb
  end.

(** [parent_locset cs] returns the mapping of values for locations
  of the caller function. *)

Definition parent_locset (stack: list stackframe) : locset :=
  match stack with
  | nil => Locmap.init Vundef
  | Parent ls :: _ => ls
  | Stackframe f sp ls bb :: stack' => ls
  end.

Inductive step: state -> trace -> state -> Prop :=
  | exec_start_block: forall s f sp pc rs m bb,
      (fn_code f)!pc = Some bb ->
      step (State s f sp pc rs m)
        E0 (Block s f sp bb rs m)
  | exec_Lop: forall s f sp op args res bb rs m v rs',
      eval_operation ge sp op (reglist rs args) m = Some v ->
      rs' = Locmap.set (R res) v (undef_regs (destroyed_by_op op) rs) ->
      step (Block s f sp (Lop op args res :: bb) rs m)
        E0 (Block s f sp bb rs' m)
  | exec_Lload: forall s f sp chunk addr args dst bb rs m a v rs',
      eval_addressing ge sp addr (reglist rs args) = Some a ->
      Mem.loadv chunk m a = Some v ->
      rs' = Locmap.set (R dst) v (undef_regs (destroyed_by_load chunk addr) rs) ->
      step (Block s f sp (Lload chunk addr args dst :: bb) rs m)
        E0 (Block s f sp bb rs' m)
  | exec_Lgetstack: forall s f sp sl ofs ty dst bb rs m rs',
      rs' = Locmap.set (R dst) (rs (S sl ofs ty)) (undef_regs (destroyed_by_getstack sl) rs) ->
      step (Block s f sp (Lgetstack sl ofs ty dst :: bb) rs m)
        E0 (Block s f sp bb rs' m)
  | exec_Lsetstack: forall s f sp src sl ofs ty bb rs m rs',
      rs' = Locmap.set (S sl ofs ty) (rs (R src)) (undef_regs (destroyed_by_setstack ty) rs) ->
      step (Block s f sp (Lsetstack src sl ofs ty :: bb) rs m)
        E0 (Block s f sp bb rs' m)
  | exec_Lstore: forall s f sp chunk addr args src bb rs m a rs' m',
      eval_addressing ge sp addr (reglist rs args) = Some a ->
      Mem.storev chunk m a (rs (R src)) = Some m' ->
      rs' = undef_regs (destroyed_by_store chunk addr) rs ->
      step (Block s f sp (Lstore chunk addr args src :: bb) rs m)
        E0 (Block s f sp bb rs' m')
  | exec_Lcall: forall s f sp sig ros bb rs m fb fd,
      find_block ros rs = Some fb ->
      Genv.find_funct_ptr ge fb = Some fd ->
      funsig fd = sig ->
      step (Block s f sp (Lcall sig ros :: bb) rs m)
        E0 (Callstate (Stackframe f sp rs bb :: s) fb rs m)
  | exec_Ltailcall: forall s f sp sig ros bb rs m fb fd rs' m',
      rs' = return_regs (parent_locset s) rs ->
      find_block ros rs' = Some fb ->
      Genv.find_funct_ptr ge fb = Some fd ->
      funsig fd = sig ->
      Mem.free m sp 0 f.(fn_stacksize) = Some m' ->
      step (Block s f (Vptr sp Ptrofs.zero) (Ltailcall sig ros :: bb) rs m)
        E0 (Callstate s fb rs' m')
  | exec_Lbuiltin: forall s f sp ef args res bb rs m vargs t vres rs' m',
      eval_builtin_args ge rs sp m args vargs ->
      external_call ef ge vargs m t vres m' ->
      rs' = Locmap.setres res vres (undef_regs (destroyed_by_builtin ef) rs) ->
      step (Block s f sp (Lbuiltin ef args res :: bb) rs m)
         t (Block s f sp bb rs' m')
  | exec_Lbranch: forall s f sp pc bb rs m,
      step (Block s f sp (Lbranch pc :: bb) rs m)
        E0 (State s f sp pc rs m)
  | exec_Lcond: forall s f sp cond args pc1 pc2 bb rs b pc rs' m,
      eval_condition cond (reglist rs args) m = Some b ->
      pc = (if b then pc1 else pc2) ->
      rs' = undef_regs (destroyed_by_cond cond) rs ->
      step (Block s f sp (Lcond cond args pc1 pc2 :: bb) rs m)
        E0 (State s f sp pc rs' m)
  | exec_Ljumptable: forall s f sp arg tbl bb rs m n pc rs',
      rs (R arg) = Vint n ->
      list_nth_z tbl (Int.unsigned n) = Some pc ->
      rs' = undef_regs (destroyed_by_jumptable) rs ->
      step (Block s f sp (Ljumptable arg tbl :: bb) rs m)
        E0 (State s f sp pc rs' m)
  | exec_Lreturn: forall s f sp bb rs m m',
      Mem.free m sp 0 f.(fn_stacksize) = Some m' ->
      step (Block s f (Vptr sp Ptrofs.zero) (Lreturn :: bb) rs m)
        E0 (Returnstate s (return_regs (parent_locset s) rs) m')
  | exec_function_internal: forall s fb f rs m m' sp rs',
      Genv.find_funct_ptr ge fb = Some (Internal f) ->
      Mem.alloc m 0 f.(fn_stacksize) = (m', sp) ->
      rs' = undef_regs destroyed_at_function_entry (call_regs rs) ->
      step (Callstate s fb rs m)
        E0 (State s f (Vptr sp Ptrofs.zero) f.(fn_entrypoint) rs' m')
  | exec_function_external: forall s fb ef t args res rs m rs' m',
      Genv.find_funct_ptr ge fb = Some (External ef) ->
      args = map (fun p => Locmap.getpair p rs) (loc_arguments (ef_sig ef)) ->
      external_call ef ge args m t res m' ->
<<<<<<< HEAD
      rs' = Locmap.setpair (loc_result (ef_sig ef)) res rs ->
      step (Callstate s fb rs m)
=======
      rs' = Locmap.setpair (loc_result (ef_sig ef)) res (undef_caller_save_regs rs) ->
      step (Callstate s (External ef) rs m)
>>>>>>> 024b3bb7
         t (Returnstate s rs' m')
  | exec_return: forall f sp rs1 bb s rs m,
      step (Returnstate (Stackframe f sp rs1 bb :: s) rs m)
        E0 (Block s f sp bb rs m).

End RELSEM.

Inductive initial_state (ge: genv): query li_locset -> state -> Prop :=
  | initial_state_intro: forall b f rs m,
      Genv.find_funct_ptr ge b = Some (Internal f) ->
      initial_state ge
        (lq b (fn_sig f) rs m)
        (Callstate (Parent rs :: nil) b rs m).

Inductive at_external (ge: genv): state -> query li_locset -> Prop :=
  | at_external_intro b id sg s rs m:
      Genv.find_funct_ptr ge b = Some (External (EF_external id sg)) ->
      at_external ge
        (Callstate s b rs m)
        (lq b sg rs m).

Inductive after_external (ge: genv): state -> reply li_locset -> state -> Prop :=
  | after_external_intro b s rs m rs' m':
      after_external ge
        (Callstate s b rs m)
        (rs', m')
        (Returnstate s rs' m').

Inductive final_state: state -> reply li_locset -> Prop :=
  | final_state_intro: forall init_rs s rs m,
      final_state (Returnstate (Parent init_rs :: s) rs m) (rs, m).

Definition semantics (p: program) :=
  let ge := Genv.globalenv p in
  Semantics li_locset
    step
    (initial_state ge)
    (at_external ge)
    (after_external ge)
    final_state
    ge.

(** * Operations over LTL *)

(** Computation of the possible successors of a block.
  This is used in particular for dataflow analyses. *)

Fixpoint successors_block (b: bblock) : list node :=
  match b with
  | nil => nil                          (**r should never happen *)
  | Ltailcall _ _ :: _ => nil
  | Lbranch s :: _ => s :: nil
  | Lcond _ _ s1 s2 :: _ => s1 :: s2 :: nil
  | Ljumptable _ tbl :: _ => tbl
  | Lreturn :: _ => nil
  | instr :: b' => successors_block b'
  end.<|MERGE_RESOLUTION|>--- conflicted
+++ resolved
@@ -278,13 +278,8 @@
       Genv.find_funct_ptr ge fb = Some (External ef) ->
       args = map (fun p => Locmap.getpair p rs) (loc_arguments (ef_sig ef)) ->
       external_call ef ge args m t res m' ->
-<<<<<<< HEAD
-      rs' = Locmap.setpair (loc_result (ef_sig ef)) res rs ->
+      rs' = Locmap.setpair (loc_result (ef_sig ef)) res (undef_caller_save_regs rs) ->
       step (Callstate s fb rs m)
-=======
-      rs' = Locmap.setpair (loc_result (ef_sig ef)) res (undef_caller_save_regs rs) ->
-      step (Callstate s (External ef) rs m)
->>>>>>> 024b3bb7
          t (Returnstate s rs' m')
   | exec_return: forall f sp rs1 bb s rs m,
       step (Returnstate (Stackframe f sp rs1 bb :: s) rs m)
