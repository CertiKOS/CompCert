(* *********************************************************************)
(*                                                                     *)
(*              The Compcert verified compiler                         *)
(*                                                                     *)
(*          Xavier Leroy, INRIA Paris-Rocquencourt                     *)
(*          Bernhard Schommer, AbsInt Angewandte Informatik GmbH       *)
(*                                                                     *)
(*  Copyright Institut National de Recherche en Informatique et en     *)
(*  Automatique.  All rights reserved.  This file is distributed       *)
(*  under the terms of the INRIA Non-Commercial License Agreement.     *)
(*                                                                     *)
(* *********************************************************************)

open AST
open Camlcoq
open DwarfPrinter
open PrintAsmaux
open Printf
open Sections
open TargetPrinter

module Printer(Target:TARGET) =
  struct

    let get_fun_addr name txt =
      let s = Target.new_label ()
      and e = Target.new_label () in
      Debug.add_fun_addr name txt (e,s);
      s,e

    let print_debug_label oc l =
      if !Clflags.option_g then
        fprintf oc "%a:\n" Target.label l
      else
        ()

    let print_location oc loc =
      if loc <> Cutil.no_loc then Target.print_file_line oc (fst loc) (snd loc)

    let print_function oc name fn =
      Hashtbl.clear current_function_labels;
      Target.reset_constants ();
      let (text, lit, jmptbl) = Target.get_section_names name in
      Target.section oc text;
      let alignment =
        match !Clflags.option_falignfunctions with Some n -> n | None -> Target.default_falignment in
      Target.print_align oc alignment;
      if not (C2C.atom_is_static name) then
        fprintf oc "	.globl %a\n" Target.symbol name;
      Target.print_optional_fun_info oc;
      let s,e = if !Clflags.option_g then
        get_fun_addr name text
      else
        -1,-1 in
      print_debug_label oc s;
      fprintf oc "%a:\n" Target.symbol name;
      print_location oc (C2C.atom_location name);
      Target.cfi_startproc oc;
      Target.print_instructions oc fn;
      Target.cfi_endproc oc;
      print_debug_label oc e;
      Target.print_fun_info oc name;
      Target.emit_constants oc lit;
      Target.print_jumptable oc jmptbl;
      if !Clflags.option_g then
        Hashtbl.iter (fun p i -> Debug.add_label name p i) current_function_labels

    let print_init_data oc name id =
      if Str.string_match PrintCsyntax.re_string_literal (extern_atom name) 0
          && List.for_all (function Init_int8 _ -> true | _ -> false) id
      then
        fprintf oc "	.ascii	\"%s\"\n" (PrintCsyntax.string_of_init id)
      else
        List.iter (Target.print_init oc) id

    let print_var oc name v =
      match v.gvar_init with
      | [] -> ()
      | _  ->
          Debug.variable_printed (extern_atom name);
          let sec =
            match C2C.atom_sections name with
            | [s] -> s
            |  _  -> Section_data true
          and align =
            match C2C.atom_alignof name with
            | Some a -> a
            | None -> 8 in (* 8-alignment is a safe default *)
          let name_sec = Target.name_of_section sec in
          if name_sec <> "COMM" then begin
            fprintf oc "	%s\n" name_sec;
            Target.print_align oc align;
            if not (C2C.atom_is_static name) then
              fprintf oc "	.globl	%a\n" Target.symbol name;
            fprintf oc "%a:\n" Target.symbol name;
            print_init_data oc name v.gvar_init;
            Target.print_var_info oc name;
          end else
            let sz =
              match v.gvar_init with [Init_space sz] -> sz | _ -> assert false in
            Target.print_comm_symb oc sz name align

    let print_globdef oc (name,gdef) =
      match gdef with
<<<<<<< HEAD
      | Some(Gfun (Internal code)) -> print_function oc name code
      | Some(Gfun (External ef)) ->   ()
      | Some(Gvar v) -> print_var oc name v
      | None -> ()
=======
      | Gfun (Internal code) ->
        if not (C2C.atom_is_iso_inline_definition name) then
          print_function oc name code
      | Gfun (External ef) ->   ()
      | Gvar v -> print_var oc name v
>>>>>>> a78ec9a9

    module DwarfTarget: DwarfTypes.DWARF_TARGET =
      struct
        let label = Target.label
        let section = Target.section
        let symbol = Target.symbol
        let comment = Target.comment
        let address = Target.address
      end

    module DebugPrinter = DwarfPrinter (DwarfTarget)
  end

let print_program oc p =
  let module Target = (val (sel_target ()):TARGET) in
  let module Printer = Printer(Target) in
  Fileinfo.reset_filenames ();
  print_version_and_options oc Target.comment;
  Target.print_prologue oc;
  List.iter (Printer.print_globdef oc) p.prog_defs;
  Target.print_epilogue oc;
  if !Clflags.option_g then
    begin
      let atom_to_s s =
        let s = C2C.atom_sections s in
        match s with
        | [] -> Target.name_of_section Section_text
        | (Section_user (n,_,_))::_ -> n
        | a::_ ->
            Target.name_of_section a in
      match Debug.generate_debug_info atom_to_s (Target.name_of_section Section_text) with
      | None -> ()
      | Some db ->
          Printer.DebugPrinter.print_debug oc db
    end;
  Fileinfo.close_filenames ()<|MERGE_RESOLUTION|>--- conflicted
+++ resolved
@@ -102,18 +102,12 @@
 
     let print_globdef oc (name,gdef) =
       match gdef with
-<<<<<<< HEAD
-      | Some(Gfun (Internal code)) -> print_function oc name code
-      | Some(Gfun (External ef)) ->   ()
-      | Some(Gvar v) -> print_var oc name v
-      | None -> ()
-=======
-      | Gfun (Internal code) ->
+      | Some (Gfun (Internal code)) ->
         if not (C2C.atom_is_iso_inline_definition name) then
           print_function oc name code
-      | Gfun (External ef) ->   ()
-      | Gvar v -> print_var oc name v
->>>>>>> a78ec9a9
+      | Some (Gfun (External ef)) ->   ()
+      | Some (Gvar v) -> print_var oc name v
+      | None -> ()
 
     module DwarfTarget: DwarfTypes.DWARF_TARGET =
       struct
