(* *********************************************************************)
(*                                                                     *)
(*              The Compcert verified compiler                         *)
(*                                                                     *)
(*          Xavier Leroy, INRIA Paris-Rocquencourt                     *)
(*                                                                     *)
(*  Copyright Institut National de Recherche en Informatique et en     *)
(*  Automatique.  All rights reserved.  This file is distributed       *)
(*  under the terms of the INRIA Non-Commercial License Agreement.     *)
(*                                                                     *)
(* *********************************************************************)

(** Type-checking Linear code. *)

Require Import Coqlib.
Require Import AST.
Require Import Integers.
Require Import Values.
Require Import Globalenvs.
Require Import Memory.
Require Import Events.
Require Import Op.
Require Import Machregs.
Require Import Locations.
Require Import Conventions.
Require Import LTL.
Require Import Linear.

(** The rules are presented as boolean-valued functions so that we
  get an executable type-checker for free. *)

Section WT_INSTR.

Variable funct: function.

Definition slot_valid (sl: slot) (ofs: Z) (ty: typ): bool :=
  match sl with
  | Local => zle 0 ofs
  | Outgoing => zle 0 ofs
  | Incoming => In_dec Loc.eq (S Incoming ofs ty) (regs_of_rpairs (loc_parameters funct.(fn_sig)))
  end
  && Zdivide_dec (typealign ty) ofs (typealign_pos ty).

Definition slot_writable (sl: slot) : bool :=
  match sl with
  | Local => true
  | Outgoing => true
  | Incoming => false
  end.

Definition loc_valid (l: loc) : bool :=
  match l with
  | R r => true
  | S Local ofs ty => slot_valid Local ofs ty
  | S _ _ _ => false
  end.

Fixpoint wt_builtin_res (ty: typ) (res: builtin_res mreg) : bool :=
  match res with
  | BR r => subtype ty (mreg_type r)
  | BR_none => true
  | BR_splitlong hi lo => wt_builtin_res Tint hi && wt_builtin_res Tint lo
  end.

Definition wt_instr (i: instruction) : bool :=
  match i with
  | Lgetstack sl ofs ty r =>
      subtype ty (mreg_type r) && slot_valid sl ofs ty
  | Lsetstack r sl ofs ty =>
      slot_valid sl ofs ty && slot_writable sl
  | Lop op args res =>
      match is_move_operation op args with
      | Some arg =>
          subtype (mreg_type arg) (mreg_type res)
      | None =>
          let (targs, tres) := type_of_operation op in
          subtype tres (mreg_type res)
      end
  | Lload chunk addr args dst =>
      subtype (type_of_chunk chunk) (mreg_type dst)
  | Ltailcall sg ros =>
      zeq (size_arguments sg) 0
  | Lbuiltin ef args res =>
      wt_builtin_res (proj_sig_res (ef_sig ef)) res
      && forallb loc_valid (params_of_builtin_args args)
  | _ =>
      true
  end.

End WT_INSTR.

Definition wt_code (f: function) (c: code) : bool :=
  forallb (wt_instr f) c.

Definition wt_function (f: function) : bool :=
  wt_code f f.(fn_code).

(** Typing the run-time state. *)

Definition wt_locset (ls: locset) : Prop :=
  forall l, Val.has_type (ls l) (Loc.type l).

Lemma wt_setreg:
  forall ls r v,
  Val.has_type v (mreg_type r) -> wt_locset ls -> wt_locset (Locmap.set (R r) v ls).
Proof.
  intros; red; intros.
  unfold Locmap.set.
  destruct (Loc.eq (R r) l).
  subst l; auto.
  destruct (Loc.diff_dec (R r) l). auto. red. auto.
Qed.

Lemma wt_setstack:
  forall ls sl ofs ty v,
  wt_locset ls -> wt_locset (Locmap.set (S sl ofs ty) v ls).
Proof.
  intros; red; intros.
  unfold Locmap.set.
  destruct (Loc.eq (S sl ofs ty) l).
  subst l. simpl.
  generalize (Val.load_result_type (chunk_of_type ty) v).
  replace (type_of_chunk (chunk_of_type ty)) with ty. auto.
  destruct ty; reflexivity.
  destruct (Loc.diff_dec (S sl ofs ty) l). auto. red. auto.
Qed.

Lemma wt_undef_regs:
  forall rs ls, wt_locset ls -> wt_locset (undef_regs rs ls).
Proof.
  induction rs; simpl; intros. auto. apply wt_setreg; auto. red; auto.
Qed.

Lemma wt_call_regs:
  forall ls, wt_locset ls -> wt_locset (call_regs ls).
Proof.
  intros; red; intros. unfold call_regs. destruct l. auto.
  destruct sl.
  red; auto.
  change (Loc.type (S Incoming pos ty)) with (Loc.type (S Outgoing pos ty)). auto.
  red; auto.
Qed.

Lemma wt_return_regs:
  forall caller callee,
  wt_locset caller -> wt_locset callee -> wt_locset (return_regs caller callee).
Proof.
  intros; red; intros.
  unfold return_regs. destruct l; auto. destruct (is_callee_save r); auto.
Qed.

Lemma wt_setpair:
  forall sg v rs,
  Val.has_type v (proj_sig_res sg) ->
  wt_locset rs ->
  wt_locset (Locmap.setpair (loc_result sg) v rs).
Proof.
  intros. generalize (loc_result_pair sg) (loc_result_type sg).
  destruct (loc_result sg); simpl Locmap.setpair.
- intros. apply wt_setreg; auto. eapply Val.has_subtype; eauto.
- intros A B. decompose [and] A.
  apply wt_setreg. eapply Val.has_subtype; eauto. destruct v; exact I.
  apply wt_setreg. eapply Val.has_subtype; eauto. destruct v; exact I.
  auto.
Qed.

Lemma wt_setres:
  forall res ty v rs,
  wt_builtin_res ty res = true ->
  Val.has_type v ty ->
  wt_locset rs ->
  wt_locset (Locmap.setres res v rs).
Proof.
  induction res; simpl; intros.
- apply wt_setreg; auto. eapply Val.has_subtype; eauto.
- auto.
- InvBooleans. eapply IHres2; eauto. destruct v; exact I.
  eapply IHres1; eauto. destruct v; exact I.
Qed.

Lemma wt_find_label:
  forall f lbl c,
  wt_function f = true ->
  find_label lbl f.(fn_code) = Some c ->
  wt_code f c = true.
Proof.
  unfold wt_function; intros until c. generalize (fn_code f). induction c0; simpl; intros.
  discriminate.
  InvBooleans. destruct (is_label lbl a).
  congruence.
  auto.
Qed.

(** Soundness of the type system *)

Definition wt_fundef (fd: fundef) :=
  match fd with
  | Internal f => wt_function f = true
  | External ef => True
  end.

Inductive wt_callstack: list stackframe -> Prop :=
  | wt_callstack_parent init_ls s:
      wt_locset init_ls ->
      wt_callstack (Parent init_ls :: s)
  | wt_callstack_cons: forall f sp rs c s
        (WTSTK: wt_callstack s)
        (WTF: wt_function f = true)
        (WTC: wt_code f c = true)
        (WTRS: wt_locset rs),
      wt_callstack (Stackframe f sp rs c :: s).

Lemma wt_parent_locset:
  forall s, wt_callstack s -> wt_locset (parent_locset s).
Proof.
  induction 1; simpl.
- auto.
- auto.
Qed.

(** Preservation of state typing by transitions *)

Section SOUNDNESS.

Variable prog: program.
Let ge := Genv.globalenv prog.

Inductive wt_state: state -> Prop :=
  | wt_regular_state: forall s f sp c rs m
        (WTSTK: wt_callstack s )
        (WTF: wt_function f = true)
        (WTC: wt_code f c = true)
        (WTRS: wt_locset rs),
      wt_state (State s f sp c rs m)
  | wt_call_state: forall s fb fd rs m
        (FIND: Genv.find_funct_ptr ge fb = Some fd)
        (WTSTK: wt_callstack s)
        (WTFD: wt_fundef fd)
        (WTRS: wt_locset rs),
      wt_state (Callstate s fb rs m)
  | wt_return_state: forall s rs m
        (WTSTK: wt_callstack s)
        (WTRS: wt_locset rs),
      wt_state (Returnstate s rs m).

Hypothesis wt_prog:
  forall i fd, In (i, Gfun fd) prog.(prog_defs) -> wt_fundef fd.

Lemma wt_find_funct_ptr:
  forall b f, Genv.find_funct_ptr ge b = Some f -> wt_fundef f.
Proof.
  intros.
  assert (X: exists i, In (i, Gfun f) prog.(prog_defs)).
  {
    eapply Genv.find_funct_ptr_inversion; eauto.
  }
  destruct X as [i IN]. eapply wt_prog; eauto.
Qed.

Theorem step_type_preservation:
  forall S1 t S2, step ge S1 t S2 -> wt_state S1 -> wt_state S2.
Proof.
Local Opaque mreg_type.
  induction 1; intros WTS; inv WTS.
- (* getstack *)
  simpl in *; InvBooleans.
  econstructor; eauto.
  eapply wt_setreg; eauto. eapply Val.has_subtype; eauto. apply WTRS.
  apply wt_undef_regs; auto.
- (* setstack *)
  simpl in *; InvBooleans.
  econstructor; eauto.
  apply wt_setstack. apply wt_undef_regs; auto.
- (* op *)
  simpl in *. destruct (is_move_operation op args) as [src | ] eqn:ISMOVE.
  + (* move *)
    InvBooleans. exploit is_move_operation_correct; eauto. intros [EQ1 EQ2]; subst.
    simpl in H. inv H.
    econstructor; eauto. apply wt_setreg. eapply Val.has_subtype; eauto. apply WTRS.
    apply wt_undef_regs; auto.
  + (* other ops *)
    destruct (type_of_operation op) as [ty_args ty_res] eqn:TYOP. InvBooleans.
    econstructor; eauto.
    apply wt_setreg; auto. eapply Val.has_subtype; eauto.
    change ty_res with (snd (ty_args, ty_res)). rewrite <- TYOP. eapply type_of_operation_sound; eauto.
    red; intros; subst op. simpl in ISMOVE.
    destruct args; try discriminate. destruct args; discriminate.
    apply wt_undef_regs; auto.
- (* load *)
  simpl in *; InvBooleans.
  econstructor; eauto.
  apply wt_setreg. eapply Val.has_subtype; eauto.
  destruct a; simpl in H0; try discriminate. eapply Mem.load_type; eauto.
  apply wt_undef_regs; auto.
- (* store *)
  simpl in *; InvBooleans.
  econstructor. eauto. eauto. eauto.
  apply wt_undef_regs; auto.
- (* call *)
  simpl in *; InvBooleans.
  econstructor; eauto. econstructor; eauto.
  eapply wt_find_funct_ptr; eauto.
- (* tailcall *)
  simpl in *; InvBooleans.
  econstructor; eauto.
  eapply wt_find_funct_ptr; eauto.
  apply wt_return_regs; auto. apply wt_parent_locset; auto.
- (* builtin *)
  simpl in *; InvBooleans.
  econstructor; eauto.
  eapply wt_setres; eauto. eapply external_call_well_typed; eauto.
  apply wt_undef_regs; auto.
- (* label *)
  simpl in *. econstructor; eauto.
- (* goto *)
  simpl in *. econstructor; eauto. eapply wt_find_label; eauto.
- (* cond branch, taken *)
  simpl in *. econstructor. auto. auto. eapply wt_find_label; eauto.
  apply wt_undef_regs; auto.
- (* cond branch, not taken *)
  simpl in *. econstructor. auto. auto. auto.
  apply wt_undef_regs; auto.
- (* jumptable *)
  simpl in *. econstructor. auto. auto. eapply wt_find_label; eauto.
  apply wt_undef_regs; auto.
- (* return *)
  simpl in *. InvBooleans.
  econstructor; eauto.
  apply wt_return_regs; auto. apply wt_parent_locset; auto.
- (* internal function *)
  simpl in WTFD. rewrite FIND in H; inv H.
  econstructor. eauto. eauto. eauto.
  apply wt_undef_regs. apply wt_call_regs. auto.
- (* external function *)
  rewrite FIND in H; inv H.
  econstructor. auto. apply wt_setpair; auto.
  eapply external_call_well_typed; eauto.
- (* return *)
  inv WTSTK. econstructor; eauto.
Qed.

Theorem wt_initial_state q:
  forall S, initial_state ge q S -> wt_state S.
Proof.
<<<<<<< HEAD
  induction 1. econstructor. constructor.
  assumption.
  unfold ge in H. exploit Genv.find_funct_ptr_inversion; eauto.
  intros [id' IN]. eapply wt_prog; eauto.
  assumption.
=======
  induction 1. econstructor. eauto. constructor.
  unfold ge0 in H1. exploit Genv.find_funct_ptr_inversion; eauto.
  intros [id IN]. eapply wt_prog; eauto.
  apply wt_init.
>>>>>>> 0423fc0c
Qed.

End SOUNDNESS.

(** Properties of well-typed states that are used in [Stackingproof]. *)

Lemma wt_state_getstack:
  forall p s f sp sl ofs ty rd c rs m,
  wt_state p (State s f sp (Lgetstack sl ofs ty rd :: c) rs m) ->
  slot_valid f sl ofs ty = true.
Proof.
  intros. inv H. simpl in WTC; InvBooleans. auto.
Qed.

Lemma wt_state_setstack:
  forall p s f sp sl ofs ty r c rs m,
  wt_state p (State s f sp (Lsetstack r sl ofs ty :: c) rs m) ->
  slot_valid f sl ofs ty = true /\ slot_writable sl = true.
Proof.
  intros. inv H. simpl in WTC; InvBooleans. intuition.
Qed.

Lemma wt_state_tailcall:
  forall p s f sp sg ros c rs m,
  wt_state p (State s f sp (Ltailcall sg ros :: c) rs m) ->
  size_arguments sg = 0.
Proof.
  intros. inv H. simpl in WTC; InvBooleans. auto.
Qed.

Lemma wt_state_builtin:
  forall s p f sp ef args res c rs m,
  wt_state p (State s f sp (Lbuiltin ef args res :: c) rs m) ->
  forallb (loc_valid f) (params_of_builtin_args args) = true.
Proof.
  intros. inv H. simpl in WTC; InvBooleans. auto.
Qed.

Lemma wt_callstate_wt_regs:
  forall p s f rs m,
  wt_state p (Callstate s f rs m) ->
  forall r, Val.has_type (rs (R r)) (mreg_type r).
Proof.
  intros. inv H. apply WTRS.
Qed.<|MERGE_RESOLUTION|>--- conflicted
+++ resolved
@@ -342,18 +342,11 @@
 Theorem wt_initial_state q:
   forall S, initial_state ge q S -> wt_state S.
 Proof.
-<<<<<<< HEAD
-  induction 1. econstructor. constructor.
+  induction 1. econstructor. eauto. constructor.
   assumption.
   unfold ge in H. exploit Genv.find_funct_ptr_inversion; eauto.
   intros [id' IN]. eapply wt_prog; eauto.
   assumption.
-=======
-  induction 1. econstructor. eauto. constructor.
-  unfold ge0 in H1. exploit Genv.find_funct_ptr_inversion; eauto.
-  intros [id IN]. eapply wt_prog; eauto.
-  apply wt_init.
->>>>>>> 0423fc0c
 Qed.
 
 End SOUNDNESS.
