(* *********************************************************************)
(*                                                                     *)
(*              The Compcert verified compiler                         *)
(*                                                                     *)
(*          Xavier Leroy, INRIA Paris-Rocquencourt                     *)
(*                                                                     *)
(*  Copyright Institut National de Recherche en Informatique et en     *)
(*  Automatique.  All rights reserved.  This file is distributed       *)
(*  under the terms of the INRIA Non-Commercial License Agreement.     *)
(*                                                                     *)
(* *********************************************************************)

(** RTL function inlining: semantic preservation *)

Require Import Coqlib Wfsimpl Maps Errors Integers.
Require Import AST Linking Values Memory Globalenvs Events Smallstep.
Require Import Op Registers RTL.
Require Import Inlining Inliningspec.
Require Import LanguageInterface cklr.Inject cklr.InjectFootprint.

Definition match_prog (prog tprog: program) :=
  match_program (fun cunit f tf => transf_fundef (funenv_program cunit) f = OK tf) eq prog tprog.

Lemma transf_program_match:
  forall prog tprog, transf_program prog = OK tprog -> match_prog prog tprog.
Proof.
  intros. eapply match_transform_partial_program_contextual; eauto.
Qed.

Section INLINING.

Variable prog: program.
Variable tprog: program.
Hypothesis TRANSF: match_prog prog tprog.
Variable w: CKLR.world inj.
Variable se: Genv.symtbl.
Variable tse: Genv.symtbl.
Let ge := Genv.globalenv se prog.
Let tge := Genv.globalenv tse tprog.

Hypothesis GE: CKLR.match_stbls inj w se tse.
Hypothesis VALID: Genv.valid_for (erase_program prog) se.

Lemma functions_translated (j: meminj):
  Genv.match_stbls j se tse ->
  forall (v tv: val) (f: fundef),
  Genv.find_funct ge v = Some f -> Val.inject j v tv ->
  exists cu f', Genv.find_funct tge tv = Some f' /\ transf_fundef (funenv_program cu) f = OK f' /\ linkorder cu prog.
Proof.
  apply (Genv.find_funct_match TRANSF).
Qed.

Lemma sig_function_translated:
  forall cu f f', transf_fundef (funenv_program cu) f = OK f' -> funsig f' = funsig f.
Proof.
  intros. destruct f; Errors.monadInv H.
  exploit transf_function_spec; eauto. intros SP; inv SP. auto.
  auto.
Qed.

(** ** Properties of contexts and relocations *)

Remark sreg_below_diff:
  forall ctx r r', Plt r' ctx.(dreg) -> sreg ctx r <> r'.
Proof.
  intros. zify. unfold sreg; rewrite shiftpos_eq. extlia.
Qed.

Remark context_below_diff:
  forall ctx1 ctx2 r1 r2,
  context_below ctx1 ctx2 -> Ple r1 ctx1.(mreg) -> sreg ctx1 r1 <> sreg ctx2 r2.
Proof.
  intros. red in H. zify. unfold sreg; rewrite ! shiftpos_eq. extlia.
Qed.

Remark context_below_lt:
  forall ctx1 ctx2 r, context_below ctx1 ctx2 -> Ple r ctx1.(mreg) -> Plt (sreg ctx1 r) ctx2.(dreg).
Proof.
  intros. red in H. unfold Plt; zify. unfold sreg; rewrite shiftpos_eq.
  extlia.
Qed.

(*
Remark context_below_le:
  forall ctx1 ctx2 r, context_below ctx1 ctx2 -> Ple r ctx1.(mreg) -> Ple (sreg ctx1 r) ctx2.(dreg).
Proof.
  intros. red in H. unfold Ple; zify. unfold sreg; rewrite shiftpos_eq.
  extlia.
Qed.
*)

(** ** Agreement between register sets before and after inlining. *)

Definition agree_regs (F: meminj) (ctx: context) (rs rs': regset) :=
  (forall r, Ple r ctx.(mreg) -> Val.inject F rs#r rs'#(sreg ctx r))
/\(forall r, Plt ctx.(mreg) r -> rs#r = Vundef).

Definition val_reg_charact (F: meminj) (ctx: context) (rs': regset) (v: val) (r: reg) :=
  (Plt ctx.(mreg) r /\ v = Vundef) \/ (Ple r ctx.(mreg) /\ Val.inject F v rs'#(sreg ctx r)).

Remark Plt_Ple_dec:
  forall p q, {Plt p q} + {Ple q p}.
Proof.
  intros. destruct (plt p q). left; auto. right; extlia.
Qed.

Lemma agree_val_reg_gen:
  forall F ctx rs rs' r, agree_regs F ctx rs rs' -> val_reg_charact F ctx rs' rs#r r.
Proof.
  intros. destruct H as [A B].
  destruct (Plt_Ple_dec (mreg ctx) r).
  left. rewrite B; auto.
  right. auto.
Qed.

Lemma agree_val_regs_gen:
  forall F ctx rs rs' rl,
  agree_regs F ctx rs rs' -> list_forall2 (val_reg_charact F ctx rs') rs##rl rl.
Proof.
  induction rl; intros; constructor; auto. apply agree_val_reg_gen; auto.
Qed.

Lemma agree_val_reg:
  forall F ctx rs rs' r, agree_regs F ctx rs rs' -> Val.inject F rs#r rs'#(sreg ctx r).
Proof.
  intros. exploit agree_val_reg_gen; eauto. instantiate (1 := r). intros [[A B] | [A B]].
  rewrite B; auto.
  auto.
Qed.

Lemma agree_val_regs:
  forall F ctx rs rs' rl, agree_regs F ctx rs rs' -> Val.inject_list F rs##rl rs'##(sregs ctx rl).
Proof.
  induction rl; intros; simpl. constructor. constructor; auto. apply agree_val_reg; auto.
Qed.

Lemma agree_set_reg:
  forall F ctx rs rs' r v v',
  agree_regs F ctx rs rs' ->
  Val.inject F v v' ->
  Ple r ctx.(mreg) ->
  agree_regs F ctx (rs#r <- v) (rs'#(sreg ctx r) <- v').
Proof.
  unfold agree_regs; intros. destruct H. split; intros.
  repeat rewrite Regmap.gsspec.
  destruct (peq r0 r). subst r0. rewrite peq_true. auto.
  rewrite peq_false. auto. apply shiftpos_diff; auto.
  rewrite Regmap.gso. auto. extlia.
Qed.

Lemma agree_set_reg_undef:
  forall F ctx rs rs' r v',
  agree_regs F ctx rs rs' ->
  agree_regs F ctx (rs#r <- Vundef) (rs'#(sreg ctx r) <- v').
Proof.
  unfold agree_regs; intros. destruct H. split; intros.
  repeat rewrite Regmap.gsspec.
  destruct (peq r0 r). subst r0. rewrite peq_true. auto.
  rewrite peq_false. auto. apply shiftpos_diff; auto.
  rewrite Regmap.gsspec. destruct (peq r0 r); auto.
Qed.

Lemma agree_set_reg_undef':
  forall F ctx rs rs' r,
  agree_regs F ctx rs rs' ->
  agree_regs F ctx (rs#r <- Vundef) rs'.
Proof.
  unfold agree_regs; intros. destruct H. split; intros.
  rewrite Regmap.gsspec.
  destruct (peq r0 r). subst r0. auto. auto.
  rewrite Regmap.gsspec. destruct (peq r0 r); auto.
Qed.

Lemma agree_regs_invariant:
  forall F ctx rs rs1 rs2,
  agree_regs F ctx rs rs1 ->
  (forall r, Ple ctx.(dreg) r -> Plt r (ctx.(dreg) + ctx.(mreg)) -> rs2#r = rs1#r) ->
  agree_regs F ctx rs rs2.
Proof.
  unfold agree_regs; intros. destruct H. split; intros.
  rewrite H0. auto.
  apply shiftpos_above.
  eapply Pos.lt_le_trans. apply shiftpos_below. extlia.
  apply H1; auto.
Qed.

Lemma agree_regs_incr:
  forall F ctx rs1 rs2 F',
  agree_regs F ctx rs1 rs2 ->
  inject_incr F F' ->
  agree_regs F' ctx rs1 rs2.
Proof.
  intros. destruct H. split; intros. eauto. auto.
Qed.

Remark agree_regs_init:
  forall F ctx rs, agree_regs F ctx (Regmap.init Vundef) rs.
Proof.
  intros; split; intros. rewrite Regmap.gi; auto. rewrite Regmap.gi; auto.
Qed.

Lemma agree_regs_init_regs:
  forall F ctx rl vl vl',
  Val.inject_list F vl vl' ->
  (forall r, In r rl -> Ple r ctx.(mreg)) ->
  agree_regs F ctx (init_regs vl rl) (init_regs vl' (sregs ctx rl)).
Proof.
  induction rl; simpl; intros.
  apply agree_regs_init.
  inv H. apply agree_regs_init.
  apply agree_set_reg; auto.
Qed.

(** ** Executing sequences of moves *)

Lemma tr_moves_init_regs:
  forall F stk f sp m ctx1 ctx2, context_below ctx1 ctx2 ->
  forall rdsts rsrcs vl pc1 pc2 rs1,
  tr_moves f.(fn_code) pc1 (sregs ctx1 rsrcs) (sregs ctx2 rdsts) pc2 ->
  (forall r, In r rdsts -> Ple r ctx2.(mreg)) ->
  list_forall2 (val_reg_charact F ctx1 rs1) vl rsrcs ->
  exists rs2,
    star step tge (State stk f sp pc1 rs1 m)
               E0 (State stk f sp pc2 rs2 m)
  /\ agree_regs F ctx2 (init_regs vl rdsts) rs2
  /\ forall r, Plt r ctx2.(dreg) -> rs2#r = rs1#r.
Proof.
  induction rdsts; simpl; intros.
(* rdsts = nil *)
  inv H0. exists rs1; split. apply star_refl. split. apply agree_regs_init. auto.
(* rdsts = a :: rdsts *)
  inv H2. inv H0.
  exists rs1; split. apply star_refl. split. apply agree_regs_init. auto.
  simpl in H0. inv H0.
  exploit IHrdsts; eauto. intros [rs2 [A [B C]]].
  exists (rs2#(sreg ctx2 a) <- (rs2#(sreg ctx1 b1))).
  split. eapply star_right. eauto. eapply exec_Iop; eauto. traceEq.
  split. destruct H3 as [[P Q] | [P Q]].
  subst a1. eapply agree_set_reg_undef; eauto.
  eapply agree_set_reg; eauto. rewrite C; auto.  apply context_below_lt; auto.
  intros. rewrite Regmap.gso. auto. apply not_eq_sym. eapply sreg_below_diff; eauto.
  destruct H2; discriminate.
Qed.

(** ** Memory invariants *)

(** A stack location is private if it is not the image of a valid
   location and we have full rights on it. *)

Definition loc_private (F: meminj) (m m': mem) (sp: block) (ofs: Z) : Prop :=
  Mem.perm m' sp ofs Cur Freeable /\
  (forall b delta, F b = Some(sp, delta) -> ~Mem.perm m b (ofs - delta) Max Nonempty).

(** Likewise, for a range of locations. *)

Definition range_private (F: meminj) (m m': mem) (sp: block) (lo hi: Z) : Prop :=
  forall ofs, lo <= ofs < hi -> loc_private F m m' sp ofs.

Lemma range_private_invariant:
  forall F m m' sp lo hi F1 m1 m1',
  range_private F m m' sp lo hi ->
  (forall b delta ofs,
      F1 b = Some(sp, delta) ->
      Mem.perm m1 b ofs Max Nonempty ->
      lo <= ofs + delta < hi ->
      F b = Some(sp, delta) /\ Mem.perm m b ofs Max Nonempty) ->
  (forall ofs, Mem.perm m' sp ofs Cur Freeable -> Mem.perm m1' sp ofs Cur Freeable) ->
  range_private F1 m1 m1' sp lo hi.
Proof.
  intros; red; intros. exploit H; eauto. intros [A B]. split; auto.
  intros; red; intros. exploit H0; eauto. lia. intros [P Q].
  eelim B; eauto.
Qed.

Lemma range_private_perms:
  forall F m m' sp lo hi,
  range_private F m m' sp lo hi ->
  Mem.range_perm m' sp lo hi Cur Freeable.
Proof.
  intros; red; intros. eapply H; eauto.
Qed.

Lemma range_private_alloc_left:
  forall F m m' sp' base hi sz m1 sp F1,
  range_private F m m' sp' base hi ->
  Mem.alloc m 0 sz = (m1, sp) ->
  F1 sp = Some(sp', base) ->
  (forall b, b <> sp -> F1 b = F b) ->
  range_private F1 m1 m' sp' (base + Z.max sz 0) hi.
Proof.
  intros; red; intros.
  exploit (H ofs). generalize (Z.le_max_r sz 0). lia. intros [A B].
  split; auto. intros; red; intros.
  exploit Mem.perm_alloc_inv; eauto.
  destruct (eq_block b sp); intros.
  subst b. rewrite H1 in H4; inv H4.
  rewrite Zmax_spec in H3. destruct (zlt 0 sz); lia.
  rewrite H2 in H4; auto. eelim B; eauto.
Qed.

Lemma range_private_free_left:
  forall F m m' sp base sz hi b m1,
  range_private F m m' sp (base + Z.max sz 0) hi ->
  Mem.free m b 0 sz = Some m1 ->
  F b = Some(sp, base) ->
  Mem.inject F m m' ->
  range_private F m1 m' sp base hi.
Proof.
  intros; red; intros.
  destruct (zlt ofs (base + Z.max sz 0)) as [z|z].
  red; split.
  replace ofs with ((ofs - base) + base) by lia.
  eapply Mem.perm_inject; eauto.
  eapply Mem.free_range_perm; eauto.
  rewrite Zmax_spec in z. destruct (zlt 0 sz); lia.
  intros; red; intros. destruct (eq_block b b0).
  subst b0. rewrite H1 in H4; inv H4.
  eelim Mem.perm_free_2; eauto. rewrite Zmax_spec in z. destruct (zlt 0 sz); lia.
  exploit Mem.mi_no_overlap; eauto.
  apply Mem.perm_cur_max. apply Mem.perm_implies with Freeable; auto with mem.
  eapply Mem.free_range_perm. eauto.
  instantiate (1 := ofs - base). rewrite Zmax_spec in z. destruct (zlt 0 sz); lia.
  eapply Mem.perm_free_3; eauto.
  intros [A | A]. congruence. lia.

  exploit (H ofs). lia. intros [A B]. split. auto.
  intros; red; intros. eelim B; eauto. eapply Mem.perm_free_3; eauto.
Qed.

Lemma range_private_extcall:
  forall F F' m1 m2 m1' m2' sp base hi,
  range_private F m1 m1' sp base hi ->
  (forall b ofs p,
     Mem.valid_block m1 b -> Mem.perm m2 b ofs Max p -> Mem.perm m1 b ofs Max p) ->
  Mem.unchanged_on (loc_out_of_reach F m1) m1' m2' ->
  Mem.inject F m1 m1' ->
  inject_incr F F' ->
  inject_separated F F' m1 m1' ->
  Mem.valid_block m1' sp ->
  range_private F' m2 m2' sp base hi.
Proof.
  intros until hi; intros RP PERM UNCH INJ INCR SEP VB.
  red; intros. exploit RP; eauto. intros [A B].
  split. eapply Mem.perm_unchanged_on; eauto.
  intros. red in SEP. destruct (F b) as [[sp1 delta1] |] eqn:?.
  exploit INCR; eauto. intros EQ; rewrite H0 in EQ; inv EQ.
  red; intros; eelim B; eauto. eapply PERM; eauto.
  red. destruct (plt b (Mem.nextblock m1)); auto.
  exploit Mem.mi_freeblocks; eauto. congruence.
  exploit SEP; eauto. tauto.
Qed.

(** ** Relating global environments *)

Lemma ros_address_agree:
  forall ros rs F ctx rs',
  agree_regs F ctx rs rs' ->
  Genv.match_stbls F se tse ->
  Val.inject F (ros_address ge ros rs) (ros_address tge (sros ctx ros) rs').
Proof.
  intros. destruct ros as [r | id]; simpl in *.
- (* register *)
  destruct H as [Hlo Hhi]. destruct (plt (mreg ctx) r).
  + rewrite Hhi by auto. constructor.
  + eapply Hlo. xomega.
- (* symbol *)
  unfold Genv.symbol_address.
  destruct (Genv.find_symbol se id) eqn:Hb; eauto.
  edestruct @Genv.find_symbol_match as (b' & Hb' & H'); eauto.
  rewrite H'. econstructor; eauto.
Qed.

Lemma ros_address_inlined:
  forall fenv id rs fd f,
  fenv_compat prog fenv ->
  Genv.find_funct ge (ros_address ge (inr id) rs) = Some fd ->
  fenv!id = Some f ->
  fd = Internal f.
Proof.
  intros.
  apply H in H1. eapply Genv.find_def_symbol in H1; eauto. destruct H1 as (b & A & B).
  simpl in H0. unfold Genv.symbol_address, ge, fundef in *. setoid_rewrite A in H0.
  rewrite <- Genv.find_funct_ptr_iff in B. cbn in H0.
  destruct Ptrofs.eq_dec; congruence.
Qed.

(** Translation of builtin arguments. *)

Lemma tr_builtin_arg:
  forall F ctx rs rs' sp sp' m m',
  Genv.match_stbls F se tse ->
  agree_regs F ctx rs rs' ->
  F sp = Some(sp', ctx.(dstk)) ->
  Mem.inject F m m' ->
  forall a v,
  eval_builtin_arg ge (fun r => rs#r) (Vptr sp Ptrofs.zero) m a v ->
  exists v', eval_builtin_arg tge (fun r => rs'#r) (Vptr sp' Ptrofs.zero) m' (sbuiltinarg ctx a) v'
          /\ Val.inject F v v'.
Proof.
  intros until m'; intros MG AG SP MI. induction 1; simpl.
- exists rs'#(sreg ctx x); split. constructor. eapply agree_val_reg; eauto.
- econstructor; eauto with barg.
- econstructor; eauto with barg.
- econstructor; eauto with barg.
- econstructor; eauto with barg.
- exploit Mem.loadv_inject; eauto.
  instantiate (1 := Vptr sp' (Ptrofs.add ofs (Ptrofs.repr (dstk ctx)))).
  simpl. econstructor; eauto. rewrite Ptrofs.add_zero_l; auto.
  intros (v' & A & B). exists v'; split; auto. constructor. simpl. rewrite Ptrofs.add_zero_l; auto.
- econstructor; split. constructor. simpl. econstructor; eauto. rewrite ! Ptrofs.add_zero_l; auto.
- assert (Val.inject F (Genv.symbol_address ge id ofs) (Genv.symbol_address tge id ofs)).
  { unfold Genv.symbol_address; simpl; unfold Genv.symbol_address.
    destruct (Genv.find_symbol se id) as [b|] eqn:FS; auto.
    edestruct @Genv.find_symbol_match as (tb & Htb & TFS); eauto. rewrite TFS.
    econstructor. eauto. rewrite Ptrofs.add_zero; auto. }
  exploit Mem.loadv_inject; eauto. intros (v' & A & B).
  exists v'; eauto with barg.
- econstructor; split. constructor.
  unfold Genv.symbol_address.
  destruct (Genv.find_symbol se id) as [b|] eqn:FS; auto.
  edestruct @Genv.find_symbol_match as (tb & Htb & TFS); eauto. rewrite TFS.
  econstructor. eauto. rewrite Ptrofs.add_zero; auto.
- destruct IHeval_builtin_arg1 as (v1' & A1 & B1).
  destruct IHeval_builtin_arg2 as (v2' & A2 & B2).
  econstructor; split. eauto with barg. apply Val.longofwords_inject; auto.
- destruct IHeval_builtin_arg1 as (v1' & A1 & B1).
  destruct IHeval_builtin_arg2 as (v2' & A2 & B2).
  econstructor; split. eauto with barg.
  destruct Archi.ptr64; auto using Val.add_inject, Val.addl_inject.
Qed.

Lemma tr_builtin_args:
  forall F ctx rs rs' sp sp' m m',
  Genv.match_stbls F se tse ->
  agree_regs F ctx rs rs' ->
  F sp = Some(sp', ctx.(dstk)) ->
  Mem.inject F m m' ->
  forall al vl,
  eval_builtin_args ge (fun r => rs#r) (Vptr sp Ptrofs.zero) m al vl ->
  exists vl', eval_builtin_args tge (fun r => rs'#r) (Vptr sp' Ptrofs.zero) m' (map (sbuiltinarg ctx) al) vl'
          /\ Val.inject_list F vl vl'.
Proof.
  induction 5; simpl.
- exists (@nil val); split; constructor.
- exploit tr_builtin_arg; eauto. intros (v1' & A & B).
  destruct IHlist_forall2 as (vl' & C & D).
  exists (v1' :: vl'); split; constructor; auto.
Qed.

(** ** Relating stacks *)

Inductive match_stacks (F: meminj) (m m': mem):
             list stackframe -> list stackframe -> block -> Prop :=
  | match_stacks_nil: forall bound
        (MG: inj_incr w (injw F (Mem.nextblock m) (Mem.nextblock m')))
        (BELOW: Ple (injw_next_r w) bound),
      match_stacks F m m' nil nil bound
  | match_stacks_cons: forall res f sp pc rs stk f' sp' rs' stk' bound fenv ctx
        (MS: match_stacks_inside F m m' stk stk' f' ctx sp' rs')
        (COMPAT: fenv_compat prog fenv)
        (FB: tr_funbody fenv f'.(fn_stacksize) ctx f f'.(fn_code))
        (AG: agree_regs F ctx rs rs')
        (SP: F sp = Some(sp', ctx.(dstk)))
        (PRIV: range_private F m m' sp' (ctx.(dstk) + ctx.(mstk)) f'.(fn_stacksize))
        (SSZ1: 0 <= f'.(fn_stacksize) < Ptrofs.max_unsigned)
        (SSZ2: forall ofs, Mem.perm m' sp' ofs Max Nonempty -> 0 <= ofs <= f'.(fn_stacksize))
        (RES: Ple res ctx.(mreg))
        (BELOW: Plt sp' bound),
      match_stacks F m m'
                   (Stackframe res f (Vptr sp Ptrofs.zero) pc rs :: stk)
                   (Stackframe (sreg ctx res) f' (Vptr sp' Ptrofs.zero) (spc ctx pc) rs' :: stk')
                   bound
  | match_stacks_untailcall: forall stk res f' sp' rpc rs' stk' bound ctx
        (MS: match_stacks_inside F m m' stk stk' f' ctx sp' rs')
        (PRIV: range_private F m m' sp' ctx.(dstk) f'.(fn_stacksize))
        (SSZ1: 0 <= f'.(fn_stacksize) < Ptrofs.max_unsigned)
        (SSZ2: forall ofs, Mem.perm m' sp' ofs Max Nonempty -> 0 <= ofs <= f'.(fn_stacksize))
        (RET: ctx.(retinfo) = Some (rpc, res))
        (BELOW: Plt sp' bound),
      match_stacks F m m'
                   stk
                   (Stackframe res f' (Vptr sp' Ptrofs.zero) rpc rs' :: stk')
                   bound

with match_stacks_inside (F: meminj) (m m': mem):
        list stackframe -> list stackframe -> function -> context -> block -> regset -> Prop :=
  | match_stacks_inside_base: forall stk stk' f' ctx sp' rs'
        (MS: match_stacks F m m' stk stk' sp')
        (RET: ctx.(retinfo) = None)
        (DSTK: ctx.(dstk) = 0),
      match_stacks_inside F m m' stk stk' f' ctx sp' rs'
  | match_stacks_inside_inlined: forall res f sp pc rs stk stk' f' fenv ctx sp' rs' ctx'
        (MS: match_stacks_inside F m m' stk stk' f' ctx' sp' rs')
        (COMPAT: fenv_compat prog fenv)
        (FB: tr_funbody fenv f'.(fn_stacksize) ctx' f f'.(fn_code))
        (AG: agree_regs F ctx' rs rs')
        (SP: F sp = Some(sp', ctx'.(dstk)))
        (PAD: range_private F m m' sp' (ctx'.(dstk) + ctx'.(mstk)) ctx.(dstk))
        (RES: Ple res ctx'.(mreg))
        (RET: ctx.(retinfo) = Some (spc ctx' pc, sreg ctx' res))
        (BELOW: context_below ctx' ctx)
        (SBELOW: context_stack_call ctx' ctx),
      match_stacks_inside F m m' (Stackframe res f (Vptr sp Ptrofs.zero) pc rs :: stk)
                                 stk' f' ctx sp' rs'.

(** Properties of match_stacks *)

Section MATCH_STACKS.

Variable F: meminj.
Variables m m': mem.

Lemma match_stacks_globalenvs:
  forall stk stk' bound,
  match_stacks F m m' stk stk' bound -> Genv.match_stbls F se tse
with match_stacks_inside_globalenvs:
  forall stk stk' f ctx sp rs',
  match_stacks_inside F m m' stk stk' f ctx sp rs' -> Genv.match_stbls F se tse.
Proof.
  induction 1; eauto. eapply CKLR.match_stbls_acc in GE; eauto. apply GE.
  induction 1; eauto.
Qed.

Lemma match_stacks_bound:
  forall stk stk' bound bound1,
  match_stacks F m m' stk stk' bound ->
  Ple bound bound1 ->
  match_stacks F m m' stk stk' bound1.
Proof.
  intros. inv H.
  apply match_stacks_nil; auto. eapply Ple_trans; eauto.
  eapply match_stacks_cons; eauto. eapply Pos.lt_le_trans; eauto.
  eapply match_stacks_untailcall; eauto. eapply Pos.lt_le_trans; eauto.
Qed.

Variable F1: meminj.
Variables m1 m1': mem.
Hypothesis INCR: inject_incr F F1.

Lemma mit_incr_invariant bound nb1 nb2 nb1' nb2':
  (forall b1 b2 delta, F1 b1 = Some(b2, delta) -> Plt b1 (injw_next_l w) \/ Plt b2 bound ->
                       F b1 = Some(b2, delta)) ->
  Ple (injw_next_r w) bound ->
  inj_incr w (injw F nb1 nb2) ->
  Ple nb1 nb1' ->
  Ple nb2 nb2' ->
  inj_incr w (injw F1 nb1' nb2').
Proof.
  intros INJ BELOW H Hnb1' Hnb2'. inv H. split; cbn in *; eauto; try xomega.
  eapply inject_incr_trans; eauto.
  intros b1 b2 delta Hb1 Hb1'.
  destruct (F b1) as [[xb1' xdelta]|] eqn:Hb1''.
  - rewrite (INCR _ _ _ Hb1'') in Hb1'. inv Hb1'. eauto.
  - destruct (plt b1 nb0); try (erewrite INJ in Hb1''; eauto; discriminate).
    destruct (plt b2 bound); try (erewrite INJ in Hb1''; eauto; discriminate).
    xomega.
Qed.

Lemma match_stacks_invariant:
  forall stk stk' bound, match_stacks F m m' stk stk' bound ->
  forall (INJ: forall b1 b2 delta, F1 b1 = Some(b2, delta) ->
               Plt b1 (injw_next_l w) \/ Plt b2 bound -> F b1 = Some(b2, delta))
         (NB: Ple (Mem.nextblock m) (Mem.nextblock m1))
         (TNB: Ple (Mem.nextblock m') (Mem.nextblock m1'))
         (PERM1: forall b1 b2 delta ofs,
               F1 b1 = Some(b2, delta) -> Plt b2 bound ->
               Mem.perm m1 b1 ofs Max Nonempty -> Mem.perm m b1 ofs Max Nonempty)
         (PERM2: forall b ofs, Plt b bound ->
               Mem.perm m' b ofs Cur Freeable -> Mem.perm m1' b ofs Cur Freeable)
         (PERM3: forall b ofs k p, Plt b bound ->
               Mem.perm m1' b ofs k p -> Mem.perm m' b ofs k p),
  match_stacks F1 m1 m1' stk stk' bound

with match_stacks_inside_invariant:
  forall stk stk' f' ctx sp' rs1,
  match_stacks_inside F m m' stk stk' f' ctx sp' rs1 ->
  forall rs2
         (RS: forall r, Plt r ctx.(dreg) -> rs2#r = rs1#r)
         (NB: Ple (Mem.nextblock m) (Mem.nextblock m1))
         (TNB: Ple (Mem.nextblock m') (Mem.nextblock m1'))
         (INJ: forall b1 b2 delta, F1 b1 = Some(b2, delta) ->
               Plt b1 (injw_next_l w) \/ Ple b2 sp' -> F b1 = Some(b2, delta))
         (PERM1: forall b1 b2 delta ofs,
               F1 b1 = Some(b2, delta) -> Ple b2 sp' ->
               Mem.perm m1 b1 ofs Max Nonempty -> Mem.perm m b1 ofs Max Nonempty)
         (PERM2: forall b ofs, Ple b sp' ->
               Mem.perm m' b ofs Cur Freeable -> Mem.perm m1' b ofs Cur Freeable)
         (PERM3: forall b ofs k p, Ple b sp' ->
               Mem.perm m1' b ofs k p -> Mem.perm m' b ofs k p),
  match_stacks_inside F1 m1 m1' stk stk' f' ctx sp' rs2.

Proof.
  induction 1; intros.
  (* nil *)
  apply match_stacks_nil; auto.
  eapply mit_incr_invariant; eauto.
  (* cons *)
  apply match_stacks_cons with (fenv := fenv) (ctx := ctx); auto.
  eapply match_stacks_inside_invariant; eauto.
  intros; eapply INJ; eauto; extlia.
  intros; eapply PERM1; eauto; extlia.
  intros; eapply PERM2; eauto; extlia.
  intros; eapply PERM3; eauto; extlia.
  eapply agree_regs_incr; eauto.
  eapply range_private_invariant; eauto.
  (* untailcall *)
  apply match_stacks_untailcall with (ctx := ctx); auto.
  eapply match_stacks_inside_invariant; eauto.
  intros; eapply INJ; eauto; extlia.
  intros; eapply PERM1; eauto; extlia.
  intros; eapply PERM2; eauto; extlia.
  intros; eapply PERM3; eauto; extlia.
  eapply range_private_invariant; eauto.

  induction 1; intros.
  (* base *)
  eapply match_stacks_inside_base; eauto.
  eapply match_stacks_invariant; eauto.
  intros; eapply INJ; eauto; extlia.
  intros; eapply PERM1; eauto; extlia.
  intros; eapply PERM2; eauto; extlia.
  intros; eapply PERM3; eauto; extlia.
  (* inlined *)
  apply match_stacks_inside_inlined with (fenv := fenv) (ctx' := ctx'); auto.
  apply IHmatch_stacks_inside; auto.
  intros. apply RS. red in BELOW. extlia.
  apply agree_regs_incr with F; auto.
  apply agree_regs_invariant with rs'; auto.
  intros. apply RS. red in BELOW. extlia.
  eapply range_private_invariant; eauto.
    intros. split. eapply INJ; eauto. extlia. eapply PERM1; eauto. extlia.
    intros. eapply PERM2; eauto. extlia.
Qed.

Lemma match_stacks_empty:
  forall stk stk' bound,
  match_stacks F m m' stk stk' bound -> stk = nil -> stk' = nil
with match_stacks_inside_empty:
  forall stk stk' f ctx sp rs,
  match_stacks_inside F m m' stk stk' f ctx sp rs -> stk = nil -> stk' = nil /\ ctx.(retinfo) = None.
Proof.
  induction 1; intros.
  auto.
  discriminate.
  exploit match_stacks_inside_empty; eauto. intros [A B]. congruence.
  induction 1; intros.
  split. eapply match_stacks_empty; eauto. auto.
  discriminate.
Qed.

Lemma match_stacks_nextblock:
  forall stk stk' bound,
  match_stacks F m m' stk stk' bound ->
  Ple (injw_next_l w) (Mem.nextblock m) /\
  Ple (injw_next_r w) (Mem.nextblock m')
with match_stacks_inside_nextblock:
  forall stk stk' f' ctx sp' rs1,
  match_stacks_inside F m m' stk stk' f' ctx sp' rs1 ->
  Ple (injw_next_l w) (Mem.nextblock m) /\
  Ple (injw_next_r w) (Mem.nextblock m').
Proof.
  induction 1; eauto. clear - MG. inv MG; cbn; auto.
  induction 1; eauto.
Qed.

End MATCH_STACKS.

(** Preservation by assignment to a register *)

Lemma match_stacks_inside_set_reg:
  forall F m m' stk stk' f' ctx sp' rs' r v,
  match_stacks_inside F m m' stk stk' f' ctx sp' rs' ->
  match_stacks_inside F m m' stk stk' f' ctx sp' (rs'#(sreg ctx r) <- v).
Proof.
  intros. eapply match_stacks_inside_invariant; eauto.
<<<<<<< HEAD
  intros. apply Regmap.gso. zify. unfold sreg; rewrite shiftpos_eq. xomega.
  xomega. xomega.
=======
  intros. apply Regmap.gso. zify. unfold sreg; rewrite shiftpos_eq. extlia.
>>>>>>> fd2a2a8c
Qed.

Lemma match_stacks_inside_set_res:
  forall F m m' stk stk' f' ctx sp' rs' res v,
  match_stacks_inside F m m' stk stk' f' ctx sp' rs' ->
  match_stacks_inside F m m' stk stk' f' ctx sp' (regmap_setres (sbuiltinres ctx res) v rs').
Proof.
  intros. destruct res; simpl; auto.
  apply match_stacks_inside_set_reg; auto.
Qed.

(** Preservation by a memory store *)

Lemma match_stacks_inside_store:
  forall F m m' stk stk' f' ctx sp' rs' chunk b ofs v m1 chunk' b' ofs' v' m1',
  match_stacks_inside F m m' stk stk' f' ctx sp' rs' ->
  Mem.store chunk m b ofs v = Some m1 ->
  Mem.store chunk' m' b' ofs' v' = Some m1' ->
  match_stacks_inside F m1 m1' stk stk' f' ctx sp' rs'.
Proof.
  intros.
  eapply match_stacks_inside_invariant; eauto with mem.
  rewrite (Mem.nextblock_store _ _ _ _ _ _ H0). xomega.
  rewrite (Mem.nextblock_store _ _ _ _ _ _ H1). xomega.
Qed.

(** Preservation by an allocation *)

Lemma match_stacks_inside_alloc_left:
  forall F m m' stk stk' f' ctx sp' rs',
  match_stacks_inside F m m' stk stk' f' ctx sp' rs' ->
  forall sz m1 b F1 delta,
  Mem.alloc m 0 sz = (m1, b) ->
  inject_incr F F1 ->
  F1 b = Some(sp', delta) ->
  (forall b1, b1 <> b -> F1 b1 = F b1) ->
  delta >= ctx.(dstk) ->
  match_stacks_inside F1 m1 m' stk stk' f' ctx sp' rs'.
Proof.
  induction 1; intros.
  (* base *)
  eapply match_stacks_inside_base; eauto.
  eapply match_stacks_invariant; eauto.
  intros. destruct (eq_block b1 b).
  subst b1. rewrite H1 in H4; inv H4.
    apply Mem.alloc_result in H. subst.
    apply match_stacks_nextblock in MS. xomega.
  rewrite H2 in H4; auto.
  rewrite (Mem.nextblock_alloc _ _ _ _ _ H). xomega. xomega.
  intros. exploit Mem.perm_alloc_inv; eauto. destruct (eq_block b1 b); intros; auto.
  subst b1. rewrite H1 in H4. inv H4. eelim Plt_strict; eauto.
  (* inlined *)
  eapply match_stacks_inside_inlined; eauto.
  eapply IHmatch_stacks_inside; eauto. destruct SBELOW. lia.
  eapply agree_regs_incr; eauto.
  eapply range_private_invariant; eauto.
  intros. exploit Mem.perm_alloc_inv; eauto. destruct (eq_block b0 b); intros.
  subst b0. rewrite H2 in H5; inv H5. elimtype False; extlia.
  rewrite H3 in H5; auto.
Qed.

(** Preservation by freeing *)

Lemma match_stacks_free_left:
  forall F m m' stk stk' sp b lo hi m1,
  match_stacks F m m' stk stk' sp ->
  Mem.free m b lo hi = Some m1 ->
  match_stacks F m1 m' stk stk' sp.
Proof.
  intros. eapply match_stacks_invariant; eauto.
  rewrite (Mem.nextblock_free _ _ _ _ _ H0). xomega. xomega.
  intros. eapply Mem.perm_free_3; eauto.
Qed.

Lemma match_stacks_free_right:
  forall F m m' stk stk' sp lo hi m1',
  match_stacks F m m' stk stk' sp ->
  Mem.free m' sp lo hi = Some m1' ->
  match_stacks F m m1' stk stk' sp.
Proof.
<<<<<<< HEAD
  intros. eapply match_stacks_invariant; eauto. xomega.
  rewrite (Mem.nextblock_free _ _ _ _ _ H0). xomega.
  intros. eapply Mem.perm_free_1; eauto.
=======
  intros. eapply match_stacks_invariant; eauto.
  intros. eapply Mem.perm_free_1; eauto with ordered_type.
>>>>>>> fd2a2a8c
  intros. eapply Mem.perm_free_3; eauto.
Qed.

Lemma min_alignment_sound:
  forall sz n, (min_alignment sz | n) -> Mem.inj_offset_aligned n sz.
Proof.
  intros; red; intros. unfold min_alignment in H.
  assert (2 <= sz -> (2 | n)). intros.
    destruct (zle sz 1). extlia.
    destruct (zle sz 2). auto.
    destruct (zle sz 4). apply Z.divide_trans with 4; auto. exists 2; auto.
    apply Z.divide_trans with 8; auto. exists 4; auto.
  assert (4 <= sz -> (4 | n)). intros.
    destruct (zle sz 1). extlia.
    destruct (zle sz 2). extlia.
    destruct (zle sz 4). auto.
    apply Z.divide_trans with 8; auto. exists 2; auto.
  assert (8 <= sz -> (8 | n)). intros.
    destruct (zle sz 1). extlia.
    destruct (zle sz 2). extlia.
    destruct (zle sz 4). extlia.
    auto.
  destruct chunk; simpl in *; auto.
  apply Z.divide_1_l.
  apply Z.divide_1_l.
  apply H2; lia.
  apply H2; lia.
Qed.

(** Preservation by external calls *)

Section EXTCALL.

Variables F1 F2: meminj.
Variables m1 m2 m1' m2': mem.
Hypothesis MAXPERM: forall b ofs p, Mem.valid_block m1 b -> Mem.perm m2 b ofs Max p -> Mem.perm m1 b ofs Max p.
Hypothesis MAXPERM': forall b ofs p, Mem.valid_block m1' b -> Mem.perm m2' b ofs Max p -> Mem.perm m1' b ofs Max p.
Hypothesis UNCHANGED: Mem.unchanged_on (loc_out_of_reach F1 m1) m1' m2'.
Hypothesis INJ: Mem.inject F1 m1 m1'.
Hypothesis INCR: inject_incr F1 F2.
Hypothesis SEP: inject_separated F1 F2 m1 m1'.

Lemma match_stacks_extcall:
  forall stk stk' bound,
  match_stacks F1 m1 m1' stk stk' bound ->
  Ple (Mem.nextblock m1) (Mem.nextblock m2) ->
  Ple bound (Mem.nextblock m1') ->
  match_stacks F2 m2 m2' stk stk' bound
with match_stacks_inside_extcall:
  forall stk stk' f' ctx sp' rs',
  match_stacks_inside F1 m1 m1' stk stk' f' ctx sp' rs' ->
  Ple (Mem.nextblock m1) (Mem.nextblock m2) ->
  Plt sp' (Mem.nextblock m1') ->
  match_stacks_inside F2 m2 m2' stk stk' f' ctx sp' rs'.
Proof.
  induction 1; intros.
<<<<<<< HEAD
  apply match_stacks_nil; auto.
    eapply mit_incr_invariant; eauto. intros.
    destruct (F1 b1) as [[xb2 xdelta]|] eqn:HF1. apply INCR in HF1. congruence.
    exploit SEP; eauto. unfold Mem.valid_block. clear - H H0 H2 MG. inv MG; cbn in *. xomega.
    apply Mem.unchanged_on_nextblock in UNCHANGED. xomega.
=======
  apply match_stacks_nil with bound1; auto.
    inv MG. constructor; intros; eauto.
    destruct (F1 b1) as [[b2' delta']|] eqn:?.
    exploit INCR; eauto. intros EQ; rewrite H0 in EQ; inv EQ. eapply IMAGE; eauto.
    exploit SEP; eauto. intros [A B]. elim B. red. extlia.
>>>>>>> fd2a2a8c
  eapply match_stacks_cons; eauto.
    eapply match_stacks_inside_extcall; eauto. extlia.
    eapply agree_regs_incr; eauto.
    eapply range_private_extcall; eauto. red; extlia.
    intros. apply SSZ2; auto. apply MAXPERM'; auto. red; extlia.
  eapply match_stacks_untailcall; eauto.
    eapply match_stacks_inside_extcall; eauto. extlia.
    eapply range_private_extcall; eauto. red; extlia.
    intros. apply SSZ2; auto. apply MAXPERM'; auto. red; extlia.
  induction 1; intros.
  eapply match_stacks_inside_base; eauto.
    eapply match_stacks_extcall; eauto. extlia.
  eapply match_stacks_inside_inlined; eauto.
    eapply agree_regs_incr; eauto.
    eapply range_private_extcall; eauto.
Qed.

End EXTCALL.

(** Change of context corresponding to an inlined tailcall *)

Lemma align_unchanged:
  forall n amount, amount > 0 -> (amount | n) -> align n amount = n.
Proof.
  intros. destruct H0 as [p EQ]. subst n. unfold align. decEq.
  apply Zdiv_unique with (b := amount - 1). lia. lia.
Qed.

Lemma match_stacks_inside_inlined_tailcall:
  forall fenv F m m' stk stk' f' ctx sp' rs' ctx' f,
  match_stacks_inside F m m' stk stk' f' ctx sp' rs' ->
  context_below ctx ctx' ->
  context_stack_tailcall ctx f ctx' ->
  ctx'.(retinfo) = ctx.(retinfo) ->
  range_private F m m' sp' ctx.(dstk) f'.(fn_stacksize) ->
  tr_funbody fenv f'.(fn_stacksize) ctx' f f'.(fn_code) ->
  match_stacks_inside F m m' stk stk' f' ctx' sp' rs'.
Proof.
  intros. inv H.
  (* base *)
  eapply match_stacks_inside_base; eauto. congruence.
  rewrite H1. rewrite DSTK. apply align_unchanged. apply min_alignment_pos. apply Z.divide_0_r.
  (* inlined *)
  assert (dstk ctx <= dstk ctx'). rewrite H1. apply align_le. apply min_alignment_pos.
  eapply match_stacks_inside_inlined; eauto.
  red; intros. destruct (zlt ofs (dstk ctx)). apply PAD; lia. apply H3. inv H4. extlia.
  congruence.
  unfold context_below in *. extlia.
  unfold context_stack_call in *. lia.
Qed.

(** ** Relating states *)

Inductive match_states: RTL.state -> RTL.state -> Prop :=
  | match_regular_states: forall stk f sp pc rs m stk' f' sp' rs' m' F fenv ctx
        (MS: match_stacks_inside F m m' stk stk' f' ctx sp' rs')
        (COMPAT: fenv_compat prog fenv)
        (FB: tr_funbody fenv f'.(fn_stacksize) ctx f f'.(fn_code))
        (AG: agree_regs F ctx rs rs')
        (SP: F sp = Some(sp', ctx.(dstk)))
        (MINJ: Mem.inject F m m')
        (VB: Mem.valid_block m' sp')
        (PRIV: range_private F m m' sp' (ctx.(dstk) + ctx.(mstk)) f'.(fn_stacksize))
        (SSZ1: 0 <= f'.(fn_stacksize) < Ptrofs.max_unsigned)
        (SSZ2: forall ofs, Mem.perm m' sp' ofs Max Nonempty -> 0 <= ofs <= f'.(fn_stacksize)),
      match_states (State stk f (Vptr sp Ptrofs.zero) pc rs m)
                   (State stk' f' (Vptr sp' Ptrofs.zero) (spc ctx pc) rs' m')
  | match_call_states: forall stk vf args m stk' vf' args' m' cunit F
        (MS: match_stacks F m m' stk stk' (Mem.nextblock m'))
        (LINK: linkorder cunit prog)
        (FINJ: Val.inject F vf vf')
        (VINJ: Val.inject_list F args args')
        (MINJ: Mem.inject F m m'),
      match_states (Callstate stk vf args m)
                   (Callstate stk' vf' args' m')
  | match_call_regular_states: forall stk f vf vargs m stk' f' sp' rs' m' F fenv ctx ctx' pc' pc1' rargs
        (MS: match_stacks_inside F m m' stk stk' f' ctx sp' rs')
        (COMPAT: fenv_compat prog fenv)
        (FB: tr_funbody fenv f'.(fn_stacksize) ctx f f'.(fn_code))
        (BELOW: context_below ctx' ctx)
        (NOP: f'.(fn_code)!pc' = Some(Inop pc1'))
        (MOVES: tr_moves f'.(fn_code) pc1' (sregs ctx' rargs) (sregs ctx f.(fn_params)) (spc ctx f.(fn_entrypoint)))
        (VFIND: Genv.find_funct ge vf = Some (Internal f))
        (VINJ: list_forall2 (val_reg_charact F ctx' rs') vargs rargs)
        (MINJ: Mem.inject F m m')
        (VB: Mem.valid_block m' sp')
        (PRIV: range_private F m m' sp' ctx.(dstk) f'.(fn_stacksize))
        (SSZ1: 0 <= f'.(fn_stacksize) < Ptrofs.max_unsigned)
        (SSZ2: forall ofs, Mem.perm m' sp' ofs Max Nonempty -> 0 <= ofs <= f'.(fn_stacksize)),
      match_states (Callstate stk vf vargs m)
                   (State stk' f' (Vptr sp' Ptrofs.zero) pc' rs' m')
  | match_return_states: forall stk v m stk' v' m' F
        (MS: match_stacks F m m' stk stk' (Mem.nextblock m'))
        (VINJ: Val.inject F v v')
        (MINJ: Mem.inject F m m'),
      match_states (Returnstate stk v m)
                   (Returnstate stk' v' m')
  | match_return_regular_states: forall stk v m stk' f' sp' rs' m' F ctx pc' or rinfo
        (MS: match_stacks_inside F m m' stk stk' f' ctx sp' rs')
        (RET: ctx.(retinfo) = Some rinfo)
        (AT: f'.(fn_code)!pc' = Some(inline_return ctx or rinfo))
        (VINJ: match or with None => v = Vundef | Some r => Val.inject F v rs'#(sreg ctx r) end)
        (MINJ: Mem.inject F m m')
        (VB: Mem.valid_block m' sp')
        (PRIV: range_private F m m' sp' ctx.(dstk) f'.(fn_stacksize))
        (SSZ1: 0 <= f'.(fn_stacksize) < Ptrofs.max_unsigned)
        (SSZ2: forall ofs, Mem.perm m' sp' ofs Max Nonempty -> 0 <= ofs <= f'.(fn_stacksize)),
      match_states (Returnstate stk v m)
                   (State stk' f' (Vptr sp' Ptrofs.zero) pc' rs' m').

(** ** Forward simulation *)

Definition measure (S: RTL.state) : nat :=
  match S with
  | State _ _ _ _ _ _ => 1%nat
  | Callstate _ _ _ _ => 0%nat
  | Returnstate _ _ _ => 0%nat
  end.

Lemma tr_funbody_inv:
  forall fenv sz cts f c pc i,
  tr_funbody fenv sz cts f c -> f.(fn_code)!pc = Some i -> tr_instr fenv sz cts pc i c.
Proof.
  intros. inv H. eauto.
Qed.

Theorem step_simulation:
  forall S1 t S2,
  step ge S1 t S2 ->
  forall S1' (MS: match_states S1 S1'),
  (exists S2', plus step tge S1' t S2' /\ match_states S2 S2')
  \/ (measure S2 < measure S1 /\ t = E0 /\ match_states S2 S1')%nat.
Proof.
  induction 1; intros; inv MS; try congruence.

- (* nop *)
  exploit tr_funbody_inv; eauto. intros TR; inv TR.
  left; econstructor; split.
  eapply plus_one. eapply exec_Inop; eauto.
  econstructor; eauto.

- (* op *)
  exploit tr_funbody_inv; eauto. intros TR; inv TR.
  exploit eval_operation_inject.
    eapply match_stacks_inside_globalenvs; eauto.
    eexact SP.
    instantiate (2 := rs##args). instantiate (1 := rs'##(sregs ctx args)). eapply agree_val_regs; eauto.
    eexact MINJ. eauto.
  fold (sop ctx op). intros [v' [A B]].
  left; econstructor; split.
  eapply plus_one. eapply exec_Iop; eauto.
  econstructor; eauto.
  apply match_stacks_inside_set_reg; auto.
  apply agree_set_reg; auto.

- (* load *)
  exploit tr_funbody_inv; eauto. intros TR; inv TR.
  exploit eval_addressing_inject.
    eapply match_stacks_inside_globalenvs; eauto.
    eexact SP.
    instantiate (2 := rs##args). instantiate (1 := rs'##(sregs ctx args)). eapply agree_val_regs; eauto.
    eauto.
  fold (saddr ctx addr). intros [a' [P Q]].
  exploit Mem.loadv_inject; eauto. intros [v' [U V]].
  left; econstructor; split.
  eapply plus_one. eapply exec_Iload; eauto.
  econstructor; eauto.
  apply match_stacks_inside_set_reg; auto.
  apply agree_set_reg; auto.

- (* store *)
  exploit tr_funbody_inv; eauto. intros TR; inv TR.
  exploit eval_addressing_inject.
    eapply match_stacks_inside_globalenvs; eauto.
    eexact SP.
    instantiate (2 := rs##args). instantiate (1 := rs'##(sregs ctx args)). eapply agree_val_regs; eauto.
    eauto.
  fold saddr. intros [a' [P Q]].
  exploit Mem.storev_mapped_inject; eauto. eapply agree_val_reg; eauto.
  intros [m1' [U V]].
  left; econstructor; split.
  eapply plus_one. eapply exec_Istore; eauto.
  destruct a; simpl in H1; try discriminate.
  destruct a'; simpl in U; try discriminate.
  econstructor; eauto.
  eapply match_stacks_inside_store; eauto.
  eapply Mem.store_valid_block_1; eauto.
  eapply range_private_invariant; eauto.
  intros; split; auto. eapply Mem.perm_store_2; eauto.
  intros; eapply Mem.perm_store_1; eauto.
  intros. eapply SSZ2. eapply Mem.perm_store_2; eauto.

- (* call *)
  exploit match_stacks_inside_globalenvs; eauto. intros SEINJ.
  edestruct functions_translated with (v := vf) as (cu & fd' & A & B & C); eauto.
  eapply ros_address_agree; eauto.
  exploit tr_funbody_inv; eauto. intros TR; inv TR.
+ (* not inlined *)
  left; econstructor; split.
  eapply plus_one. eapply exec_Icall; eauto.
  eapply sig_function_translated; eauto.
  econstructor; eauto.
  eapply match_stacks_cons; eauto.
  eapply ros_address_agree; eauto.
  eapply agree_val_regs; eauto.
+ (* inlined *)
  assert (EQ: fd = Internal f0) by (eapply ros_address_inlined with (rs:=rs); eauto).
  subst fd.
  right; split. simpl; lia. split. auto.
  econstructor; eauto.
  eapply match_stacks_inside_inlined; eauto.
  red; intros. apply PRIV. inv H13. destruct H16. extlia.
  apply agree_val_regs_gen; auto.
  red; intros; apply PRIV. destruct H16. lia.

- (* tailcall *)
  exploit match_stacks_inside_globalenvs; eauto. intros SEINJ.
  edestruct functions_translated with (v := vf) as (cu & fd' & A & B & C); eauto.
  eapply ros_address_agree; eauto.
  assert (PRIV': range_private F m' m'0 sp' (dstk ctx) f'.(fn_stacksize)).
  { eapply range_private_free_left; eauto. inv FB. rewrite <- H4. auto. }
  exploit tr_funbody_inv; eauto. intros TR; inv TR.
+ (* within the original function *)
  inv MS0; try congruence.
  assert (X: { m1' | Mem.free m'0 sp' 0 (fn_stacksize f') = Some m1'}).
    apply Mem.range_perm_free. red; intros.
    destruct (zlt ofs f.(fn_stacksize)).
    replace ofs with (ofs + dstk ctx) by lia. eapply Mem.perm_inject; eauto.
    eapply Mem.free_range_perm; eauto. lia.
    inv FB. eapply range_private_perms; eauto. extlia.
  destruct X as [m1' FREE].
  left; econstructor; split.
  eapply plus_one. eapply exec_Itailcall; eauto.
  eapply sig_function_translated; eauto.
  econstructor; eauto.
  eapply match_stacks_bound with (bound := sp').
  eapply match_stacks_invariant; eauto.
    rewrite (Mem.nextblock_free _ _ _ _ _ H2). xomega.
    rewrite (Mem.nextblock_free _ _ _ _ _ FREE). xomega.
    intros. eapply Mem.perm_free_3; eauto.
    intros. eapply Mem.perm_free_1; eauto with ordered_type.
    intros. eapply Mem.perm_free_3; eauto.
<<<<<<< HEAD
  erewrite Mem.nextblock_free; eauto. red in VB; xomega.
  eapply ros_address_agree; eauto.
=======
  erewrite Mem.nextblock_free; eauto. red in VB; extlia.
>>>>>>> fd2a2a8c
  eapply agree_val_regs; eauto.
  eapply Mem.free_right_inject; eauto. eapply Mem.free_left_inject; eauto.
  (* show that no valid location points into the stack block being freed *)
  intros. rewrite DSTK in PRIV'. exploit (PRIV' (ofs + delta)). lia. intros [P Q].
  eelim Q; eauto. replace (ofs + delta - delta) with ofs by lia.
  apply Mem.perm_max with k. apply Mem.perm_implies with p; auto with mem.
+ (* turned into a call *)
  left; econstructor; split.
  eapply plus_one. eapply exec_Icall; eauto.
  eapply sig_function_translated; eauto.
  econstructor; eauto.
  eapply match_stacks_untailcall; eauto.
  eapply match_stacks_inside_invariant; eauto.
    rewrite (Mem.nextblock_free _ _ _ _ _ H2). xomega. xomega.
    intros. eapply Mem.perm_free_3; eauto.
  eapply ros_address_agree; eauto.
  eapply agree_val_regs; eauto.
  eapply Mem.free_left_inject; eauto.
+ (* inlined *)
  assert (EQ: fd = Internal f0) by (eapply ros_address_inlined with (rs:=rs); eauto).
  subst fd.
  right; split. simpl; lia. split. auto.
  econstructor; eauto.
  eapply match_stacks_inside_inlined_tailcall; eauto.
  eapply match_stacks_inside_invariant; eauto.
    rewrite (Mem.nextblock_free _ _ _ _ _ H2). xomega. xomega.
    intros. eapply Mem.perm_free_3; eauto.
  apply agree_val_regs_gen; auto.
  eapply Mem.free_left_inject; eauto.
  red; intros; apply PRIV'.
    assert (dstk ctx <= dstk ctx'). red in H14; rewrite H14. apply align_le. apply min_alignment_pos.
    lia.

- (* builtin *)
  exploit tr_funbody_inv; eauto. intros TR; inv TR.
  exploit match_stacks_inside_globalenvs; eauto. intros SEINJ.
  exploit tr_builtin_args; eauto. intros (vargs' & P & Q).
  exploit external_call_mem_inject; eauto.
  intros [F1 [v1 [m1' [A [B [C [D [E [J K]]]]]]]]].
  left; econstructor; split.
  eapply plus_one. eapply exec_Ibuiltin; eauto.
  econstructor.
    eapply match_stacks_inside_set_res.
    eapply match_stacks_inside_extcall with (F1 := F) (F2 := F1) (m1 := m) (m1' := m'0); eauto.
    intros; eapply external_call_max_perm; eauto.
    intros; eapply external_call_max_perm; eauto.
    eapply external_call_nextblock; eauto.
  auto. eauto. auto.
  destruct res; simpl; [apply agree_set_reg;auto|idtac|idtac]; eapply agree_regs_incr; eauto.
  auto. auto.
  eapply external_call_valid_block; eauto.
  eapply range_private_extcall; eauto.
    intros; eapply external_call_max_perm; eauto.
  auto.
  intros. apply SSZ2. eapply external_call_max_perm; eauto.

- (* cond *)
  exploit tr_funbody_inv; eauto. intros TR; inv TR.
  assert (eval_condition cond rs'##(sregs ctx args) m' = Some b).
    eapply eval_condition_inject; eauto. eapply agree_val_regs; eauto.
  left; econstructor; split.
  eapply plus_one. eapply exec_Icond; eauto.
  destruct b; econstructor; eauto.

- (* jumptable *)
  exploit tr_funbody_inv; eauto. intros TR; inv TR.
  assert (Val.inject F rs#arg rs'#(sreg ctx arg)). eapply agree_val_reg; eauto.
  rewrite H0 in H2; inv H2.
  left; econstructor; split.
  eapply plus_one. eapply exec_Ijumptable; eauto.
  rewrite list_nth_z_map. rewrite H1. simpl; reflexivity.
  econstructor; eauto.

- (* return *)
  exploit tr_funbody_inv; eauto. intros TR; inv TR.
+ (* not inlined *)
  inv MS0; try congruence.
  assert (X: { m1' | Mem.free m'0 sp' 0 (fn_stacksize f') = Some m1'}).
    apply Mem.range_perm_free. red; intros.
    destruct (zlt ofs f.(fn_stacksize)).
    replace ofs with (ofs + dstk ctx) by lia. eapply Mem.perm_inject; eauto.
    eapply Mem.free_range_perm; eauto. lia.
    inv FB. eapply range_private_perms; eauto.
    generalize (Zmax_spec (fn_stacksize f) 0). destruct (zlt 0 (fn_stacksize f)); lia.
  destruct X as [m1' FREE].
  left; econstructor; split.
  eapply plus_one. eapply exec_Ireturn; eauto.
  econstructor; eauto.
  eapply match_stacks_bound with (bound := sp').
  eapply match_stacks_invariant; eauto.
    rewrite (Mem.nextblock_free _ _ _ _ _ H0). xomega.
    rewrite (Mem.nextblock_free _ _ _ _ _ FREE). xomega.
    intros. eapply Mem.perm_free_3; eauto.
    intros. eapply Mem.perm_free_1; eauto with ordered_type.
    intros. eapply Mem.perm_free_3; eauto.
  erewrite Mem.nextblock_free; eauto. red in VB; extlia.
  destruct or; simpl. apply agree_val_reg; auto. auto.
  eapply Mem.free_right_inject; eauto. eapply Mem.free_left_inject; eauto.
  (* show that no valid location points into the stack block being freed *)
  intros. inversion FB; subst.
  assert (PRIV': range_private F m' m'0 sp' (dstk ctx) f'.(fn_stacksize)).
    rewrite H8 in PRIV. eapply range_private_free_left; eauto.
  rewrite DSTK in PRIV'. exploit (PRIV' (ofs + delta)). lia. intros [A B].
  eelim B; eauto. replace (ofs + delta - delta) with ofs by lia.
  apply Mem.perm_max with k. apply Mem.perm_implies with p; auto with mem.

+ (* inlined *)
  right. split. simpl. lia. split. auto.
  econstructor; eauto.
  eapply match_stacks_inside_invariant; eauto.
    rewrite (Mem.nextblock_free _ _ _ _ _ H0). xomega. xomega.
    intros. eapply Mem.perm_free_3; eauto.
  destruct or; simpl. apply agree_val_reg; auto. auto.
  eapply Mem.free_left_inject; eauto.
  inv FB. rewrite H4 in PRIV. eapply range_private_free_left; eauto.

- (* internal function, not inlined *)
  edestruct functions_translated as (cu & fd' & Hfd' & FD & Hcu); eauto.
  eapply match_stacks_globalenvs; eauto.
  assert (A: exists f', tr_function cu f f' /\ fd' = Internal f').
  { Errors.monadInv FD. exists x. split; auto. eapply transf_function_spec; eauto. }
  destruct A as [f' [TR1 EQ]].
  assert (TR: tr_function prog f f').
  { eapply tr_function_linkorder; eauto. }
  inversion TR; subst.
  exploit Mem.alloc_parallel_inject. eauto. eauto. apply Z.le_refl.
    instantiate (1 := fn_stacksize f'). inv H1. extlia.
  intros [F' [m1' [sp' [A [B [C [D E]]]]]]].
  left; econstructor; split.
  eapply plus_one. eapply exec_function_internal; eauto.
  rewrite H6. econstructor.
  instantiate (1 := F'). apply match_stacks_inside_base.
  assert (SP: sp' = Mem.nextblock m'0) by (eapply Mem.alloc_result; eauto).
  rewrite <- SP in MS0.
  eapply match_stacks_invariant; eauto.
    intros. destruct (eq_block b1 stk).
    subst b1. rewrite D in H8; inv H8.
      apply Mem.alloc_result in H. subst.
      apply match_stacks_nextblock in MS0. xomega.
    rewrite E in H8; auto.
    rewrite (Mem.nextblock_alloc _ _ _ _ _ H). xomega.
    rewrite (Mem.nextblock_alloc _ _ _ _ _ A). xomega.
    intros. exploit Mem.perm_alloc_inv. eexact H. eauto.
    destruct (eq_block b1 stk); intros; auto.
    subst b1. rewrite D in H8; inv H8. eelim Plt_strict; eauto.
    intros. eapply Mem.perm_alloc_1; eauto.
    intros. exploit Mem.perm_alloc_inv. eexact A. eauto.
    rewrite dec_eq_false; auto with ordered_type.
  auto. auto. auto. eauto. auto.
  rewrite H5. apply agree_regs_init_regs. eauto. auto. inv H1; auto. congruence. auto.
  eapply Mem.valid_new_block; eauto.
  red; intros. split.
  eapply Mem.perm_alloc_2; eauto. inv H1; extlia.
  intros; red; intros. exploit Mem.perm_alloc_inv. eexact H. eauto.
  destruct (eq_block b stk); intros.
  subst. rewrite D in H9; inv H9. inv H1; extlia.
  rewrite E in H9; auto. eelim Mem.fresh_block_alloc. eexact A. eapply Mem.mi_mappedblocks; eauto.
  auto.
  intros. exploit Mem.perm_alloc_inv; eauto. rewrite dec_eq_true. lia.

- (* internal function, inlined *)
  rewrite VFIND in FIND. inv FIND.
  inversion FB; subst.
  exploit Mem.alloc_left_mapped_inject.
    eauto.
    eauto.
    (* sp' is valid *)
    instantiate (1 := sp'). auto.
    (* offset is representable *)
<<<<<<< HEAD
    instantiate (1 := dstk ctx). generalize (Z.le_max_r (fn_stacksize f) 0). xomega.
=======
    instantiate (1 := dstk ctx). generalize (Z.le_max_r (fn_stacksize f) 0). lia.
>>>>>>> fd2a2a8c
    (* size of target block is representable *)
    intros. right. exploit SSZ2; eauto with mem. inv FB; lia.
    (* we have full permissions on sp' at and above dstk ctx *)
    intros. apply Mem.perm_cur. apply Mem.perm_implies with Freeable; auto with mem.
    eapply range_private_perms; eauto. extlia.
    (* offset is aligned *)
    replace (fn_stacksize f - 0) with (fn_stacksize f) by lia.
    inv FB. apply min_alignment_sound; auto.
    (* nobody maps to (sp, dstk ctx...) *)
    intros. exploit (PRIV (ofs + delta')); eauto. extlia.
    intros [A B]. eelim B; eauto.
    replace (ofs + delta' - delta') with ofs by lia.
    apply Mem.perm_max with k. apply Mem.perm_implies with p; auto with mem.
  intros [F' [A [B [C D]]]].
  exploit tr_moves_init_regs; eauto. intros [rs'' [P [Q R]]].
  left; econstructor; split.
  eapply plus_left. eapply exec_Inop; eauto. eexact P. traceEq.
  econstructor.
  eapply match_stacks_inside_alloc_left; eauto.
  eapply match_stacks_inside_invariant; eauto.
<<<<<<< HEAD
  xomega. xomega. omega.
=======
  lia.
>>>>>>> fd2a2a8c
  eauto. auto.
  apply agree_regs_incr with F; auto.
  auto. auto. auto.
  rewrite H2. eapply range_private_alloc_left; eauto.
  auto. auto.

- (* external function *)
  exploit match_stacks_globalenvs; eauto. intros SEINJ.
  exploit external_call_mem_inject; eauto.
  intros [F1 [v1 [m1' [A [B [C [D [E [J K]]]]]]]]].
  edestruct functions_translated as (cu & fd' & Hfd' & FD & Hcu); eauto.
  simpl in FD. inv FD.
  left; econstructor; split.
  eapply plus_one. eapply exec_function_external; eauto.
  econstructor.
    eapply match_stacks_bound with (Mem.nextblock m'0).
    eapply match_stacks_extcall with (F1 := F) (F2 := F1) (m1 := m) (m1' := m'0); eauto.
    intros; eapply external_call_max_perm; eauto.
    intros; eapply external_call_max_perm; eauto.
<<<<<<< HEAD
    eapply external_call_nextblock; eauto.
    xomega.
=======
    extlia.
>>>>>>> fd2a2a8c
    eapply external_call_nextblock; eauto.
    auto. auto.

- (* return from noninlined function *)
  inv MS0.
+ (* normal case *)
  left; econstructor; split.
  eapply plus_one. eapply exec_return.
  econstructor; eauto.
  apply match_stacks_inside_set_reg; auto.
  apply agree_set_reg; auto.
+ (* untailcall case *)
  inv MS; try congruence.
  rewrite RET in RET0; inv RET0.
  left; econstructor; split.
  eapply plus_one. eapply exec_return.
  eapply match_regular_states.
  eapply match_stacks_inside_set_reg; eauto.
  eauto. auto.
  apply agree_set_reg; auto.
  auto. auto. auto.
  red; intros. destruct (zlt ofs (dstk ctx)). apply PAD; lia. apply PRIV; lia.
  auto. auto.

- (* return from inlined function *)
  inv MS0; try congruence. rewrite RET0 in RET; inv RET.
  unfold inline_return in AT.
  assert (PRIV': range_private F m m' sp' (dstk ctx' + mstk ctx') f'.(fn_stacksize)).
    red; intros. destruct (zlt ofs (dstk ctx)). apply PAD. lia. apply PRIV. lia.
  destruct or.
+ (* with a result *)
  left; econstructor; split.
  eapply plus_one. eapply exec_Iop; eauto. simpl. reflexivity.
  econstructor; eauto. apply match_stacks_inside_set_reg; auto. apply agree_set_reg; auto.
+ (* without a result *)
  left; econstructor; split.
  eapply plus_one. eapply exec_Inop; eauto.
  econstructor; eauto. subst vres. apply agree_set_reg_undef'; auto.
Qed.

Lemma transf_initial_states:
  forall q1 q2, match_senv (cc_c inj) w se tse -> match_query (cc_c inj) w q1 q2 ->
  forall S, initial_state ge q1 S ->
  exists R, initial_state tge q2 R /\ match_states S R.
Proof.
  intros. inv H1. inv H0. inv H9; cbn in *.
  assert (Genv.match_stbls w se tse) by (inv H; auto).
  eapply functions_translated in H2 as (cu & tf & FIND & TR & LINK); eauto.
  setoid_rewrite <- (sig_function_translated _ _ _ TR).
  simpl in TR. destruct transf_function eqn:Hf; try discriminate. cbn in TR. inv TR.
  exists (Callstate nil vf2 vargs2 m2); split.
  econstructor; eauto.
  econstructor; eauto.
  apply match_stacks_nil; auto.
  - rewrite <- H1. reflexivity.
  - rewrite <- H1. cbn. reflexivity.
  - rewrite <- H1. auto.
Qed.

Lemma transf_final_states:
  forall S R r1, match_states S R -> final_state S r1 ->
  exists r2, final_state R r2 /\ match_reply (cc_c inj) w r1 r2.
Proof.
  intros. inv H0. inv H.
  - exploit match_stacks_empty; eauto. intros EQ; subst. inv MS.
    eexists. split. econstructor; eauto.
    eexists. split; eauto. constructor; auto. constructor; auto.
  - exploit match_stacks_inside_empty; eauto. intros [A B]. congruence.
Qed.

Lemma transf_external_states:
  forall S R q1, match_states S R -> at_external ge S q1 ->
  exists wx q2, at_external tge R q2 /\ match_query (cc_c injp) wx q1 q2 /\ match_senv (cc_c injp) wx se tse /\
  forall r1 r2 S', match_reply (cc_c injp) wx r1 r2 -> after_external S r1 S' ->
  exists R', after_external R r2 R' /\ match_states S' R'.
Proof.
  intros S R q1 HSR Hq1.
  destruct Hq1; inv HSR; try congruence.
  exploit match_stacks_globalenvs; eauto. intros SEINJ.
  edestruct functions_translated as (cu & fd' & Hfd' & FD & Hcu); eauto.
  simpl in FD. inv FD.
  eexists (injpw _ _ _ MINJ), _. intuition idtac.
  - econstructor; eauto.
  - econstructor; eauto. constructor; auto.
    destruct FINJ; cbn in *; congruence.
  - constructor.
    + eapply match_stacks_globalenvs; eauto.
    + eapply match_stacks_nextblock in MS; eauto. inv GE. xomega.
    + eapply match_stacks_nextblock in MS; eauto. inv GE. xomega.
  - inv H1. destruct H0 as (w' & Hw' & H0). inv Hw'. inv H0. inv H11.
    eexists; split; econstructor; eauto.
    eapply match_stacks_bound with (Mem.nextblock m').
    eapply match_stacks_extcall with (F1 := F) (F2 := f') (m1 := m) (m1' := m'); eauto.
    eapply Mem.unchanged_on_nextblock; eauto.
    xomega.
    eapply Mem.unchanged_on_nextblock; eauto.
Qed.

End INLINING.

Theorem transf_program_correct prog tprog:
  match_prog prog tprog ->
  forward_simulation (cc_c injp) (cc_c inj) (semantics prog) (semantics tprog).
Proof.
  fsim eapply forward_simulation_star.
  { intros. destruct Hse, H. cbn in *.
    eapply (Genv.is_internal_match MATCH); eauto 1.
    unfold transf_fundef, transf_partial_fundef.
    intros ? [|] [|]; cbn -[transf_function]; inversion 1; auto.
    destruct transf_function; inv H5. }
  intros. eapply transf_initial_states; eauto.
  intros. eapply transf_final_states; eauto.
  intros. eapply transf_external_states; eauto.
  apply step_simulation; eauto.
Qed.<|MERGE_RESOLUTION|>--- conflicted
+++ resolved
@@ -673,12 +673,8 @@
   match_stacks_inside F m m' stk stk' f' ctx sp' (rs'#(sreg ctx r) <- v).
 Proof.
   intros. eapply match_stacks_inside_invariant; eauto.
-<<<<<<< HEAD
-  intros. apply Regmap.gso. zify. unfold sreg; rewrite shiftpos_eq. xomega.
+  intros. apply Regmap.gso. zify. unfold sreg; rewrite shiftpos_eq. extlia.
   xomega. xomega.
-=======
-  intros. apply Regmap.gso. zify. unfold sreg; rewrite shiftpos_eq. extlia.
->>>>>>> fd2a2a8c
 Qed.
 
 Lemma match_stacks_inside_set_res:
@@ -759,14 +755,9 @@
   Mem.free m' sp lo hi = Some m1' ->
   match_stacks F m m1' stk stk' sp.
 Proof.
-<<<<<<< HEAD
   intros. eapply match_stacks_invariant; eauto. xomega.
   rewrite (Mem.nextblock_free _ _ _ _ _ H0). xomega.
-  intros. eapply Mem.perm_free_1; eauto.
-=======
-  intros. eapply match_stacks_invariant; eauto.
   intros. eapply Mem.perm_free_1; eauto with ordered_type.
->>>>>>> fd2a2a8c
   intros. eapply Mem.perm_free_3; eauto.
 Qed.
 
@@ -823,19 +814,11 @@
   match_stacks_inside F2 m2 m2' stk stk' f' ctx sp' rs'.
 Proof.
   induction 1; intros.
-<<<<<<< HEAD
   apply match_stacks_nil; auto.
     eapply mit_incr_invariant; eauto. intros.
     destruct (F1 b1) as [[xb2 xdelta]|] eqn:HF1. apply INCR in HF1. congruence.
     exploit SEP; eauto. unfold Mem.valid_block. clear - H H0 H2 MG. inv MG; cbn in *. xomega.
-    apply Mem.unchanged_on_nextblock in UNCHANGED. xomega.
-=======
-  apply match_stacks_nil with bound1; auto.
-    inv MG. constructor; intros; eauto.
-    destruct (F1 b1) as [[b2' delta']|] eqn:?.
-    exploit INCR; eauto. intros EQ; rewrite H0 in EQ; inv EQ. eapply IMAGE; eauto.
-    exploit SEP; eauto. intros [A B]. elim B. red. extlia.
->>>>>>> fd2a2a8c
+    apply Mem.unchanged_on_nextblock in UNCHANGED. extlia.
   eapply match_stacks_cons; eauto.
     eapply match_stacks_inside_extcall; eauto. extlia.
     eapply agree_regs_incr; eauto.
@@ -1078,12 +1061,8 @@
     intros. eapply Mem.perm_free_3; eauto.
     intros. eapply Mem.perm_free_1; eauto with ordered_type.
     intros. eapply Mem.perm_free_3; eauto.
-<<<<<<< HEAD
-  erewrite Mem.nextblock_free; eauto. red in VB; xomega.
+  erewrite Mem.nextblock_free; eauto. red in VB; extlia.
   eapply ros_address_agree; eauto.
-=======
-  erewrite Mem.nextblock_free; eauto. red in VB; extlia.
->>>>>>> fd2a2a8c
   eapply agree_val_regs; eauto.
   eapply Mem.free_right_inject; eauto. eapply Mem.free_left_inject; eauto.
   (* show that no valid location points into the stack block being freed *)
@@ -1253,11 +1232,7 @@
     (* sp' is valid *)
     instantiate (1 := sp'). auto.
     (* offset is representable *)
-<<<<<<< HEAD
-    instantiate (1 := dstk ctx). generalize (Z.le_max_r (fn_stacksize f) 0). xomega.
-=======
-    instantiate (1 := dstk ctx). generalize (Z.le_max_r (fn_stacksize f) 0). lia.
->>>>>>> fd2a2a8c
+    instantiate (1 := dstk ctx). generalize (Z.le_max_r (fn_stacksize f) 0). extlia.
     (* size of target block is representable *)
     intros. right. exploit SSZ2; eauto with mem. inv FB; lia.
     (* we have full permissions on sp' at and above dstk ctx *)
@@ -1278,11 +1253,7 @@
   econstructor.
   eapply match_stacks_inside_alloc_left; eauto.
   eapply match_stacks_inside_invariant; eauto.
-<<<<<<< HEAD
-  xomega. xomega. omega.
-=======
-  lia.
->>>>>>> fd2a2a8c
+  xomega. xomega. lia.
   eauto. auto.
   apply agree_regs_incr with F; auto.
   auto. auto. auto.
@@ -1302,12 +1273,8 @@
     eapply match_stacks_extcall with (F1 := F) (F2 := F1) (m1 := m) (m1' := m'0); eauto.
     intros; eapply external_call_max_perm; eauto.
     intros; eapply external_call_max_perm; eauto.
-<<<<<<< HEAD
     eapply external_call_nextblock; eauto.
-    xomega.
-=======
     extlia.
->>>>>>> fd2a2a8c
     eapply external_call_nextblock; eauto.
     auto. auto.
 
