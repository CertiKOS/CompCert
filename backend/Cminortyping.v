--- conflicted
+++ resolved
@@ -419,15 +419,9 @@
 Definition def_env (f: function) (e: Cminor.env) : Prop :=
   forall id, In id f.(fn_params) \/ In id f.(fn_vars) -> exists v, e!id = Some v.
 
-<<<<<<< HEAD
-Inductive wt_cont_call (ttop: option typ): cont -> option typ -> Prop :=
+Inductive wt_cont_call (ttop: rettype): cont -> rettype -> Prop :=
   | wt_cont_Kstop:
-      wt_cont_call ttop Kstop ttop
-=======
-Inductive wt_cont_call: cont -> rettype -> Prop :=
-  | wt_cont_Kstop:
-      wt_cont_call Kstop Tint
->>>>>>> fd2a2a8c
+      wt_cont_call Kstop ttop
   | wt_cont_Kcall: forall optid f sp e k tret env
         (WT_FN: wt_function env f)
         (WT_CONT: wt_cont ttop env f.(fn_sig).(sig_res) k)
@@ -436,11 +430,7 @@
         (WT_DEST: wt_opt_assign env optid tret),
       wt_cont_call ttop (Kcall optid f sp e k) tret
 
-<<<<<<< HEAD
-with wt_cont (ttop: option typ): typenv -> option typ -> cont -> Prop :=
-=======
-with wt_cont: typenv -> rettype -> cont -> Prop :=
->>>>>>> fd2a2a8c
+with wt_cont (ttop: rettype): typenv -> rettype -> cont -> Prop :=
   | wt_cont_Kseq: forall env tret s k,
       wt_stmt env tret s ->
       wt_cont ttop env tret k ->
@@ -467,15 +457,9 @@
         (WT_FIND: Genv.find_funct ge vf = Some f),
       wt_state ge ttop (Callstate vf args k m)
   | wt_return_state: forall v k m tret
-<<<<<<< HEAD
-        (WT_RES: Val.has_type v (match tret with None => Tint | Some t => t end))
+        (WT_RES: Val.has_type v (proj_rettype tret))
         (WT_CONT: wt_cont_call ttop k tret),
       wt_state ge ttop (Returnstate v k m).
-=======
-        (WT_RES: Val.has_type v (proj_rettype tret))
-        (WT_CONT: wt_cont_call k tret),
-      wt_state (Returnstate v k m).
->>>>>>> fd2a2a8c
 
 Lemma wt_is_call_cont:
   forall ttop env tret k, wt_cont ttop env tret k -> is_call_cont k -> wt_cont_call ttop k tret.
@@ -698,12 +682,8 @@
   constructor; auto.
   apply wt_env_set_locals. apply wt_env_set_params. rewrite H2; auto.
   red; intros. apply def_set_locals. destruct H4; auto. left; apply def_set_params; auto.
-<<<<<<< HEAD
 - rewrite WT_FIND in FIND. inv FIND.
-  exploit external_call_well_typed; eauto. unfold proj_sig_res. simpl in *. intros.
-=======
-- exploit external_call_well_typed; eauto. intros.
->>>>>>> fd2a2a8c
+  exploit external_call_well_typed; eauto. intros.
   econstructor; eauto.
 - inv WT_CONT. econstructor; eauto using wt_Sskip.
   red in WT_DEST.
