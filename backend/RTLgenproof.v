--- conflicted
+++ resolved
@@ -710,13 +710,9 @@
   intros; red; intros. inv TE.
   exploit H0; eauto. intros [rs1 [tm1 [EX1 [ME1 [RR1 [RO1 EXT1]]]]]].
   exploit external_call_mem_extends; eauto.
-<<<<<<< HEAD
   intros [w Hw].
   specialize (Hw E0 (match_events_E0 _ _)).
-  destruct Hw as [v' [tm2 [A [B [C [D E]]]]]].
-=======
-  intros [v' [tm2 [A [B [C DE]]]]].
->>>>>>> 1d453951
+  destruct Hw as [v' [tm2 [A [B [C DE]]]]].
   exists (rs1#rd <- v'); exists tm2.
 (* Exec *)
   split. eapply star_right. eexact EX1.
@@ -748,13 +744,9 @@
   intros; red; intros. inv TE.
   exploit H3; eauto. intros [rs1 [tm1 [EX1 [ME1 [RR1 [RO1 EXT1]]]]]].
   exploit external_call_mem_extends; eauto.
-<<<<<<< HEAD
   intros [w Hw].
   specialize (Hw E0 (match_events_E0 _ _)).
-  destruct Hw as [v' [tm2 [A [B [C [D E]]]]]].
-=======
-  intros [v' [tm2 [A [B [C DE]]]]].
->>>>>>> 1d453951
+  destruct Hw as [v' [tm2 [A [B [C DE]]]]].
   exploit function_ptr_translated; eauto. simpl. intros [tf [P Q]]. inv Q.
   exists (rs1#rd <- v'); exists tm2.
 (* Exec *)
